/**
 * Copyright Soramitsu Co., Ltd. All Rights Reserved.
 * SPDX-License-Identifier: Apache-2.0
 */

#include "config/profile_config.hpp"

#include "cli/validate/with.hpp"
#include "const.hpp"

namespace fc::config {
  /**
   * Class for profile name validation with boost::program_options
   */
  class Profile : public std::string {};

  /**
   * Checks that profile name is expected one.
   */
<<<<<<< HEAD
  CLI_VALIDATE(Profile) {
    validateWith(out, values, [](const std::string &value) {
      if (value == "mainnet" || value == "2k" || value == "no-upgrades"
          || value == "interopnet") {
        return Profile{value};
      }
      throw std::exception{};
    });
=======
  void validate(boost::any &v,
                std::vector<std::string> const &values,
                Profile *,
                int) {
    using boost::program_options::validation_error;
    using boost::program_options::validators::check_first_occurrence;
    using boost::program_options::validators::get_single_string;

    // Make sure no previous assignment to 'v' was made.
    check_first_occurrence(v);

    // Extract the first string from 'values'. If there is more than
    // one string, it's an error, and exception will be thrown.
    std::string const &value = get_single_string(values);
    if (value == "mainnet" || value == "2k" || value == "no-upgrades"
        || value == "interopnet" || value == "butterflynet") {
      v = boost::any(Profile{value});
    } else {
      throw validation_error(validation_error::invalid_option_value);
    }
>>>>>>> ad026fdd
  }

  options_description configProfile() {
    options_description optionsDescription("Profile options");
    optionsDescription.add_options()(
        "profile",
        boost::program_options::value<Profile>()
            ->default_value({"mainnet"})
            ->notifier([](const auto &profile) {
              if (profile == "mainnet") {
                // nothing because default values are mainnet
              } else if (profile == "2k") {
                setParams2K();
              } else if (profile == "no-upgrades") {
                setParamsNoUpgrades();
              } else if (profile == "interopnet") {
                setParamsInteropnet();
              } else if (profile == "butterflynet") {
                setParamsButterfly();
              }
            }),
        "Network parameters profile configuration that defines network "
        "update heights, network delays and etc. Supported profiles: \n"
        " * 'mainnet'\n"
        " * '2k'\n");
    optionsDescription.add_options()(
        "fake-winning-post",
        boost::program_options::bool_switch()->notifier(
            [](bool fake) { kFakeWinningPost = fake; }));

    return optionsDescription;
  }
}  // namespace fc::config<|MERGE_RESOLUTION|>--- conflicted
+++ resolved
@@ -17,7 +17,6 @@
   /**
    * Checks that profile name is expected one.
    */
-<<<<<<< HEAD
   CLI_VALIDATE(Profile) {
     validateWith(out, values, [](const std::string &value) {
       if (value == "mainnet" || value == "2k" || value == "no-upgrades"
@@ -26,7 +25,6 @@
       }
       throw std::exception{};
     });
-=======
   void validate(boost::any &v,
                 std::vector<std::string> const &values,
                 Profile *,
@@ -47,7 +45,6 @@
     } else {
       throw validation_error(validation_error::invalid_option_value);
     }
->>>>>>> ad026fdd
   }
 
   options_description configProfile() {
