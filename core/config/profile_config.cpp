--- conflicted
+++ resolved
@@ -17,18 +17,10 @@
   /**
    * Checks that profile name is expected one.
    */
-<<<<<<< HEAD
-
-  CLI_VALIDATE(Profile) {
-    validateWith(out, values, [](const std::string &value) {
-      if (value == "mainnet" || value == "2k" || value == "no-upgrades"
-          || value == "interopnet") {
-=======
   CLI_VALIDATE(Profile) {
     validateWith(out, values, [](const std::string &value) {
       if (value == "mainnet" || value == "2k" || value == "no-upgrades"
           || value == "interopnet" || value == "butterflynet") {
->>>>>>> afa22eda
         return Profile{value};
       }
       throw std::exception{};
