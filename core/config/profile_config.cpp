/**
 * Copyright Soramitsu Co., Ltd. All Rights Reserved.
 * SPDX-License-Identifier: Apache-2.0
 */

#include "config/profile_config.hpp"

#include "cli/validate/with.hpp"
#include "const.hpp"

namespace fc::config {
  /**
   * Class for profile name validation with boost::program_options
   */
  class Profile : public std::string {};

  /**
   * Checks that profile name is expected one.
   */
<<<<<<< HEAD
  void validate(boost::any &v,
                std::vector<std::string> const &values,
                Profile *,
                int) {
    using boost::program_options::validation_error;
    using boost::program_options::validators::check_first_occurrence;
    using boost::program_options::validators::get_single_string;

    // Make sure no previous assignment to 'v' was made.
    check_first_occurrence(v);

    // Extract the first string from 'values'. If there is more than
    // one string, it's an error, and exception will be thrown.
    std::string const &value = get_single_string(values);
    if (value == "mainnet" || value == "2k" || value == "no-upgrades"
        || value == "interopnet" || value == "butterflynet") {
      v = boost::any(Profile{value});
    } else {
      throw validation_error(validation_error::invalid_option_value);
    }
=======
  CLI_VALIDATE(Profile) {
    validateWith(out, values, [](const std::string &value) {
      if (value == "mainnet" || value == "2k" || value == "no-upgrades"
          || value == "interopnet") {
        return Profile{value};
      }
      throw std::exception{};
    });
>>>>>>> b414cb63
  }

  options_description configProfile() {
    options_description optionsDescription("Profile options");
    optionsDescription.add_options()(
        "profile",
        boost::program_options::value<Profile>()
            ->default_value({"mainnet"})
            ->notifier([](const auto &profile) {
              if (profile == "mainnet") {
                // nothing because default values are mainnet
              } else if (profile == "2k") {
                setParams2K();
              } else if (profile == "no-upgrades") {
                setParamsNoUpgrades();
              } else if (profile == "interopnet") {
                setParamsInteropnet();
              } else if (profile == "butterflynet") {
                setParamsButterfly();
              }
            }),
        "Network parameters profile configuration that defines network "
        "update heights, network delays and etc. Supported profiles: \n"
        " * 'mainnet'\n"
        " * '2k'\n");
    optionsDescription.add_options()(
        "fake-winning-post",
        boost::program_options::bool_switch()->notifier(
            [](bool fake) { kFakeWinningPost = fake; }));

    return optionsDescription;
  }
}  // namespace fc::config<|MERGE_RESOLUTION|>--- conflicted
+++ resolved
@@ -17,28 +17,7 @@
   /**
    * Checks that profile name is expected one.
    */
-<<<<<<< HEAD
-  void validate(boost::any &v,
-                std::vector<std::string> const &values,
-                Profile *,
-                int) {
-    using boost::program_options::validation_error;
-    using boost::program_options::validators::check_first_occurrence;
-    using boost::program_options::validators::get_single_string;
 
-    // Make sure no previous assignment to 'v' was made.
-    check_first_occurrence(v);
-
-    // Extract the first string from 'values'. If there is more than
-    // one string, it's an error, and exception will be thrown.
-    std::string const &value = get_single_string(values);
-    if (value == "mainnet" || value == "2k" || value == "no-upgrades"
-        || value == "interopnet" || value == "butterflynet") {
-      v = boost::any(Profile{value});
-    } else {
-      throw validation_error(validation_error::invalid_option_value);
-    }
-=======
   CLI_VALIDATE(Profile) {
     validateWith(out, values, [](const std::string &value) {
       if (value == "mainnet" || value == "2k" || value == "no-upgrades"
@@ -47,7 +26,6 @@
       }
       throw std::exception{};
     });
->>>>>>> b414cb63
   }
 
   options_description configProfile() {
