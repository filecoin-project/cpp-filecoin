
#include "sector_storage/stores/store_error.hpp"

OUTCOME_CPP_DEFINE_CATEGORY(fc::sector_storage::stores, StoreErrors, e) {
  using fc::sector_storage::stores::StoreErrors;
  switch (e) {
    case (StoreErrors::FIND_AND_ALLOCATE):
      return "Store: can't both find and allocate a sector";
    case (StoreErrors::NOT_FOUND_PATH):
      return "Store: couldn't find a suitable path for a sector";
    case (StoreErrors::NOT_FOUND_STORAGE):
      return "Store: couldn't find the storage";
    case (StoreErrors::INVALID_SECTOR_NAME):
      return "Store: invalid sector file name";
    case (StoreErrors::INVALID_STORAGE_CONFIG):
      return "Store: can not open or parse the storage config";
    case (StoreErrors::CANNOT_CREATE_DIR):
      return "Store: can not create a directory";
    case (StoreErrors::DUPLICATE_STORAGE):
      return "Store: the storage is a duplicate";
    case (StoreErrors::NOT_FOUND_SECTOR):
      return "Store: couldn't find the sector";
    case (StoreErrors::CANNOT_REMOVE_SECTOR):
      return "Store: cannot remove the sector";
    case (StoreErrors::REMOVE_SEVERAL_FILE_TYPES):
      return "Store: remove expects one file type";
    case (StoreErrors::CANNOT_MOVE_SECTOR):
      return "Store: cannot move the sector";
    case (StoreErrors::CANNOT_INIT_LOGGER):
      return "Store: cannot init logger";
<<<<<<< HEAD
    case (StoreErrors::NotFoundRequestedSectorType):
      return "Store: Not found the requested type";
=======
    case (StoreErrors::NO_REMOTE_STORAGE_URLS):
      return "Store: no known URLs for remote storage";
    case (StoreErrors::INVALID_URL):
      return "Store: invalid url of storage";
    case (StoreErrors::INVALID_FS_STAT_RESPONSE):
      return "Store: response with FS stat is invalid";
    case (StoreErrors::INTERNAL_SEVER_ERROR):
      return "Store: 500 response code received";
    case (StoreErrors::UNABLE_CREATE_REQUEST):
      return "Store: unable to create a response";
    case (StoreErrors::NOT_OK_STATUS_CODE):
      return "Store: non 200 response code received";
    case (StoreErrors::UNABLE_REMOTE_ACQUIRE_SECTOR):
      return "Store: failed to acquire sector from remote";
    case (StoreErrors::CANNOT_OPEN_TEMP_FILE):
      return "Store: cannot open temp file for downloading";
    case (StoreErrors::UNKNOWN_CONTENT_TYPE):
      return "Store: received unsupported content type";
    case (StoreErrors::CANNOT_REMOVE_OUTPUT_PATH):
      return "Store: cannot remove output path";
    case (StoreErrors::CANNOT_MOVE_FILE):
      return "Store: cannot move file";
>>>>>>> a680df71
    default:
      return "Store: unknown error";
  }
}<|MERGE_RESOLUTION|>--- conflicted
+++ resolved
@@ -28,10 +28,6 @@
       return "Store: cannot move the sector";
     case (StoreErrors::CANNOT_INIT_LOGGER):
       return "Store: cannot init logger";
-<<<<<<< HEAD
-    case (StoreErrors::NotFoundRequestedSectorType):
-      return "Store: Not found the requested type";
-=======
     case (StoreErrors::NO_REMOTE_STORAGE_URLS):
       return "Store: no known URLs for remote storage";
     case (StoreErrors::INVALID_URL):
@@ -54,7 +50,8 @@
       return "Store: cannot remove output path";
     case (StoreErrors::CANNOT_MOVE_FILE):
       return "Store: cannot move file";
->>>>>>> a680df71
+    case (StoreErrors::NOT_FOUND_REQUESTED_SECTOR_TYPE):
+      return "Store: Not found the requested type";
     default:
       return "Store: unknown error";
   }
