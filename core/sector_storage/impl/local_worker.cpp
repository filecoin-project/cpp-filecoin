/**
 * Copyright Soramitsu Co., Ltd. All Rights Reserved.
 * SPDX-License-Identifier: Apache-2.0
 */

#include "sector_storage/impl/local_worker.hpp"

#if __APPLE__
#include <mach/mach_host.h>
#include <mach/mach_time.h>
#include <sys/sysctl.h>
#endif

#include <boost/asio.hpp>
#include <boost/filesystem.hpp>
#include <thread>
#include "proofs/proofs.hpp"
#include "sector_storage/stores/store_error.hpp"

namespace fc::sector_storage {

  using primitives::piece::PaddedPieceSize;
  using proofs::PieceData;

  LocalWorker::LocalWorker(WorkerConfig config,
                           std::shared_ptr<stores::RemoteStore> store)
      : remote_store_(std::move(store)),
        local_store_(remote_store_->getLocalStore()),
        index_(local_store_->getSectorIndex()),
        config_(std::move(config)),
        logger_(common::createLogger("local worker")) {}

  outcome::result<sector_storage::PreCommit1Output>
  sector_storage::LocalWorker::sealPreCommit1(
      const SectorId &sector,
      const primitives::sector::SealRandomness &ticket,
      gsl::span<const PieceInfo> pieces) {
    OUTCOME_TRY(remote_store_->remove(sector, SectorFileType::FTSealed));
    OUTCOME_TRY(remote_store_->remove(sector, SectorFileType::FTCache));

    OUTCOME_TRY(response,
                remote_store_->acquireSector(
                    sector,
                    config_.seal_proof_type,
                    SectorFileType::FTUnsealed,
                    static_cast<SectorFileType>(SectorFileType::FTSealed
                                                | SectorFileType::FTCache),
                    true));

    OUTCOME_TRY(index_->storageDeclareSector(
        response.storages.cache, sector, SectorFileType::FTCache));
    OUTCOME_TRY(index_->storageDeclareSector(
        response.storages.sealed, sector, SectorFileType::FTSealed));

    boost::filesystem::ofstream sealed_file(response.paths.sealed);
    if (!sealed_file.good()) {
      return WorkerErrors::kCannotCreateSealedFile;
    }
    sealed_file.close();

    if (!boost::filesystem::create_directory(response.paths.cache)) {
      if (boost::filesystem::exists(response.paths.cache)) {
        boost::system::error_code ec;
        boost::filesystem::remove_all(response.paths.cache, ec);
        if (ec.failed()) {
          return WorkerErrors::kCannotRemoveCacheDir;
        }
        if (!boost::filesystem::create_directory(response.paths.cache)) {
          return WorkerErrors::kCannotCreateCacheDir;
        }
      } else {
        return WorkerErrors::kCannotCreateCacheDir;
      }
    }

    UnpaddedPieceSize sum;
    for (const auto &piece : pieces) {
      sum += piece.size.unpadded();
    }

    OUTCOME_TRY(size,
                primitives::sector::getSectorSize(config_.seal_proof_type));

    if (sum != primitives::piece::PaddedPieceSize(size).unpadded()) {
      return WorkerErrors::kPiecesDoNotMatchSectorSize;
    }

    return proofs::Proofs::sealPreCommitPhase1(config_.seal_proof_type,
                                               response.paths.cache,
                                               response.paths.unsealed,
                                               response.paths.sealed,
                                               sector.sector,
                                               sector.miner,
                                               ticket,
                                               pieces);
  }

  outcome::result<sector_storage::SectorCids>
  sector_storage::LocalWorker::sealPreCommit2(
      const SectorId &sector,
      const sector_storage::PreCommit1Output &pre_commit_1_output) {
    OUTCOME_TRY(response,
                remote_store_->acquireSector(
                    sector,
                    config_.seal_proof_type,
                    static_cast<SectorFileType>(SectorFileType::FTSealed
                                                | SectorFileType::FTCache),
                    SectorFileType::FTNone,
                    true));

    return proofs::Proofs::sealPreCommitPhase2(
        pre_commit_1_output, response.paths.cache, response.paths.sealed);
  }

  outcome::result<sector_storage::Commit1Output>
  sector_storage::LocalWorker::sealCommit1(
      const SectorId &sector,
      const primitives::sector::SealRandomness &ticket,
      const primitives::sector::InteractiveRandomness &seed,
      gsl::span<const PieceInfo> pieces,
      const sector_storage::SectorCids &cids) {
    OUTCOME_TRY(response,
                remote_store_->acquireSector(
                    sector,
                    config_.seal_proof_type,
                    static_cast<SectorFileType>(SectorFileType::FTSealed
                                                | SectorFileType::FTCache),
                    SectorFileType::FTNone,
                    true));

    return proofs::Proofs::sealCommitPhase1(config_.seal_proof_type,
                                            cids.sealed_cid,
                                            cids.unsealed_cid,
                                            response.paths.cache,
                                            response.paths.sealed,
                                            sector.sector,
                                            sector.miner,
                                            ticket,
                                            seed,
                                            pieces);
  }

  outcome::result<primitives::sector::Proof>
  sector_storage::LocalWorker::sealCommit2(
      const SectorId &sector,
      const sector_storage::Commit1Output &commit_1_output) {
    return proofs::Proofs::sealCommitPhase2(
        commit_1_output, sector.sector, sector.miner);
  }

  outcome::result<void> sector_storage::LocalWorker::finalizeSector(
      const SectorId &sector) {
    OUTCOME_TRY(size,
                primitives::sector::getSectorSize(config_.seal_proof_type));

    OUTCOME_TRY(response,
                remote_store_->acquireSector(sector,
                                             config_.seal_proof_type,
                                             SectorFileType::FTCache,
                                             SectorFileType::FTNone,
                                             false));

    OUTCOME_TRY(proofs::Proofs::clearCache(size, response.paths.cache));

    return remote_store_->remove(sector, SectorFileType::FTUnsealed);
  }

  outcome::result<void> sector_storage::LocalWorker::moveStorage(
      const SectorId &sector) {
    return remote_store_->moveStorage(
        sector,
        config_.seal_proof_type,
        static_cast<SectorFileType>(SectorFileType::FTCache
                                    | SectorFileType::FTSealed));
  }

  outcome::result<void> sector_storage::LocalWorker::fetch(
      const SectorId &sector,
      const primitives::sector_file::SectorFileType &file_type,
      bool can_seal) {
    OUTCOME_TRY(remote_store_->acquireSector(sector,
                                             config_.seal_proof_type,
                                             file_type,
                                             SectorFileType::FTNone,
                                             can_seal));
    return outcome::success();
  }

  outcome::result<void> sector_storage::LocalWorker::unsealPiece(
      const SectorId &sector,
      primitives::piece::UnpaddedByteIndex offset,
      const primitives::piece::UnpaddedPieceSize &size,
      const primitives::sector::SealRandomness &randomness,
      const CID &unsealed_cid) {
    auto maybe_unseal_file =
        remote_store_->acquireSector(sector,
                                     config_.seal_proof_type,
                                     SectorFileType::FTUnsealed,
                                     SectorFileType::FTNone,
                                     false);
    if (maybe_unseal_file.has_error()) {
      if (maybe_unseal_file
          != outcome::failure(
              stores::StoreErrors::kNotFoundRequestedSectorType)) {
        return maybe_unseal_file.error();
      }
<<<<<<< HEAD
      maybe_unseal_file = storage_->acquireSector(sector,
                                                  config_.seal_proof_type,
                                                  SectorFileType::FTNone,
                                                  SectorFileType::FTUnsealed,
                                                  false);
=======
      maybe_unseal_file =
          remote_store_->acquireSector(sector,
                                       config_.seal_proof_type,
                                       SectorFileType::FTUnsealed,
                                       SectorFileType::FTNone,
                                       false);
>>>>>>> b8feaab5
      if (maybe_unseal_file.has_error()) {
        return maybe_unseal_file.error();
      }
    }

    OUTCOME_TRY(response,
                remote_store_->acquireSector(
                    sector,
                    config_.seal_proof_type,
                    static_cast<SectorFileType>(SectorFileType::FTSealed
                                                | SectorFileType::FTCache),
                    SectorFileType::FTNone,
                    false));

    boost::filesystem::path temp_file_path =
        boost::filesystem::temp_directory_path()
        / boost::filesystem::unique_path();

    std::ofstream temp_file(temp_file_path.string());
    if (!temp_file.good()) {
      return WorkerErrors::kCannotCreateTempFile;
    }
    temp_file.close();

    auto _ = gsl::finally([&]() {
      boost::system::error_code ec;
      boost::filesystem::remove(temp_file_path, ec);
      if (ec.failed()) {
        logger_->warn("Unable remove temp file: " + ec.message());
      }
    });

    OUTCOME_TRY(
        proofs::Proofs::unsealRange(config_.seal_proof_type,
                                    response.paths.cache,
                                    response.paths.sealed,
                                    temp_file_path.string(),
                                    sector.sector,
                                    sector.miner,
                                    randomness,
                                    unsealed_cid,
                                    primitives::piece::paddedIndex(offset),
                                    size.padded()));

    return proofs::Proofs::writeUnsealPiece(
        temp_file_path.string(),
        maybe_unseal_file.value().paths.unsealed,
        config_.seal_proof_type,
        PaddedPieceSize(primitives::piece::paddedIndex(offset)),
        size);
  }

  outcome::result<void> sector_storage::LocalWorker::readPiece(
      proofs::PieceData output,
      const SectorId &sector,
      primitives::piece::UnpaddedByteIndex offset,
      const primitives::piece::UnpaddedPieceSize &size) {
    OUTCOME_TRY(response,
                remote_store_->acquireSector(sector,
                                             config_.seal_proof_type,
                                             SectorFileType::FTUnsealed,
                                             SectorFileType::FTNone,
                                             false));

    return proofs::Proofs::readPiece(
        std::move(output),
        response.paths.unsealed,
        primitives::piece::PaddedPieceSize(
            primitives::piece::paddedIndex(offset)),
        size);
  }

  outcome::result<primitives::WorkerInfo>
  sector_storage::LocalWorker::getInfo() {
    primitives::WorkerInfo result;

#if __APPLE__
    size_t memorySize = sizeof(int64_t);
    int64_t memory;
    sysctlbyname("hw.memsize", (void *)&memory, &memorySize, nullptr, 0);

    result.resources.physical_memory = memory;

    mach_msg_type_number_t count = HOST_VM_INFO64_COUNT;
    struct vm_statistics64 vm_stat {};
    if (host_statistics64(host_t(mach_host_self()),
                          HOST_VM_INFO64,
                          (host_info_t)(&vm_stat),
                          &count)
        != KERN_SUCCESS) {
      return WorkerErrors::kCannotGetVMStat;
    }

    uint64_t page_size;
    if (host_page_size(host_t(mach_host_self()), (vm_size_t *)(&page_size))
        != KERN_SUCCESS) {
      return WorkerErrors::kCannotGetPageSize;
    }

    uint64_t available_memory =
        (vm_stat.free_count + vm_stat.inactive_count + vm_stat.purgeable_count)
        * page_size;

    xsw_usage vmusage{};
    size_t size = sizeof(vmusage);
    sysctlbyname("vm.swapusage", &vmusage, &size, nullptr, 0);

    result.resources.swap_memory = vmusage.xsu_total;
    result.resources.reserved_memory =
        vmusage.xsu_used + memory - available_memory;
#elif __linux__
    static const std::string memory_file_path = "/proc/meminfo";
    std::ifstream memory_file(memory_file_path);
    if (!memory_file.good()) {
      return WorkerErrors::kCannotOpenMemInfoFile;
    }

    struct {
      uint64_t total;
      uint64_t used;
      uint64_t available;
      uint64_t free;
      uint64_t virtual_total;
      uint64_t virtual_used;
      uint64_t virtual_free;
      std::unordered_map<std::string, uint64_t> metrics;
    } mem_info{};

    bool has_available = false;
    std::string key;
    uint64_t value = 0;
    std::string kb;

    while (std::getline(memory_file, key, ':')) {
      memory_file >> value;
      std::getline(memory_file, kb, '\n');

      if (kb.find("kB") != std::string::npos) {
        value *= 1024;
      }

      if (key == "MemTotal") {
        mem_info.total = value;
        result.resources.physical_memory = value;
      } else if (key == "MemAvailable") {
        has_available = true;
        mem_info.available = value;
      } else if (key == "MemFree") {
        mem_info.free = value;
      } else if (key == "SwapTotal") {
        mem_info.virtual_total = value;
        result.resources.swap_memory = value;
      } else if (key == "SwapFree") {
        mem_info.virtual_free = value;
      } else {
        mem_info.metrics[key] = value;
      }
    }

    mem_info.used = mem_info.total - mem_info.free;
    mem_info.virtual_used = mem_info.virtual_total - mem_info.virtual_free;

    if (!has_available) {
      mem_info.available = mem_info.free + mem_info.metrics["Buffers"]
                           + mem_info.metrics["Cached"];
    }

    result.resources.reserved_memory =
        mem_info.virtual_used + mem_info.total - mem_info.available;
#else
    return WorkerErrors::kUnsupportedPlatform;
#endif

    std::string hostname = config_.hostname;
    if (hostname.empty()) {
      config_.hostname = boost::asio::ip::host_name();
      hostname = config_.hostname;
    }

    result.hostname = hostname;

    result.resources.cpus = std::thread::hardware_concurrency();

    if (result.resources.cpus == 0) {
      return WorkerErrors::kCannotGetNumberOfCPUs;
    }

    OUTCOME_TRYA(result.resources.gpus, proofs::Proofs::getGPUDevices());

    return std::move(result);
  }

  outcome::result<std::set<primitives::TaskType>>
  sector_storage::LocalWorker::getSupportedTask() {
    return config_.task_types;
  }

  outcome::result<std::vector<primitives::StoragePath>>
  sector_storage::LocalWorker::getAccessiblePaths() {
    return local_store_->getAccessiblePaths();
  }

  outcome::result<void> sector_storage::LocalWorker::remove(
      const SectorId &sector) {
    bool isError = false;

    auto cache_err = remote_store_->remove(sector, SectorFileType::FTCache);
    if (cache_err.has_error()) {
      isError = true;
      logger_->error("removing cached sector {} : {}",
                     primitives::sector_file::sectorName(sector),
                     cache_err.error().message());
    }

    auto sealed_err = remote_store_->remove(sector, SectorFileType::FTSealed);
    if (sealed_err.has_error()) {
      isError = true;
      logger_->error("removing sealed sector {} : {}",
                     primitives::sector_file::sectorName(sector),
                     sealed_err.error().message());
    }

    auto unsealed_err =
        remote_store_->remove(sector, SectorFileType::FTUnsealed);
    if (unsealed_err.has_error()) {
      isError = true;
      logger_->error("removing unsealed sector {} : {}",
                     primitives::sector_file::sectorName(sector),
                     unsealed_err.error().message());
    }

    if (isError) {
      return WorkerErrors::kCannotRemoveSector;
    }
    return outcome::success();
  }

  outcome::result<PieceInfo> sector_storage::LocalWorker::addPiece(
      const SectorId &sector,
      gsl::span<const UnpaddedPieceSize> piece_sizes,
      const primitives::piece::UnpaddedPieceSize &new_piece_size,
      const primitives::piece::PieceData &piece_data) {
    if (piece_sizes.empty()) {
      OUTCOME_TRY(response,
                  remote_store_->acquireSector(sector,
                                               config_.seal_proof_type,
                                               SectorFileType::FTNone,
                                               SectorFileType::FTUnsealed,
                                               true));

      OUTCOME_TRY(
          write_response,
          proofs::Proofs::writeWithoutAlignment(config_.seal_proof_type,
                                                piece_data,
                                                new_piece_size,
                                                response.paths.unsealed));

      OUTCOME_TRY(index_->storageDeclareSector(
          response.storages.unsealed, sector, SectorFileType::FTUnsealed));

      return PieceInfo{.size = new_piece_size.padded(),
                       .cid = write_response.piece_cid};
    }

    OUTCOME_TRY(response,
                remote_store_->acquireSector(sector,
                                             config_.seal_proof_type,
                                             SectorFileType::FTUnsealed,
                                             SectorFileType::FTNone,
                                             true));

    OUTCOME_TRY(write_response,
                proofs::Proofs::writeWithAlignment(config_.seal_proof_type,
                                                   piece_data,
                                                   new_piece_size,
                                                   response.paths.unsealed,
                                                   piece_sizes));

    return PieceInfo{.size = new_piece_size.padded(),
                     .cid = write_response.piece_cid};
  }
}  // namespace fc::sector_storage<|MERGE_RESOLUTION|>--- conflicted
+++ resolved
@@ -204,20 +204,12 @@
               stores::StoreErrors::kNotFoundRequestedSectorType)) {
         return maybe_unseal_file.error();
       }
-<<<<<<< HEAD
-      maybe_unseal_file = storage_->acquireSector(sector,
-                                                  config_.seal_proof_type,
-                                                  SectorFileType::FTNone,
-                                                  SectorFileType::FTUnsealed,
-                                                  false);
-=======
       maybe_unseal_file =
           remote_store_->acquireSector(sector,
                                        config_.seal_proof_type,
+                                       SectorFileType::FTNone,
                                        SectorFileType::FTUnsealed,
-                                       SectorFileType::FTNone,
                                        false);
->>>>>>> b8feaab5
       if (maybe_unseal_file.has_error()) {
         return maybe_unseal_file.error();
       }
@@ -275,6 +267,10 @@
       const SectorId &sector,
       primitives::piece::UnpaddedByteIndex offset,
       const primitives::piece::UnpaddedPieceSize &size) {
+    if (!output.isOpened()) {
+      return WorkerErrors::kOutputDoesNotOpen;
+    }
+
     OUTCOME_TRY(response,
                 remote_store_->acquireSector(sector,
                                              config_.seal_proof_type,
