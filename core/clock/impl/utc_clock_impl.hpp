--- conflicted
+++ resolved
@@ -11,12 +11,7 @@
 namespace fc::clock {
   class UTCClockImpl : public UTCClock {
    public:
-<<<<<<< HEAD
-    UnixTime nowUTC() const override;
-    Microseconds microsecSinceEpoch() const override;
-=======
     microseconds nowMicro() const override;
->>>>>>> b727da49
   };
 }  // namespace fc::clock
 
