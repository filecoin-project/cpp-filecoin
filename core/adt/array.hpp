/**
 * Copyright Soramitsu Co., Ltd. All Rights Reserved.
 * SPDX-License-Identifier: Apache-2.0
 */

#ifndef CPP_FILECOIN_ARRAY_HPP
#define CPP_FILECOIN_ARRAY_HPP

#include "storage/amt/amt.hpp"

namespace fc::adt {
  using storage::amt::Amt;

  /// Strongly typed amt wrapper
  template <typename Value>
  struct Array {
    using Key = uint64_t;
    using Visitor = std::function<outcome::result<void>(Key, const Value &)>;

    Array(IpldPtr ipld = nullptr) : amt{ipld} {}

    Array(const CID &root, IpldPtr ipld = nullptr) : amt{ipld, root} {}

    outcome::result<boost::optional<Value>> tryGet(Key key) const {
      auto maybe = get(key);
      if (!maybe) {
        if (maybe.error() != storage::amt::AmtError::kNotFound) {
          return maybe.error();
        }
        return boost::none;
      }
      return maybe.value();
    }

    outcome::result<bool> has(Key key) const {
      return amt.contains(key);
    }

    outcome::result<Value> get(Key key) const {
      return amt.getCbor<Value>(key);
    }

    outcome::result<void> set(Key key, const Value &value) {
      return amt.setCbor(key, value);
    }

    outcome::result<void> remove(Key key) {
      return amt.remove(key);
    }

    outcome::result<void> append(const Value &value) {
      OUTCOME_TRY(count, amt.count());
      return set(count, value);
    }

<<<<<<< HEAD
    outcome::result<uint64_t> size() {
=======
    outcome::result<uint64_t> size() const {
>>>>>>> 67f2144c
      OUTCOME_TRY(size, amt.count());
      return size;
    }

<<<<<<< HEAD
    outcome::result<void> visit(const Visitor &visitor) {
=======
    outcome::result<void> visit(const Visitor &visitor) const {
>>>>>>> 67f2144c
      return amt.visit([&](auto key, auto &value) -> outcome::result<void> {
        OUTCOME_TRY(value2, amt.ipld->decode<Value>(value));
        return visitor(key, value2);
      });
    }

    outcome::result<std::vector<Value>> values() const {
      std::vector<Value> values;
      OUTCOME_TRY(visit([&](auto, auto &value) {
        values.push_back(value);
        return outcome::success();
      }));
      return values;
    }

    storage::amt::Amt amt;
  };

  /// Cbor encode array
  template <class Stream,
            typename Value,
            typename = std::enable_if_t<
                std::remove_reference_t<Stream>::is_cbor_encoder_stream>>
  Stream &operator<<(Stream &&s, const Array<Value> &array) {
    return s << array.amt.cid();
  }

  /// Cbor decode array
  template <class Stream,
            typename Value,
            typename = std::enable_if_t<
                std::remove_reference_t<Stream>::is_cbor_decoder_stream>>
  Stream &operator>>(Stream &&s, Array<Value> &array) {
    CID root;
    s >> root;
    array.amt = {nullptr, root};
    return s;
  }
}  // namespace fc::adt

namespace fc {
  template <typename V>
  struct Ipld::Load<adt::Array<V>> {
    static void call(Ipld &ipld, adt::Array<V> &array) {
      array.amt.ipld = ipld.shared();
    }
  };

  template <typename V>
  struct Ipld::Flush<adt::Array<V>> {
    static auto call(adt::Array<V> &array) {
      return array.amt.flush();
    }
  };
}  // namespace fc

#endif  // CPP_FILECOIN_ARRAY_HPP<|MERGE_RESOLUTION|>--- conflicted
+++ resolved
@@ -53,20 +53,12 @@
       return set(count, value);
     }
 
-<<<<<<< HEAD
-    outcome::result<uint64_t> size() {
-=======
     outcome::result<uint64_t> size() const {
->>>>>>> 67f2144c
       OUTCOME_TRY(size, amt.count());
       return size;
     }
 
-<<<<<<< HEAD
-    outcome::result<void> visit(const Visitor &visitor) {
-=======
     outcome::result<void> visit(const Visitor &visitor) const {
->>>>>>> 67f2144c
       return amt.visit([&](auto key, auto &value) -> outcome::result<void> {
         OUTCOME_TRY(value2, amt.ipld->decode<Value>(value));
         return visitor(key, value2);
