--- conflicted
+++ resolved
@@ -25,15 +25,12 @@
 add_subdirectory(sector_storage)
 add_subdirectory(storage)
 add_subdirectory(vm)
-<<<<<<< HEAD
 add_subdirectory(sync)
-add_subdirectory(node)
-=======
+
 
 add_library(const
     const.cpp
     )
 target_link_libraries(const
     Boost::boost
-    )
->>>>>>> 3b5e0335
+    )