/**
 * Copyright Soramitsu Co., Ltd. All Rights Reserved.
 * SPDX-License-Identifier: Apache-2.0
 */

#ifndef CPP_FILECOIN_STORAGE_AMT_AMT_HPP
#define CPP_FILECOIN_STORAGE_AMT_AMT_HPP

#include <boost/variant.hpp>

#include "codec/cbor/cbor.hpp"
#include "common/outcome.hpp"
#include "common/visitor.hpp"
#include "common/which.hpp"
#include "primitives/cid/cid.hpp"
#include "storage/ipfs/datastore.hpp"

namespace fc::storage::amt {
  enum class AmtError {
    kExpectedCID = 1,
    kDecodeWrong,
    kIndexTooBig,
    kNotFound,
  };
}  // namespace fc::storage::amt

OUTCOME_HPP_DECLARE_ERROR(fc::storage::amt, AmtError);

namespace fc::storage::amt {
  constexpr size_t kWidth = 8;
  constexpr auto kMaxIndex = 1ull << 48;

  using common::which;
  using Value = ipfs::IpfsDatastore::Value;

  struct Node {
    using Ptr = std::shared_ptr<Node>;
    using Link = boost::variant<CID, Ptr>;
    using Links = std::map<size_t, Link>;
    using Values = std::map<size_t, Value>;
    using Items = boost::variant<Values, Links>;

    Items items;
  };

  CBOR_ENCODE(Node, node) {
    std::vector<uint8_t> bits;
    auto l_links = s.list();
    auto l_values = s.list();
    bits.resize(1);
    visit_in_place(
        node.items,
        [&bits, &l_links](const Node::Links &links) {
          for (auto &item : links) {
            bits[0] |= 1 << item.first;
            if (which<Node::Ptr>(item.second)) {
              outcome::raise(AmtError::kExpectedCID);
            }
            l_links << boost::get<CID>(item.second);
          }
        },
        [&bits, &l_values](const Node::Values &values) {
          for (auto &item : values) {
            bits[0] |= 1 << item.first;
            l_values << l_values.wrap(item.second, 1);
          }
        });
    return s << (s.list() << bits << l_links << l_values);
  }

  CBOR_DECODE(Node, node) {
    auto l_node = s.list();
    std::vector<uint8_t> bits;
    l_node >> bits;
    if (bits.size() != 1) {
      outcome::raise(AmtError::kDecodeWrong);
    }
    std::vector<size_t> indices;
    for (auto i = 0u; i < 8; ++i) {
      if (bits[0] & (1 << i)) {
        indices.push_back(i);
      }
    }

    auto n_links = l_node.listLength();
    auto l_links = l_node.list();
    auto n_values = l_node.listLength();
    auto l_values = l_node.list();
    if (n_links != 0 && n_values != 0) {
      outcome::raise(AmtError::kDecodeWrong);
    }
    if (n_links != 0) {
      if (n_links != indices.size()) {
        outcome::raise(AmtError::kDecodeWrong);
      }
      Node::Links links;
      for (auto i = 0u; i < n_links; ++i) {
        CID link;
        l_links >> link;
        links[indices[i]] = std::move(link);
      }
      node.items = links;
    } else {
      if (n_values != indices.size()) {
        outcome::raise(AmtError::kDecodeWrong);
      }
      Node::Values values;
      for (auto i = 0u; i < n_values; ++i) {
        values[indices[i]] = Value{l_values.raw()};
      }
      node.items = values;
    }
    return s;
  }

  struct Root {
    uint64_t height{};
    uint64_t count{};
    Node node;
  };

  CBOR_TUPLE(Root, height, count, node)

  class Amt {
   public:
    using Visitor =
        std::function<outcome::result<void>(uint64_t, const Value &)>;

    explicit Amt(std::shared_ptr<ipfs::IpfsDatastore> store);
    Amt(std::shared_ptr<ipfs::IpfsDatastore> store, const CID &root);
    /// Get values quantity
    outcome::result<uint64_t> count() const;
    /// Set value by key, does not write to storage
    outcome::result<void> set(uint64_t key, gsl::span<const uint8_t> value);
    /// Get value by key
    outcome::result<Value> get(uint64_t key) const;
    /// Remove value by key, does not write to storage
    outcome::result<void> remove(uint64_t key);
    /// Checks if key is present
    outcome::result<bool> contains(uint64_t key) const;
    /// Write changes made by set and remove to storage
    outcome::result<CID> flush();
    /// Get root CID if flushed, throw otherwise
    const CID &cid() const;
    /// Apply visitor for key value pairs
<<<<<<< HEAD
    outcome::result<void> visit(const Visitor &visitor);
    /// Loads root item
    outcome::result<void> loadRoot();
=======
    outcome::result<void> visit(const Visitor &visitor) const;

>>>>>>> 67f2144c
    /// Store CBOR encoded value by key
    template <typename T>
    outcome::result<void> setCbor(uint64_t key, const T &value) {
      OUTCOME_TRY(bytes, Ipld::encode(value));
      return set(key, bytes);
    }

    /// Get CBOR decoded value by key
    template <typename T>
    outcome::result<T> getCbor(uint64_t key) const {
      OUTCOME_TRY(bytes, get(key));
      return ipld->decode<T>(bytes);
    }

    IpldPtr ipld;

   private:
    outcome::result<bool> set(Node &node,
                              uint64_t height,
                              uint64_t key,
                              gsl::span<const uint8_t> value);
    outcome::result<bool> remove(Node &node, uint64_t height, uint64_t key);
    outcome::result<void> flush(Node &node);
    outcome::result<void> visit(Node &node,
                                uint64_t height,
                                uint64_t offset,
<<<<<<< HEAD
                                const Visitor &visitor);
=======
                                const Visitor &visitor) const;
    outcome::result<void> loadRoot() const;
>>>>>>> 67f2144c
    outcome::result<Node::Ptr> loadLink(Node &node,
                                        uint64_t index,
                                        bool create) const;

    mutable boost::variant<CID, Root> root_;
  };
}  // namespace fc::storage::amt

#endif  // CPP_FILECOIN_STORAGE_AMT_AMT_HPP<|MERGE_RESOLUTION|>--- conflicted
+++ resolved
@@ -143,14 +143,8 @@
     /// Get root CID if flushed, throw otherwise
     const CID &cid() const;
     /// Apply visitor for key value pairs
-<<<<<<< HEAD
-    outcome::result<void> visit(const Visitor &visitor);
-    /// Loads root item
-    outcome::result<void> loadRoot();
-=======
     outcome::result<void> visit(const Visitor &visitor) const;
 
->>>>>>> 67f2144c
     /// Store CBOR encoded value by key
     template <typename T>
     outcome::result<void> setCbor(uint64_t key, const T &value) {
@@ -177,12 +171,8 @@
     outcome::result<void> visit(Node &node,
                                 uint64_t height,
                                 uint64_t offset,
-<<<<<<< HEAD
-                                const Visitor &visitor);
-=======
                                 const Visitor &visitor) const;
     outcome::result<void> loadRoot() const;
->>>>>>> 67f2144c
     outcome::result<Node::Ptr> loadLink(Node &node,
                                         uint64_t index,
                                         bool create) const;
