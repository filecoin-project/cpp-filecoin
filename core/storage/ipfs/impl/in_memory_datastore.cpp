--- conflicted
+++ resolved
@@ -19,13 +19,9 @@
 
 fc::outcome::result<Value> InMemoryDatastore::get(const CID &key) const {
   OUTCOME_TRY(found, contains(key));
-<<<<<<< HEAD
   if (!found) {
-    return IpfsDatastoreError::NOT_FOUND;
+    return IpfsDatastoreError::kNotFound;
   }
-=======
-  if (!found) return IpfsDatastoreError::kNotFound;
->>>>>>> b816478f
   return storage_.at(key);
 }
 
