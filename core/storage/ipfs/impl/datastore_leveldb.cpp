--- conflicted
+++ resolved
@@ -8,14 +8,6 @@
 #include "storage/leveldb/leveldb_error.hpp"
 
 namespace fc::storage::ipfs {
-<<<<<<< HEAD
-  /**
-   * @brief convenience function to encode value
-   * @param value key value to encode
-   * @return encoded value as Buffer
-   */
-=======
->>>>>>> 9f9a0a95
   outcome::result<common::Buffer> LeveldbDatastore::encodeKey(
       const CID &value) {
     OUTCOME_TRY(encoded, value.toBytes());
