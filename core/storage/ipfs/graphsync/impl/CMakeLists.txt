#
# Copyright Soramitsu Co., Ltd. All Rights Reserved.
# SPDX-License-Identifier: Apache-2.0
#

add_subdirectory(network/marshalling/protobuf)

add_library(graphsync
    common.cpp
    extension.cpp
    graphsync_impl.cpp
<<<<<<< HEAD
#    merkledag_bridge_impl.cpp
=======
>>>>>>> 849216b9
    local_requests.cpp
    network/network.cpp
    network/peer_context.cpp
    network/length_delimited_message_reader.cpp
    network/message_reader.cpp
    network/message_queue.cpp
    network/outbound_endpoint.cpp
    network/marshalling/serialize.cpp
    network/marshalling/message_parser.cpp
    network/marshalling/message_builder.cpp
    network/marshalling/request_builder.cpp
    network/marshalling/response_builder.cpp
    )

target_include_directories(graphsync PRIVATE "${CMAKE_BINARY_DIR}/generated/storage/ipfs/graphsync/impl/network/marshalling")

target_link_libraries(graphsync
    Boost::boost
    p2p::scheduler
    p2p::subscription
    cid
    buffer
    cbor
    filecoin_hasher
    logger
    graphsync_proto
    )<|MERGE_RESOLUTION|>--- conflicted
+++ resolved
@@ -9,10 +9,6 @@
     common.cpp
     extension.cpp
     graphsync_impl.cpp
-<<<<<<< HEAD
-#    merkledag_bridge_impl.cpp
-=======
->>>>>>> 849216b9
     local_requests.cpp
     network/network.cpp
     network/peer_context.cpp
