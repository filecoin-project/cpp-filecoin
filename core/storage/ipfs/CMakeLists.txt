#
# Copyright Soramitsu Co., Ltd. All Rights Reserved.
# SPDX-License-Identifier: Apache-2.0
#

add_subdirectory(api_ipfs_datastore)
add_subdirectory(merkledag)
add_subdirectory(graphsync)

add_library(ipfs_datastore_in_memory
    impl/in_memory_datastore.cpp
    impl/ipfs_datastore_error.cpp
    )
target_link_libraries(ipfs_datastore_in_memory
    buffer
    cbor
    cid
    )

add_library(ipfs_datastore_leveldb
    impl/datastore_leveldb.cpp
    impl/ipfs_datastore_error.cpp
    )
target_link_libraries(ipfs_datastore_leveldb
    buffer
    cbor
    cid
    leveldb
    )

<<<<<<< HEAD
add_library(ipfs_blockservice
    impl/ipfs_block_service.cpp
    )
target_link_libraries(ipfs_blockservice
    buffer
    )
=======
add_subdirectory(merkledag)
add_subdirectory(graphsync)
>>>>>>> b210df73
<|MERGE_RESOLUTION|>--- conflicted
+++ resolved
@@ -2,11 +2,6 @@
 # Copyright Soramitsu Co., Ltd. All Rights Reserved.
 # SPDX-License-Identifier: Apache-2.0
 #
-
-add_subdirectory(api_ipfs_datastore)
-add_subdirectory(merkledag)
-add_subdirectory(graphsync)
-
 add_library(ipfs_datastore_in_memory
     impl/in_memory_datastore.cpp
     impl/ipfs_datastore_error.cpp
@@ -28,14 +23,5 @@
     leveldb
     )
 
-<<<<<<< HEAD
-add_library(ipfs_blockservice
-    impl/ipfs_block_service.cpp
-    )
-target_link_libraries(ipfs_blockservice
-    buffer
-    )
-=======
 add_subdirectory(merkledag)
-add_subdirectory(graphsync)
->>>>>>> b210df73
+add_subdirectory(graphsync)