/**
 * Copyright Soramitsu Co., Ltd. All Rights Reserved.
 * SPDX-License-Identifier: Apache-2.0
 */

<<<<<<< HEAD
#include <boost/interprocess/file_mapping.hpp>
#include <boost/interprocess/mapped_region.hpp>

#include "codec/uvarint.hpp"
#include "common/logger.hpp"
#include "storage/car/car.hpp"
=======
#include "storage/car/car.hpp"
#include <boost/iostreams/device/mapped_file.hpp>
#include <fstream>
#include "codec/uvarint.hpp"
#include "common/span.hpp"
>>>>>>> 2c8f1412
#include "storage/ipld/traverser.hpp"

OUTCOME_CPP_DEFINE_CATEGORY(fc::storage::car, CarError, e) {
  using E = fc::storage::car::CarError;
  switch (e) {
    case E::kDecodeError:
      return "Decode error";
<<<<<<< HEAD
    case E::kReadFileError:
      return "Read car file error";
=======
    case E::kCannotOpenFileError:
      return "Cannot open file";
>>>>>>> 2c8f1412
  }
}

namespace fc::storage::car {
  using mapped_file = boost::iostreams::mapped_file_source;
  using ipld::kAllSelector;
  using ipld::traverser::Traverser;

  outcome::result<std::vector<CID>> loadCar(Ipld &store, Input input) {
    OUTCOME_TRY(header_bytes,
                codec::uvarint::readBytes<CarError::kDecodeError,
                                          CarError::kDecodeError>(input));
    OUTCOME_TRY(header, codec::cbor::decode<CarHeader>(header_bytes));
    while (!input.empty()) {
      OUTCOME_TRY(node,
                  codec::uvarint::readBytes<CarError::kDecodeError,
                                            CarError::kDecodeError>(input));
      OUTCOME_TRY(cid, CID::read(node));
      OUTCOME_TRY(store.set(cid, common::Buffer{node}));
    }
    return std::move(header.roots);
  }

<<<<<<< HEAD
  outcome::result<std::vector<CID>> loadCar(storage::PersistentBufferMap &store,
                                            const std::string &file_name) {
    namespace bip = boost::interprocess;

    auto log = common::createLogger("load_car");

    gsl::span<const uint8_t> input;

    try {
      bip::file_mapping file(file_name.c_str(), bip::read_only);
      bip::mapped_region region(file, bip::read_only);
      void *addr = region.get_address();
      std::size_t size = region.get_size();
      input =
          gsl::span<const uint8_t>(static_cast<const uint8_t *>(addr), size);
      log->info("reading file {} of size {}", file_name, size);

      size_t reported_percent = 0;
      const size_t total_bytes = input.size();
      size_t objects_count = 0;
      auto progress = [&](size_t current) {
        auto x = current * 100 / total_bytes;
        if (x > reported_percent) {
          reported_percent = x;
          log->info("{}%, {} objects stored", reported_percent, objects_count);
        }
      };

      OUTCOME_TRY(header_bytes,
                  codec::uvarint::readBytes<CarError::kDecodeError,
                                            CarError::kDecodeError>(input));
      OUTCOME_TRY(header, codec::cbor::decode<CarHeader>(header_bytes));
      log->info("read header, {} roots", header.roots.size());
      if (header.roots.size() < 100) {
        for (const auto &r : header.roots) {
          log->info(r.toString().value());
        }
      }

      static constexpr size_t kBatchSize = 100000;
      size_t current_batch_size = 0;
      auto batch = store.batch();

      while (!input.empty()) {
        OUTCOME_TRY(node,
                    codec::uvarint::readBytes<CarError::kDecodeError,
                                              CarError::kDecodeError>(input));
        auto cid_bytes = node;
        OUTCOME_TRY(cid, CID::read(node));
        std::ignore = cid;
        cid_bytes = cid_bytes.first(cid_bytes.size() - node.size());

        OUTCOME_TRY(
            batch->put(common::Buffer{cid_bytes}, common::Buffer{node}));

        if (++current_batch_size >= kBatchSize) {
          OUTCOME_TRY(batch->commit());
          batch->clear();
          current_batch_size = 0;
        }

        OUTCOME_TRY(batch->commit());
        batch->clear();

        ++objects_count;
        progress(total_bytes - input.size());
      }

      return std::move(header.roots);

    } catch (const std::exception &e) {
      log->error("exception while reading {}: {}", file_name, e.what());
      return CarError::kReadFileError;
    } catch (...) {
      log->error("unknown exception while reading {}", file_name);
      return CarError::kReadFileError;
    }
=======
  outcome::result<std::vector<CID>> loadCar(Ipld &store,
                                            const std::string &car_path) {
    mapped_file car_file(car_path);
    if (!car_file.is_open()) {
      return CarError::kCannotOpenFileError;
    }
    return loadCar(
        store,
        common::span::cbytes(
            {car_file.data(),
             static_cast<gsl::span<const char>::index_type>(car_file.size())}));
>>>>>>> 2c8f1412
  }

  void writeUvarint(Buffer &output, uint64_t value) {
    output.put(libp2p::multi::UVarint{value}.toBytes());
  }

  void writeHeader(Buffer &output, const std::vector<CID> &roots) {
    OUTCOME_EXCEPT(bytes, codec::cbor::encode(CarHeader{roots, CarHeader::V1}));
    writeUvarint(output, bytes.size());
    output.put(bytes);
  }

  void writeItem(Buffer &output, const CID &cid, Input bytes) {
    OUTCOME_EXCEPT(cid_bytes, cid.toBytes());
    writeUvarint(output, cid_bytes.size() + bytes.size());
    output.put(cid_bytes);
    output.put(bytes);
  }

  outcome::result<void> writeItem(Buffer &output, Ipld &store, const CID &cid) {
    OUTCOME_TRY(bytes, store.get(cid));
    writeItem(output, cid, bytes);
    return outcome::success();
  }

  outcome::result<Buffer> makeCar(Ipld &store,
                                  const std::vector<CID> &roots,
                                  const std::vector<CID> &cids) {
    Buffer output;
    writeHeader(output, roots);
    for (auto &cid : cids) {
      OUTCOME_TRY(writeItem(output, store, cid));
    }
    return std::move(output);
  }

  outcome::result<Buffer> makeCar(Ipld &store, const std::vector<CID> &roots) {
    std::set<CID> cids;
    for (auto &root : roots) {
      Traverser traverser{store, root, kAllSelector};
      OUTCOME_TRY(visited, traverser.traverseAll());
      cids.insert(visited.begin(), visited.end());
    }
    return makeCar(store, roots, {cids.begin(), cids.end()});
  }

  outcome::result<Buffer> makeSelectiveCar(
      Ipld &store, const std::vector<std::pair<CID, Selector>> &dags) {
    std::vector<CID> roots;
    std::vector<CID> cid_order;
    std::set<CID> cids;
    for (auto &dag : dags) {
      Traverser traverser{store, dag.first, dag.second};
      OUTCOME_TRY(visited, traverser.traverseAll());
      roots.push_back(dag.first);
      for (auto &cid : visited) {
        if (cids.insert(cid).second) {
          cid_order.push_back(cid);
        }
      }
    }
    return makeCar(store, roots, cid_order);
  }

  void writeUvarint(std::ostream &output, uint64_t value) {
    output << common::span::bytestr(libp2p::multi::UVarint{value}.toBytes());
  }

  void writeHeader(std::ostream &output, const std::vector<CID> &roots) {
    OUTCOME_EXCEPT(bytes, codec::cbor::encode(CarHeader{roots, CarHeader::V1}));
    writeUvarint(output, bytes.size());
    output << common::span::bytestr(bytes);
  }

  void writeItem(std::ostream &output, const CID &cid, Input bytes) {
    OUTCOME_EXCEPT(cid_bytes, cid.toBytes());
    writeUvarint(output, cid_bytes.size() + bytes.size());
    output << common::span::bytestr(cid_bytes);
    output << common::span::bytestr(bytes);
  }

  outcome::result<void> writeItem(std::ostream &output,
                                  Ipld &store,
                                  const CID &cid) {
    OUTCOME_TRY(bytes, store.get(cid));
    writeItem(output, cid, bytes);
    return outcome::success();
  }

  outcome::result<void> makeCar(std::ostream &output,
                                Ipld &store,
                                const std::vector<CID> &roots,
                                const std::vector<CID> &cids) {
    writeHeader(output, roots);
    for (auto &cid : cids) {
      OUTCOME_TRY(writeItem(output, store, cid));
    }

    return outcome::success();
  }

  outcome::result<void> makeSelectiveCar(
      Ipld &store,
      const std::vector<std::pair<CID, Selector>> &dags,
      const std::string &output_path) {
    std::ofstream output(output_path,
                         std::ios_base::out | std::ios_base::binary);
    if (!output.good()) {
      return CarError::kCannotOpenFileError;
    }
    std::vector<CID> roots;
    std::vector<CID> cid_order;
    std::set<CID> cids;
    for (auto &dag : dags) {
      Traverser traverser{store, dag.first, dag.second};
      OUTCOME_TRY(visited, traverser.traverseAll());
      roots.push_back(dag.first);
      for (auto &cid : visited) {
        if (cids.insert(cid).second) {
          cid_order.push_back(cid);
        }
      }
    }
    return makeCar(output, store, roots, cid_order);
  }
}  // namespace fc::storage::car<|MERGE_RESOLUTION|>--- conflicted
+++ resolved
@@ -3,20 +3,16 @@
  * SPDX-License-Identifier: Apache-2.0
  */
 
-<<<<<<< HEAD
 #include <boost/interprocess/file_mapping.hpp>
 #include <boost/interprocess/mapped_region.hpp>
+#include <boost/iostreams/device/mapped_file.hpp>
+#include <fstream>
 
 #include "codec/uvarint.hpp"
 #include "common/logger.hpp"
 #include "storage/car/car.hpp"
-=======
-#include "storage/car/car.hpp"
-#include <boost/iostreams/device/mapped_file.hpp>
-#include <fstream>
 #include "codec/uvarint.hpp"
 #include "common/span.hpp"
->>>>>>> 2c8f1412
 #include "storage/ipld/traverser.hpp"
 
 OUTCOME_CPP_DEFINE_CATEGORY(fc::storage::car, CarError, e) {
@@ -24,13 +20,10 @@
   switch (e) {
     case E::kDecodeError:
       return "Decode error";
-<<<<<<< HEAD
     case E::kReadFileError:
       return "Read car file error";
-=======
     case E::kCannotOpenFileError:
       return "Cannot open file";
->>>>>>> 2c8f1412
   }
 }
 
@@ -54,7 +47,6 @@
     return std::move(header.roots);
   }
 
-<<<<<<< HEAD
   outcome::result<std::vector<CID>> loadCar(storage::PersistentBufferMap &store,
                                             const std::string &file_name) {
     namespace bip = boost::interprocess;
@@ -132,7 +124,8 @@
       log->error("unknown exception while reading {}", file_name);
       return CarError::kReadFileError;
     }
-=======
+  }
+
   outcome::result<std::vector<CID>> loadCar(Ipld &store,
                                             const std::string &car_path) {
     mapped_file car_file(car_path);
@@ -144,7 +137,6 @@
         common::span::cbytes(
             {car_file.data(),
              static_cast<gsl::span<const char>::index_type>(car_file.size())}));
->>>>>>> 2c8f1412
   }
 
   void writeUvarint(Buffer &output, uint64_t value) {
