/**
 * Copyright Soramitsu Co., Ltd. All Rights Reserved.
 * SPDX-License-Identifier: Apache-2.0
 */

#ifndef CPP_FILECOIN_STORAGE_HAMT_HAMT_HPP
#define CPP_FILECOIN_STORAGE_HAMT_HAMT_HPP

#include <string>
#include <vector>

#include <boost/variant.hpp>

#include "codec/cbor/cbor.hpp"
#include "common/outcome_throw.hpp"
#include "common/visitor.hpp"
#include "primitives/big_int.hpp"
#include "primitives/cid/cid.hpp"
#include "storage/ipfs/datastore.hpp"

namespace fc::storage::hamt {
  enum class HamtError { EXPECTED_CID = 1, NOT_FOUND, MAX_DEPTH };

  using fc::primitives::UBigInt;
  using Value = ipfs::IpfsDatastore::Value;

  constexpr size_t kLeafMax = 3;
  constexpr size_t kDefaultBitWidth = 8;

  /** Hamt node representation */
  struct Node {
    using Ptr = std::shared_ptr<Node>;
    using Leaf = std::map<std::string, Value>;
    using Item = boost::variant<CID, Ptr, Leaf>;

    std::map<size_t, Item> items;
  };

  template <class Stream,
            typename = std::enable_if_t<Stream::is_cbor_encoder_stream>>
  Stream &operator<<(Stream &s, const Node &node) {
    auto l_items = s.list();
    UBigInt bits;
    for (auto &item : node.items) {
      bit_set(bits, item.first);
      auto m_item = s.map();
      visit_in_place(
          item.second,
          [&m_item](const CID &cid) { m_item["0"] << cid; },
          [](const Node::Ptr &ptr) { outcome::raise(HamtError::EXPECTED_CID); },
          [&m_item](const Node::Leaf &leaf) {
            auto &s_leaf = m_item["1"];
            auto l_pairs = s_leaf.list();
            for (auto &pair : leaf) {
              l_pairs << (l_pairs.list()
                          << pair.first << l_pairs.wrap(pair.second, 1));
            }
            s_leaf << l_pairs;
          });
      l_items << m_item;
    }
    return s << (s.list() << bits << l_items);
  }

  template <class Stream,
            typename = std::enable_if_t<Stream::is_cbor_decoder_stream>>
  Stream &operator>>(Stream &s, Node &node) {
    node.items.clear();
    auto l_node = s.list();
    UBigInt bits;
    l_node >> bits;
    auto n_items = l_node.listLength();
    auto l_items = l_node.list();
    size_t j = 0;
    for (size_t i = 0; i < n_items; ++i) {
      while (!bit_test(bits, j)) {
        ++j;
      }
      auto m_item = l_items.map();
      if (m_item.find("0") != m_item.end()) {
        CID cid;
        m_item.at("0") >> cid;
        node.items[j] = std::move(cid);
      } else {
        auto s_leaf = m_item.at("1");
        auto n_leaf = s_leaf.listLength();
        auto l_leaf = s_leaf.list();
        Node::Leaf leaf;
        for (size_t j = 0; j < n_leaf; ++j) {
          auto l_pair = l_leaf.list();
          std::string key;
          l_pair >> key;
          leaf.emplace(key, l_pair.raw());
        }
        node.items[j] = std::move(leaf);
      }
      ++j;
    }
    return s;
  }

  /**
   * Hamt map
   * https://github.com/ipld/specs/blob/c1b0d3f4dc26850071d0e4d67854408e970ed29c/data-structures/hashmap.md
   */
  class Hamt {
   public:
    using Visitor = std::function<outcome::result<void>(const std::string &,
                                                        const Value &)>;

    Hamt(std::shared_ptr<ipfs::IpfsDatastore> store,
         size_t bit_width = kDefaultBitWidth);
    Hamt(std::shared_ptr<ipfs::IpfsDatastore> store, Node::Ptr root);
<<<<<<< HEAD
    Hamt(std::shared_ptr<ipfs::IpfsDatastore> store, const CID &root);

=======
    Hamt(std::shared_ptr<ipfs::IpfsDatastore> store,
         const CID &root,
         size_t bit_width = kDefaultBitWidth);
>>>>>>> a844b454
    /** Set value by key, does not write to storage */
    outcome::result<void> set(const std::string &key,
                              gsl::span<const uint8_t> value);

    /** Get value by key */
    outcome::result<Value> get(const std::string &key);

    /**
     * Remove value by key, does not write to storage.
     * Returns NOT_FOUND if element doesn't exist.
     */
    outcome::result<void> remove(const std::string &key);

    /**
     * Checks if key is present
     */
    outcome::result<bool> contains(const std::string &key);

    /**
     * Write changes made by set and remove to storage
     * @return new root
     */
    outcome::result<CID> flush();

    /** Apply visitor for key value pairs */
    outcome::result<void> visit(const Visitor &visitor);

    /// Store CBOR encoded value by key
    template <typename T>
    outcome::result<void> setCbor(const std::string &key, const T &value) {
      OUTCOME_TRY(bytes, codec::cbor::encode(value));
      return set(key, bytes);
    }

    /// Get CBOR decoded value by key
    template <typename T>
    outcome::result<T> getCbor(const std::string &key) {
      OUTCOME_TRY(bytes, get(key));
      return codec::cbor::decode<T>(bytes);
    }

   private:
    std::vector<size_t> keyToIndices(const std::string &key, int n = -1) const;
    outcome::result<void> set(Node &node,
                              gsl::span<const size_t> indices,
                              const std::string &key,
                              gsl::span<const uint8_t> value);
    outcome::result<void> remove(Node &node,
                                 gsl::span<const size_t> indices,
                                 const std::string &key);
    static outcome::result<void> cleanShard(Node::Item &item);
    outcome::result<void> flush(Node::Item &item);
    outcome::result<void> loadItem(Node::Item &item) const;
    outcome::result<void> visit(Node::Item &item, const Visitor &visitor);

    std::shared_ptr<ipfs::IpfsDatastore> store_;
    Node::Item root_;
    size_t bit_width_;
  };
}  // namespace fc::storage::hamt

OUTCOME_HPP_DECLARE_ERROR(fc::storage::hamt, HamtError);

#endif  // CPP_FILECOIN_STORAGE_HAMT_HAMT_HPP<|MERGE_RESOLUTION|>--- conflicted
+++ resolved
@@ -111,14 +111,9 @@
     Hamt(std::shared_ptr<ipfs::IpfsDatastore> store,
          size_t bit_width = kDefaultBitWidth);
     Hamt(std::shared_ptr<ipfs::IpfsDatastore> store, Node::Ptr root);
-<<<<<<< HEAD
-    Hamt(std::shared_ptr<ipfs::IpfsDatastore> store, const CID &root);
-
-=======
     Hamt(std::shared_ptr<ipfs::IpfsDatastore> store,
          const CID &root,
          size_t bit_width = kDefaultBitWidth);
->>>>>>> a844b454
     /** Set value by key, does not write to storage */
     outcome::result<void> set(const std::string &key,
                               gsl::span<const uint8_t> value);
