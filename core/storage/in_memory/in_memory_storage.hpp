/**
 * Copyright Soramitsu Co., Ltd. All Rights Reserved.
 * SPDX-License-Identifier: Apache-2.0
 */

#pragma once

#include <memory>

#include "common/buffer.hpp"
#include "common/outcome.hpp"
#include "storage/buffer_map.hpp"

namespace fc::storage {
<<<<<<< HEAD
=======
  using common::Buffer;

>>>>>>> 11af6309
  /**
   * Simple storage that conforms PersistentMap interface
   * Mostly needed to have an in-memory trie in tests to avoid integration with
   * LevelDB
   */
  class InMemoryStorage : public PersistentBufferMap,
                          public std::enable_shared_from_this<InMemoryStorage> {
   public:
    ~InMemoryStorage() override = default;

    outcome::result<Bytes> get(const Bytes &key) const override;

    outcome::result<void> put(const Bytes &key, const Bytes &value) override;

    outcome::result<void> put(const Bytes &key, Bytes &&value) override;

    bool contains(const Bytes &key) const override;

    outcome::result<void> remove(const Bytes &key) override;

    std::unique_ptr<fc::storage::face::WriteBatch<Bytes, Bytes>> batch()
        override;

    std::unique_ptr<BufferMapCursor> cursor() override;

   private:
    friend class InMemoryCursor;
    std::map<std::string, Bytes> storage;
  };

}  // namespace fc::storage<|MERGE_RESOLUTION|>--- conflicted
+++ resolved
@@ -7,16 +7,10 @@
 
 #include <memory>
 
-#include "common/buffer.hpp"
 #include "common/outcome.hpp"
 #include "storage/buffer_map.hpp"
 
 namespace fc::storage {
-<<<<<<< HEAD
-=======
-  using common::Buffer;
-
->>>>>>> 11af6309
   /**
    * Simple storage that conforms PersistentMap interface
    * Mostly needed to have an in-memory trie in tests to avoid integration with
