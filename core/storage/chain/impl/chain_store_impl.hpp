/**
 * Copyright Soramitsu Co., Ltd. All Rights Reserved.
 * SPDX-License-Identifier: Apache-2.0
 */

#ifndef CPP_FILECOIN_CORE_STORAGE_CHAIN_CHAIN_STORE_IMPL_HPP
#define CPP_FILECOIN_CORE_STORAGE_CHAIN_CHAIN_STORE_IMPL_HPP

#include "storage/chain/chain_store.hpp"

#include <libp2p/protocol/common/scheduler.hpp>

#include "blockchain/weight_calculator.hpp"
<<<<<<< HEAD
#include "sync/common.hpp"

namespace fc::sync {
  class ChainDb;
  class Syncer;
  class PeerManager;
}  // namespace fc::sync

namespace fc::storage::blockchain {

  //  using ::fc::blockchain::block_validator::BlockValidator;
  using ::fc::blockchain::weight::WeightCalculator;
  using sync::BigInt;
  //  using ipfs::IpfsDatastore;
  //  using libp2p::peer::PeerId;
  //  using primitives::tipset::Tipset;
  //  using primitives::tipset::TipsetHash;
  //  using primitives::tipset::TipsetKey;

  using primitives::tipset::TipsetCreator;

  using sync::Height;

  class ChainStoreImpl : public ChainStore,
                         public std::enable_shared_from_this<ChainStoreImpl> {
   public:
    ChainStoreImpl(ChainStoreImpl &&other) = default;

    ChainStoreImpl(/*std::shared_ptr<IpfsDatastore> data_store,
                   std::shared_ptr<BlockValidator> block_validator,
                   std::shared_ptr<WeightCalculator> weight_calculator,
                   std::shared_ptr<sync::TipsetLoader> tipset_loader,
                   std::shared_ptr<sync::PeerManager> peer_manager*/);


    // TODO start peer manager here, wire callbacks from gossip,
    //  peer manager & syncer & epoch timer
    outcome::result<void> start() override;

    outcome::result<void> addBlock(const BlockHeader &block) override;

    outcome::result<TipsetCPtr> loadTipset(const TipsetHash &hash) override;

    outcome::result<TipsetCPtr> loadTipset(const TipsetKey &key) override;

    outcome::result<TipsetCPtr> loadTipsetByHeight(uint64_t height) override;

    outcome::result<TipsetCPtr> heaviestTipset() const override;
=======
#include "common/logger.hpp"
#include "storage/chain/chain_store.hpp"

namespace fc::storage::blockchain {
  using ::fc::blockchain::weight::WeightCalculator;
  using ipfs::IpfsDatastore;

  enum class ChainStoreError { kNoPath = 1 };

  class ChainStoreImpl : public ChainStore {
   public:
    ChainStoreImpl(IpldPtr ipld,
                   std::shared_ptr<WeightCalculator> weight_calculator,
                   BlockHeader genesis,
                   Tipset head);

    outcome::result<void> addBlock(const BlockHeader &block) override;

    const Tipset &heaviestTipset() const override;

    const BlockHeader &getGenesis() const override;
>>>>>>> 3b5e0335

    using connection_t = boost::signals2::connection;
    using HeadChangeSignature = void(const HeadChange &);

<<<<<<< HEAD
    connection_t subscribeHeadChanges(
        const std::function<HeadChangeSignature> &subscriber) override;

    const std::string &getNetworkName() const override;

    const CID &genesisCID() const override;

   private:
    // heads changed callback from ChainDb
    void onHeadsChanged(std::vector<TipsetHash> removed,
                        std::vector<TipsetHash> added);

    std::pair<TipsetCPtr, BigInt> chooseNewHead(
        const std::vector<TipsetHash> &heads_added);

    void switchToHead(TipsetCPtr new_head, BigInt new_weight);

    void onChainEpochTimer(Height new_epoch);

    std::shared_ptr<libp2p::protocol::Scheduler> scheduler_;

    std::string network_name_;
    std::shared_ptr<sync::ChainDb> chain_db_;
    std::shared_ptr<sync::PeerManager> peer_manager_;
=======
    /** @brief head change subscription */
    connection_t subscribeHeadChanges(
        const std::function<HeadChangeSignature> &subscriber) override {
      subscriber(HeadChange{.type = HeadChangeType::CURRENT,
                            .value = heaviest_tipset_});
      return head_change_signal_.connect(subscriber);
    }

    outcome::result<void> updateHeaviestTipset(const Tipset &tipset) override;

   private:
    /**
     * @brief applies new heaviest tipset if better than old item
     * @param tipset new heaviest tipset
     */
    outcome::result<void> takeHeaviestTipset(const Tipset &tipset);

    /** @brief finds and returns tipset containing given block header */
    outcome::result<Tipset> expandTipset(const BlockHeader &block_header);

    /**
     * @brief finds path from current tipset to new tipset
     * @param current denotes current tipset
     * @param target denotes new tipset
     * @return path from current to target tipset
     */
    outcome::result<ChainPath> findChainPath(const Tipset &current,
                                             const Tipset &target);

    /**
     * @brief notifies all head change subscribers
     * @param current denotes current tipset
     * @param target denotes target tipset
     */
    outcome::result<void> notifyHeadChange(const Tipset &current,
                                           const Tipset &target);

    ///< main data storage
    std::shared_ptr<IpfsDatastore> data_store_;
>>>>>>> 3b5e0335
    std::shared_ptr<WeightCalculator> weight_calculator_;
    std::shared_ptr<sync::Syncer> syncer_;

    TipsetCPtr head_;
    TipsetHash heads_parent_;
    BigInt current_weight_;

<<<<<<< HEAD
    // TODO таймер через шедулер на переключение эпох
=======
    Tipset heaviest_tipset_;                 ///< current heaviest tipset
    primitives::BigInt heaviest_weight_{0};  ///< current heaviest weight
    BlockHeader genesis_;                    ///< genesis block
    std::unordered_map<uint64_t, std::vector<CID>> tipsets_;
>>>>>>> 3b5e0335

    Height current_epoch_ = 0;


    // creating head candidates for current epoch, parent->possible_head
    std::map<TipsetHash, TipsetCreator> head_candidates_;


    //
    //    storage::indexdb::Branches heads_;
    //    storage::indexdb::BranchInfo head_branch_;
    //    boost::optional<Tipset> heaviest_tipset_;  ///< current heaviest
    //    tipset primitives::BigInt heaviest_weight_{0};    ///< current
    //    heaviest weight boost::optional<Tipset> genesis_;          ///<
    //    genesis block boost::optional<CID> genesis_cid_;
    //    boost::optional<PeerId> current_peer_;
    //    boost::optional<Tipset> tipset_in_production_;
    //    boost::optional<TipsetHash> tipset_in_sync_;
    //    storage::indexdb::BranchId syncing_branch_ =
    //    storage::indexdb::kNoBranch;
    //
    //    // std::unordered_map<uint64_t, std::vector<CID>> tipsets_;
    //    // mutable std::unordered_map<TipsetKey, Tipset> tipsets_cache_;

    /// when head tipset changes, need to notify all subscribers
    boost::signals2::signal<HeadChangeSignature> head_change_signal_;

<<<<<<< HEAD
    // common::Logger logger_;
=======
    common::Logger logger_{common::createLogger("chain store")};
>>>>>>> 3b5e0335
  };
}  // namespace fc::storage::blockchain

#endif  // CPP_FILECOIN_CORE_STORAGE_CHAIN_CHAIN_STORE_IMPL_HPP<|MERGE_RESOLUTION|>--- conflicted
+++ resolved
@@ -11,7 +11,6 @@
 #include <libp2p/protocol/common/scheduler.hpp>
 
 #include "blockchain/weight_calculator.hpp"
-<<<<<<< HEAD
 #include "sync/common.hpp"
 
 namespace fc::sync {
@@ -60,34 +59,10 @@
     outcome::result<TipsetCPtr> loadTipsetByHeight(uint64_t height) override;
 
     outcome::result<TipsetCPtr> heaviestTipset() const override;
-=======
-#include "common/logger.hpp"
-#include "storage/chain/chain_store.hpp"
-
-namespace fc::storage::blockchain {
-  using ::fc::blockchain::weight::WeightCalculator;
-  using ipfs::IpfsDatastore;
-
-  enum class ChainStoreError { kNoPath = 1 };
-
-  class ChainStoreImpl : public ChainStore {
-   public:
-    ChainStoreImpl(IpldPtr ipld,
-                   std::shared_ptr<WeightCalculator> weight_calculator,
-                   BlockHeader genesis,
-                   Tipset head);
-
-    outcome::result<void> addBlock(const BlockHeader &block) override;
-
-    const Tipset &heaviestTipset() const override;
-
-    const BlockHeader &getGenesis() const override;
->>>>>>> 3b5e0335
 
     using connection_t = boost::signals2::connection;
     using HeadChangeSignature = void(const HeadChange &);
 
-<<<<<<< HEAD
     connection_t subscribeHeadChanges(
         const std::function<HeadChangeSignature> &subscriber) override;
 
@@ -112,47 +87,6 @@
     std::string network_name_;
     std::shared_ptr<sync::ChainDb> chain_db_;
     std::shared_ptr<sync::PeerManager> peer_manager_;
-=======
-    /** @brief head change subscription */
-    connection_t subscribeHeadChanges(
-        const std::function<HeadChangeSignature> &subscriber) override {
-      subscriber(HeadChange{.type = HeadChangeType::CURRENT,
-                            .value = heaviest_tipset_});
-      return head_change_signal_.connect(subscriber);
-    }
-
-    outcome::result<void> updateHeaviestTipset(const Tipset &tipset) override;
-
-   private:
-    /**
-     * @brief applies new heaviest tipset if better than old item
-     * @param tipset new heaviest tipset
-     */
-    outcome::result<void> takeHeaviestTipset(const Tipset &tipset);
-
-    /** @brief finds and returns tipset containing given block header */
-    outcome::result<Tipset> expandTipset(const BlockHeader &block_header);
-
-    /**
-     * @brief finds path from current tipset to new tipset
-     * @param current denotes current tipset
-     * @param target denotes new tipset
-     * @return path from current to target tipset
-     */
-    outcome::result<ChainPath> findChainPath(const Tipset &current,
-                                             const Tipset &target);
-
-    /**
-     * @brief notifies all head change subscribers
-     * @param current denotes current tipset
-     * @param target denotes target tipset
-     */
-    outcome::result<void> notifyHeadChange(const Tipset &current,
-                                           const Tipset &target);
-
-    ///< main data storage
-    std::shared_ptr<IpfsDatastore> data_store_;
->>>>>>> 3b5e0335
     std::shared_ptr<WeightCalculator> weight_calculator_;
     std::shared_ptr<sync::Syncer> syncer_;
 
@@ -160,14 +94,7 @@
     TipsetHash heads_parent_;
     BigInt current_weight_;
 
-<<<<<<< HEAD
     // TODO таймер через шедулер на переключение эпох
-=======
-    Tipset heaviest_tipset_;                 ///< current heaviest tipset
-    primitives::BigInt heaviest_weight_{0};  ///< current heaviest weight
-    BlockHeader genesis_;                    ///< genesis block
-    std::unordered_map<uint64_t, std::vector<CID>> tipsets_;
->>>>>>> 3b5e0335
 
     Height current_epoch_ = 0;
 
@@ -195,11 +122,6 @@
     /// when head tipset changes, need to notify all subscribers
     boost::signals2::signal<HeadChangeSignature> head_change_signal_;
 
-<<<<<<< HEAD
-    // common::Logger logger_;
-=======
-    common::Logger logger_{common::createLogger("chain store")};
->>>>>>> 3b5e0335
   };
 }  // namespace fc::storage::blockchain
 
