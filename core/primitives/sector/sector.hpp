/**
 * Copyright Soramitsu Co., Ltd. All Rights Reserved.
 * SPDX-License-Identifier: Apache-2.0
 */

#ifndef CPP_FILECOIN_CORE_PROOFS_SECTOR_HPP
#define CPP_FILECOIN_CORE_PROOFS_SECTOR_HPP

#include "common/blob.hpp"
#include "common/buffer.hpp"
#include "common/cmp.hpp"
#include "crypto/randomness/randomness_types.hpp"
#include "primitives/cid/cid.hpp"
#include "primitives/types.hpp"

namespace fc::primitives::sector {
  using common::Buffer;
  using crypto::randomness::Randomness;
  using primitives::ActorId;
  using primitives::ChainEpoch;
  using primitives::DealId;
  using primitives::SectorNumber;

  struct SectorId {
    ActorId miner;
    SectorNumber sector;
  };
  inline bool operator<(const SectorId &lhs, const SectorId &rhs) {
    return less(lhs.miner, rhs.miner, lhs.sector, rhs.sector);
  }
  inline bool operator==(const SectorId &lhs, const SectorId &rhs) {
    return lhs.miner == rhs.miner && lhs.sector == rhs.sector;
  }

  enum class RegisteredSealProof : int64_t {
    StackedDrg2KiBV1,
    StackedDrg8MiBV1,
    StackedDrg512MiBV1,
    StackedDrg32GiBV1,
    StackedDrg64GiBV1,

    StackedDrg2KiBV1_1,
    StackedDrg8MiBV1_1,
    StackedDrg512MiBV1_1,
    StackedDrg32GiBV1_1,
    StackedDrg64GiBV1_1,
  };

  enum class RegisteredPoStProof : int64_t {
    StackedDRG2KiBWinningPoSt,
    StackedDRG8MiBWinningPoSt,
    StackedDRG512MiBWinningPoSt,
    StackedDRG32GiBWinningPoSt,
    StackedDRG64GiBWinningPoSt,

    StackedDRG2KiBWindowPoSt,
    StackedDRG8MiBWindowPoSt,
    StackedDRG512MiBWindowPoSt,
    StackedDRG32GiBWindowPoSt,
    StackedDRG64GiBWindowPoSt,
  };

<<<<<<< HEAD
  /**
   * Produces the PoSt-specific RegisteredProof corresponding to the receiving
   * RegisteredSealProof.
   */
  outcome::result<RegisteredProof> getRegisteredWindowPoStProof(
      RegisteredProof proof);
  outcome::result<RegisteredProof> getRegisteredWinningPoStProof(
      RegisteredProof proof);
=======
  outcome::result<RegisteredPoStProof> getRegisteredWindowPoStProof(
      RegisteredSealProof proof);
  outcome::result<RegisteredPoStProof> getRegisteredWinningPoStProof(
      RegisteredSealProof proof);
>>>>>>> c4133a5d

  outcome::result<SectorSize> getSectorSize(RegisteredSealProof proof);
  outcome::result<SectorSize> getSectorSize(RegisteredPoStProof proof);

  outcome::result<size_t> getWindowPoStPartitionSectors(
      RegisteredPoStProof proof);

  /**
   * Returns the partition size, in sectors, associated with a seal proof type.
   * The partition size is the number of sectors proved in a single PoSt proof.
   * @param proof
   * @return
   */
  outcome::result<size_t> getSealProofWindowPoStPartitionSectors(
      RegisteredSealProof proof);

  /**
   * Returns the partition size, in sectors, associated with a Window PoSt proof
   * type. The partition size is the number of sectors proved in a single PoSt
   * proof.
   */
  outcome::result<size_t> getPoStProofWindowPoStPartitionSectors(
      RegisteredProof proof);

  using SealRandomness = Randomness;

  using Ticket = SealRandomness;

  using InteractiveRandomness = Randomness;

  using Proof = std::vector<uint8_t>;

  /**
<<<<<<< HEAD
   * OnChainSealVerifyInfo is the structure of information that must be sent
   * with a message to commit a sector. Most of this information is not needed
   * in the state tree but will be verified in sm.CommitSector. See
   * SealCommitment for data stored on the state tree for each sector.
   */
  struct OnChainSealVerifyInfo {
    /// CommR
    CID sealed_cid;
    /// Used to derive the interactive PoRep challenge.
    ChainEpoch interactive_epoch;
    RegisteredProof registered_proof;
    Proof proof;
    std::vector<DealId> deals;
    SectorNumber sector;
    /// Used to tie the seal to a chain.
    ChainEpoch seal_rand_epoch;
  };

  /**
   * SealVerifyInfo is the structure of all the information a verifier needs
   * to verify a Seal.
=======
   * SealVerifyInfo is the structure of all the information a verifier needs to
   * verify a Seal.
>>>>>>> c4133a5d
   */
  struct SealVerifyInfo {
    RegisteredSealProof seal_proof;
    SectorId sector;
    std::vector<DealId> deals;
    SealRandomness randomness;
    InteractiveRandomness interactive_randomness;
    Proof proof;
    /// CommR
    CID sealed_cid;
    /// CommD
    CID unsealed_cid;
  };
  CBOR_TUPLE(SealVerifyInfo,
             seal_proof,
             sector,
             deals,
             randomness,
             interactive_randomness,
             proof,
             sealed_cid,
             unsealed_cid)

  using PoStRandomness = Randomness;

  struct PoStProof {
    RegisteredPoStProof registered_proof;
    Proof proof;
  };

  inline bool operator==(const PoStProof &lhs, const PoStProof &rhs) {
    return lhs.registered_proof == rhs.registered_proof
           && lhs.proof == rhs.proof;
  }

  struct SectorInfo {
<<<<<<< HEAD
    // RegisteredProof used when sealing - needs to be mapped to PoSt
    // registered proof when used to verify a PoSt
    RegisteredProof registered_proof;
=======
    RegisteredSealProof registered_proof;
>>>>>>> c4133a5d
    uint64_t sector;
    /// CommR
    CID sealed_cid;
  };
  CBOR_TUPLE(SectorInfo, registered_proof, sector, sealed_cid)

  // Information needed to verify a Winning PoSt attached to a block header.
  // Note: this is not used within the state machine, but by the
  // consensus/election mechanisms.
  struct WinningPoStVerifyInfo {
    PoStRandomness randomness;
    std::vector<PoStProof> proofs;
    std::vector<SectorInfo> challenged_sectors;
    ActorId prover;
  };

  // Information needed to verify a Window PoSt submitted directly to a miner
  // actor.
  struct WindowPoStVerifyInfo {
    PoStRandomness randomness;
    std::vector<PoStProof> proofs;
    std::vector<SectorInfo> challenged_sectors;
    ActorId prover;
  };
  CBOR_TUPLE(
      WindowPoStVerifyInfo, randomness, proofs, challenged_sectors, prover)

  CBOR_TUPLE(SectorId, miner, sector)

  CBOR_TUPLE(PoStProof, registered_proof, proof)

  enum class Errors {
    kInvalidPoStProof = 1,
    kInvalidSealProof,
    kInvalidProofType,
  };
}  // namespace fc::primitives::sector

OUTCOME_HPP_DECLARE_ERROR(fc::primitives::sector, Errors);

#endif  // CPP_FILECOIN_CORE_PROOFS_SECTOR_HPP<|MERGE_RESOLUTION|>--- conflicted
+++ resolved
@@ -60,21 +60,14 @@
     StackedDRG64GiBWindowPoSt,
   };
 
-<<<<<<< HEAD
   /**
    * Produces the PoSt-specific RegisteredProof corresponding to the receiving
    * RegisteredSealProof.
    */
-  outcome::result<RegisteredProof> getRegisteredWindowPoStProof(
-      RegisteredProof proof);
-  outcome::result<RegisteredProof> getRegisteredWinningPoStProof(
-      RegisteredProof proof);
-=======
   outcome::result<RegisteredPoStProof> getRegisteredWindowPoStProof(
       RegisteredSealProof proof);
   outcome::result<RegisteredPoStProof> getRegisteredWinningPoStProof(
       RegisteredSealProof proof);
->>>>>>> c4133a5d
 
   outcome::result<SectorSize> getSectorSize(RegisteredSealProof proof);
   outcome::result<SectorSize> getSectorSize(RegisteredPoStProof proof);
@@ -91,14 +84,6 @@
   outcome::result<size_t> getSealProofWindowPoStPartitionSectors(
       RegisteredSealProof proof);
 
-  /**
-   * Returns the partition size, in sectors, associated with a Window PoSt proof
-   * type. The partition size is the number of sectors proved in a single PoSt
-   * proof.
-   */
-  outcome::result<size_t> getPoStProofWindowPoStPartitionSectors(
-      RegisteredProof proof);
-
   using SealRandomness = Randomness;
 
   using Ticket = SealRandomness;
@@ -108,32 +93,8 @@
   using Proof = std::vector<uint8_t>;
 
   /**
-<<<<<<< HEAD
-   * OnChainSealVerifyInfo is the structure of information that must be sent
-   * with a message to commit a sector. Most of this information is not needed
-   * in the state tree but will be verified in sm.CommitSector. See
-   * SealCommitment for data stored on the state tree for each sector.
-   */
-  struct OnChainSealVerifyInfo {
-    /// CommR
-    CID sealed_cid;
-    /// Used to derive the interactive PoRep challenge.
-    ChainEpoch interactive_epoch;
-    RegisteredProof registered_proof;
-    Proof proof;
-    std::vector<DealId> deals;
-    SectorNumber sector;
-    /// Used to tie the seal to a chain.
-    ChainEpoch seal_rand_epoch;
-  };
-
-  /**
    * SealVerifyInfo is the structure of all the information a verifier needs
    * to verify a Seal.
-=======
-   * SealVerifyInfo is the structure of all the information a verifier needs to
-   * verify a Seal.
->>>>>>> c4133a5d
    */
   struct SealVerifyInfo {
     RegisteredSealProof seal_proof;
@@ -170,13 +131,7 @@
   }
 
   struct SectorInfo {
-<<<<<<< HEAD
-    // RegisteredProof used when sealing - needs to be mapped to PoSt
-    // registered proof when used to verify a PoSt
-    RegisteredProof registered_proof;
-=======
     RegisteredSealProof registered_proof;
->>>>>>> c4133a5d
     uint64_t sector;
     /// CommR
     CID sealed_cid;
