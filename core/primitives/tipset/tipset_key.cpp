--- conflicted
+++ resolved
@@ -11,7 +11,6 @@
 #include "crypto/blake2/blake2b160.hpp"
 
 namespace fc::primitives::tipset {
-<<<<<<< HEAD
 
   namespace {
 
@@ -147,12 +146,4 @@
   }
 
   return "Unknown error";
-}
-=======
-  TipsetKey::TipsetKey(std::vector<CID> cids)
-      : cids{cids}, hash{boost::hash_range(cids.begin(), cids.end())} {}
-
-  TipsetKey::TipsetKey(std::initializer_list<CID> cids)
-      : TipsetKey{std::vector<CID>{cids}} {}
-}  // namespace fc::primitives::tipset
->>>>>>> 3b5e0335
+}