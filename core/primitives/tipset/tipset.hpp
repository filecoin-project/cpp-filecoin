--- conflicted
+++ resolved
@@ -50,12 +50,8 @@
     outcome::result<void> visit(const BlockHeader &block,
                                 const Visitor &visitor);
     IpldPtr ipld;
-<<<<<<< HEAD
-    bool nonce{}, load{};
-=======
     bool nonce{};
     bool load{};
->>>>>>> 240e2397
     std::set<CID> visited;
     std::map<Address, uint64_t> nonces;
     size_t index{};
