--- conflicted
+++ resolved
@@ -13,14 +13,10 @@
 namespace fc::primitives {
   using boost::multiprecision::cpp_int;
 
-<<<<<<< HEAD
-  struct UBigInt : cpp_int, boost::totally_ordered<UBigInt, int> {
-=======
   struct UBigInt : cpp_int,
                    boost::totally_ordered<UBigInt>,
                    boost::arithmetic<UBigInt>,
                    boost::totally_ordered<UBigInt, int> {
->>>>>>> 3e399159
     using cpp_int::cpp_int;
 
     inline bool operator==(int other) const {
@@ -39,15 +35,6 @@
       return static_cast<cpp_int>(*this) < static_cast<cpp_int>(other);
     }
 
-<<<<<<< HEAD
-    template <typename T>
-    inline UBigInt operator+(const T &other) const {
-      return static_cast<cpp_int>(*this) + static_cast<cpp_int>(other);
-    }
-
-    inline UBigInt operator*(const UBigInt &other) const {
-      return static_cast<cpp_int>(*this) * static_cast<cpp_int>(other);
-=======
     inline UBigInt operator+=(const UBigInt &other) {
       *static_cast<cpp_int *>(this) += static_cast<cpp_int>(other);
       return *this;
@@ -56,7 +43,6 @@
     inline UBigInt operator-=(const UBigInt &other) {
       *static_cast<cpp_int *>(this) -= static_cast<cpp_int>(other);
       return *this;
->>>>>>> 3e399159
     }
 
     inline UBigInt operator*=(const UBigInt &other) {
@@ -67,6 +53,11 @@
     inline UBigInt operator/=(const UBigInt &other) {
       *static_cast<cpp_int *>(this) /= static_cast<cpp_int>(other);
       return *this;
+    }
+
+    template <typename Integral>
+    inline UBigInt operator+(Integral other) const {
+      return static_cast<cpp_int>(*this) + static_cast<cpp_int>(other);
     }
 
     inline UBigInt operator-(int other) const {
