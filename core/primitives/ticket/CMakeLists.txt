--- conflicted
+++ resolved
@@ -12,9 +12,5 @@
     buffer
     cbor
     p2p::p2p_sha
-<<<<<<< HEAD
-    vrf_provider
-=======
     address
->>>>>>> 95e0e041
     )