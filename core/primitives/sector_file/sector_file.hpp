--- conflicted
+++ resolved
@@ -42,14 +42,7 @@
   const std::vector<SectorFileType> kSectorFileTypes = {
       SectorFileType::FTUnsealed,
       SectorFileType::FTSealed,
-      SectorFileType::FTCache,
-      SectorFileType::FTUpdate,
-<<<<<<< HEAD
-      SectorFileType::FTUpdateCache};
-=======
-      SectorFileType::FTUpdateCache,
-  };
->>>>>>> f3bbd702
+      SectorFileType::FTCache};
 
   constexpr uint64_t kOverheadDenominator = 10;
 
@@ -57,31 +50,12 @@
   const std::unordered_map<SectorFileType, uint64_t> kOverheadSeal{
       {SectorFileType::FTUnsealed, kOverheadDenominator},
       {SectorFileType::FTSealed, kOverheadDenominator},
-<<<<<<< HEAD
-      {SectorFileType::FTUpdate, kOverheadDenominator},
-      {SectorFileType::FTUpdateCache, 2 * kOverheadDenominator},
       {SectorFileType::FTCache, 141}};
-=======
-      {SectorFileType::FTCache, 141},
-      {SectorFileType::FTUpdate, kOverheadDenominator},
-      {SectorFileType::FTUpdateCache, kOverheadDenominator * 2},
-
-  };
->>>>>>> f3bbd702
 
   const std::unordered_map<SectorFileType, uint64_t> kOverheadFinalized{
       {SectorFileType::FTUnsealed, kOverheadDenominator},
       {SectorFileType::FTSealed, kOverheadDenominator},
-<<<<<<< HEAD
-      {SectorFileType::FTUpdate, 2 * kOverheadDenominator},
-      {SectorFileType::FTUpdateCache, kOverheadDenominator},
       {SectorFileType::FTCache, 2}};
-=======
-      {SectorFileType::FTCache, 2},
-      {SectorFileType::FTUpdate, kOverheadDenominator * 2},
-      {SectorFileType::FTUpdateCache, kOverheadDenominator},
-  };
->>>>>>> f3bbd702
 
   std::string toString(const SectorFileType &file_type);
   outcome::result<SectorFileType> fromString(const std::string &file_type_str);
