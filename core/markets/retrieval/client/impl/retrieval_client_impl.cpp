/**
 * Copyright Soramitsu Co., Ltd. All Rights Reserved.
 * SPDX-License-Identifier: Apache-2.0
 */

#include "retrieval_client_impl.hpp"
#include "codec/cbor/cbor.hpp"
#include "common/libp2p/peer/peer_info_helper.hpp"
#include "markets/retrieval/protocols/query_protocol.hpp"

#define _SELF_IF_ERROR_FAIL_AND_RETURN(var, expr) \
  auto &&var = (expr);                            \
  if (var.has_error()) {                          \
    self->failDeal(deal_state, var.error());      \
    return;                                       \
  }
#define SELF_IF_ERROR_FAIL_AND_RETURN(expr) \
  _SELF_IF_ERROR_FAIL_AND_RETURN(UNIQUE_NAME(_r), expr)

namespace fc::markets::retrieval::client {

  RetrievalClientImpl::RetrievalClientImpl(std::shared_ptr<Host> host,
                                           std::shared_ptr<Api> api,
                                           std::shared_ptr<IpfsDatastore> ipfs)
      : host_{std::make_shared<CborHost>(host)},
        api_{std::move(api)},
        ipfs_{std::move(ipfs)} {}

  outcome::result<std::vector<PeerInfo>> RetrievalClientImpl::findProviders(
      const CID &piece_cid) const {
    // TODO (a.chernyshov) implement
    return outcome::failure(RetrievalClientError::kUnknownResponseReceived);
  }

  void RetrievalClientImpl::query(
      const PeerInfo &peer,
      const QueryRequest &request,
      const QueryResponseHandler &response_handler) {
    host_->newCborStream(
        peer,
        kQueryProtocolId,
        [self{shared_from_this()}, peer, request, response_handler](
            auto stream_res) {
          if (stream_res.has_error()) {
            response_handler(stream_res.error());
            return;
          }
          self->logger_->debug("connected to provider ID "
                               + peerInfoToPrettyString(peer));
          stream_res.value()->write(
              request,
              [self, stream{stream_res.value()}, response_handler](
                  auto written_res) {
                if (written_res.has_error()) {
                  response_handler(written_res.error());
                  self->closeQueryStream(stream, response_handler);
                  return;
                }
                stream->template read<QueryResponse>(
                    [self, response_handler, stream](auto response) {
                      self->closeQueryStream(stream, response_handler);
                      response_handler(response);
                    });
              });
        });
  }

  void RetrievalClientImpl::closeQueryStream(
      const std::shared_ptr<CborStream> &stream,
      const QueryResponseHandler &response_handler) {
    if (!stream->stream()->isClosed()) {
      stream->stream()->close([response_handler](auto closed) {
        if (closed.has_error()) {
          response_handler(closed.error());
        }
      });
    }
  }

  void RetrievalClientImpl::retrieve(const CID &payload_cid,
                                     const DealProposalParams &deal_params,
                                     const PeerInfo &provider_peer,
                                     const Address &client_wallet,
                                     const Address &miner_wallet,
                                     const TokenAmount &total_funds,
                                     const RetrieveResponseHandler &handler) {
    DealProposal proposal{.payload_cid = payload_cid,
                          .deal_id = next_deal_id++,
                          .params = deal_params};
    host_->newCborStream(provider_peer,
                         kRetrievalProtocolId,
                         [self{shared_from_this()},
                          proposal,
                          client_wallet,
                          miner_wallet,
                          total_funds,
                          handler](auto stream_res) {
                           if (stream_res.has_error()) {
                             handler(stream_res.error());
                             return;
                           }
                           auto deal_state =
                               std::make_shared<DealState>(proposal,
                                                           stream_res.value(),
                                                           handler,
                                                           client_wallet,
                                                           miner_wallet,
                                                           total_funds);
                           self->proposeDeal(deal_state);
                         });
  }

  void RetrievalClientImpl::proposeDeal(
      const std::shared_ptr<DealState> &deal_state) {
    deal_state->stream->write(
        deal_state->proposal,
        [self{shared_from_this()},
         deal_state{std::move(deal_state)}](auto written) {
          SELF_IF_ERROR_FAIL_AND_RETURN(written);
          deal_state->stream->template read<DealResponse>(
              [self, deal_state{std::move(deal_state)}](auto response) {
                SELF_IF_ERROR_FAIL_AND_RETURN(response);
                switch (response.value().status) {
                  case DealStatus::kDealStatusAccepted:
                    self->setupPaymentChannelStart(deal_state);
                    break;
                  case DealStatus::kDealStatusRejected:
                    self->failDeal(deal_state,
                                   RetrievalClientError::kResponseDealRejected);
                    break;
                  case DealStatus::kDealStatusDealNotFound:
                    self->failDeal(deal_state,
                                   RetrievalClientError::kResponseNotFound);
                    break;
                  default:
                    self->failDeal(
                        deal_state,
                        RetrievalClientError::kUnknownResponseReceived);
                }
              });
        });
  }

  outcome::result<void> RetrievalClientImpl::createAndFundPaymentChannel(
      const std::shared_ptr<DealState> &deal_state) {
    // no need to check again if message is committed - it is already checcked
    // in API
    OUTCOME_TRY(paychannel_funded,
                api_->PaychGet(deal_state->client_wallet,
                               deal_state->miner_wallet,
                               deal_state->total_funds));
    deal_state->payment_channel_address = paychannel_funded.channel;
    OUTCOME_TRYA(deal_state->lane_id,
                 api_->PaychAllocateLane(paychannel_funded.channel));
    return outcome::success();
  }

  outcome::result<bool> RetrievalClientImpl::processBlock(
      const std::shared_ptr<DealState> &deal_state,
      const DealResponse::Block &block) {
    // reconstruct cid from parsed prefix and calculated data multihash
    auto prefix_reader = gsl::make_span(block.prefix);
    OUTCOME_TRY(cid, CID::read(prefix_reader, true));
    if (!prefix_reader.empty()) {
      return RetrievalClientError::kBlockCidParseError;
    }
    cid.content_address =
        crypto::Hasher::calculate(cid.content_address.getType(), block.data);

    OUTCOME_TRY(completed,
                deal_state->verifier->verifyNextBlock(cid, block.data));
    OUTCOME_TRY(ipfs_->set(cid, block.data));
    deal_state->total_received += block.data.size();
    return outcome::success(completed);
  }

  void RetrievalClientImpl::setupPaymentChannelStart(
      const std::shared_ptr<DealState> &deal_state) {
    auto paychannel_funded = createAndFundPaymentChannel(deal_state);
    if (paychannel_funded.has_error()) {
      failDeal(deal_state, paychannel_funded.error());
      return;
    }
    processNextResponse(deal_state);
  }

  void RetrievalClientImpl::processNextResponse(
      const std::shared_ptr<DealState> &deal_state) {
    deal_state->stream->read<DealResponse>([self{shared_from_this()},
                                            deal_state{std::move(deal_state)}](
                                               auto response) {
      SELF_IF_ERROR_FAIL_AND_RETURN(response);

      bool completed =
          deal_state->deal_status == DealStatus::kDealStatusBlocksComplete;
      if (!completed) {
        for (auto &&block : response.value().blocks) {
          auto maybe_completed = self->processBlock(deal_state, block);
          SELF_IF_ERROR_FAIL_AND_RETURN(maybe_completed);
          if (maybe_completed.value() == true) {
            completed = true;
            break;
          }
        }
      }

      if (completed) {
        switch (response.value().status) {
          case DealStatus::kDealStatusFundsNeededLastPayment:
            self->processPaymentRequest(
                deal_state, response.value().payment_owed, true);
            break;
          case DealStatus::kDealStatusBlocksComplete:
            deal_state->deal_status = DealStatus::kDealStatusBlocksComplete;
            self->processNextResponse(deal_state);
            break;
          case DealStatus::kDealStatusCompleted:
            self->completeDeal(deal_state);
            break;
          default:
            self->failDeal(deal_state,
                           RetrievalClientError::kUnknownResponseReceived);
        }
      } else {
        switch (response.value().status) {
          case DealStatus::kDealStatusFundsNeededLastPayment:
          case DealStatus::kDealStatusBlocksComplete:
            self->failDeal(deal_state, RetrievalClientError::kEarlyTermination);
            break;
          case DealStatus::kDealStatusFundsNeeded:
            self->processPaymentRequest(
                deal_state, response.value().payment_owed, false);
            break;
          case DealStatus::kDealStatusOngoing:
            self->processNextResponse(deal_state);
            break;
          default:
            self->failDeal(deal_state,
                           RetrievalClientError::kUnknownResponseReceived);
        }
      }
    });
  }

  void RetrievalClientImpl::processPaymentRequest(
      const std::shared_ptr<DealState> &deal_state,
      const TokenAmount &payment_requested,
      bool last_payment) {
    // check that requested is not exceed total funds for deal
    if (deal_state->funds_spent + payment_requested > deal_state->total_funds) {
      failDeal(deal_state, RetrievalClientError::kRequestedTooMuch);
      return;
    }
    // not enough bytes received between payment request
    if ((deal_state->total_received - deal_state->bytes_paid_for
         < deal_state->current_interval)
        && !last_payment) {
      failDeal(deal_state,
               RetrievalClientError::kBadPaymentRequestBytesNotReceived);
      return;
    }
    // check if payment requested > price of bytes received
    if (payment_requested
        > ((deal_state->total_received - deal_state->bytes_paid_for)
           * deal_state->proposal.params.price_per_byte)) {
      failDeal(deal_state, RetrievalClientError::kBadPaymentRequestTooMuch);
      return;
    }

    auto maybe_voucher =
        api_->PaychVoucherCreate(deal_state->payment_channel_address,
                                 deal_state->funds_spent + payment_requested,
                                 deal_state->lane_id);
    if (maybe_voucher.has_error()) {
      failDeal(deal_state, maybe_voucher.error());
      return;
    }

    DealPayment deal_payment{
        .deal_id = deal_state->proposal.deal_id,
        .payment_channel = deal_state->payment_channel_address,
        .payment_voucher = maybe_voucher.value()};
    deal_state->stream->write<DealPayment>(
        deal_payment,
        [self{shared_from_this()},
         deal_state{std::move(deal_state)},
         payment_requested,
         last_payment](auto written) {
          SELF_IF_ERROR_FAIL_AND_RETURN(written);

          deal_state->funds_spent += payment_requested;
<<<<<<< HEAD
          BigInt bytes_paid_in_round = bigdiv(payment_requested, deal_state->proposal.params.price_per_byte);
=======
          BigInt bytes_paid_in_round = bigdiv(
              payment_requested, deal_state->proposal.params.price_per_byte);
>>>>>>> e36afd85
          if (bytes_paid_in_round >= deal_state->current_interval) {
            deal_state->current_interval +=
                deal_state->proposal.params.payment_interval_increase;
          }
          deal_state->bytes_paid_for += bytes_paid_in_round;

          if (last_payment) {
            self->finalizeDeal(deal_state);
          } else {
            self->processNextResponse(deal_state);
          }
        });
  }

  void RetrievalClientImpl::finalizeDeal(
      const std::shared_ptr<DealState> &deal_state) {
    deal_state->stream->read<DealResponse>(
        [self{shared_from_this()},
         deal_state{std::move(deal_state)}](auto response) {
          SELF_IF_ERROR_FAIL_AND_RETURN(response);
          if (response.value().status != DealStatus::kDealStatusCompleted) {
            self->failDeal(deal_state,
                           RetrievalClientError::kUnknownResponseReceived);
            return;
          }
          self->completeDeal(deal_state);
        });
  }

  void RetrievalClientImpl::completeDeal(
      const std::shared_ptr<DealState> &deal_state) {
    if (!deal_state->stream->stream()->isClosed()) {
      deal_state->stream->stream()->close(deal_state->handler);
    }
  }

  void RetrievalClientImpl::failDeal(
      const std::shared_ptr<DealState> &deal_state,
      const std::error_code &error) {
    if (!deal_state->stream->stream()->isClosed()) {
      deal_state->stream->stream()->close(deal_state->handler);
    }
    deal_state->handler(error);
  }

}  // namespace fc::markets::retrieval::client<|MERGE_RESOLUTION|>--- conflicted
+++ resolved
@@ -168,7 +168,7 @@
         crypto::Hasher::calculate(cid.content_address.getType(), block.data);
 
     OUTCOME_TRY(completed,
-                deal_state->verifier->verifyNextBlock(cid, block.data));
+                deal_state->verifier.verifyNextBlock(cid, block.data));
     OUTCOME_TRY(ipfs_->set(cid, block.data));
     deal_state->total_received += block.data.size();
     return outcome::success(completed);
@@ -289,12 +289,7 @@
           SELF_IF_ERROR_FAIL_AND_RETURN(written);
 
           deal_state->funds_spent += payment_requested;
-<<<<<<< HEAD
           BigInt bytes_paid_in_round = bigdiv(payment_requested, deal_state->proposal.params.price_per_byte);
-=======
-          BigInt bytes_paid_in_round = bigdiv(
-              payment_requested, deal_state->proposal.params.price_per_byte);
->>>>>>> e36afd85
           if (bytes_paid_in_round >= deal_state->current_interval) {
             deal_state->current_interval +=
                 deal_state->proposal.params.payment_interval_increase;
