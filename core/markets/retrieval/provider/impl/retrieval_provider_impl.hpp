/**
 * Copyright Soramitsu Co., Ltd. All Rights Reserved.
 * SPDX-License-Identifier: Apache-2.0
 */

#ifndef CPP_FILECOIN_CORE_MARKETS_RETRIEVAL_PROVIDER_IMPL_HPP
#define CPP_FILECOIN_CORE_MARKETS_RETRIEVAL_PROVIDER_IMPL_HPP

#include "api/api.hpp"
#include "common/libp2p/cbor_host.hpp"
#include "common/libp2p/cbor_stream.hpp"
#include "common/logger.hpp"
#include "markets/retrieval/protocols/query_protocol.hpp"
#include "markets/retrieval/protocols/retrieval_protocol.hpp"
#include "markets/retrieval/provider/retrieval_provider.hpp"
#include "storage/ipld/traverser.hpp"
#include "storage/piece/piece_storage.hpp"

namespace fc::markets::retrieval::provider {
  using common::libp2p::CborHost;
  using common::libp2p::CborStream;
  using ::fc::storage::ipld::traverser::Traverser;
  using ::fc::storage::piece::PieceInfo;
  using ::fc::storage::piece::PieceStorage;
  using libp2p::Host;
  using primitives::BigInt;

  /**
   * @struct Provider config
   */
  struct ProviderConfig {
    TokenAmount price_per_byte;
    uint64_t payment_interval;
    uint64_t interval_increase;
  };

  struct DealState {
    DealState(std::shared_ptr<Ipld> ipld,
              DealProposal proposal,
              std::shared_ptr<CborStream> stream)
        : proposal{proposal},
          stream{std::move(stream)},
<<<<<<< HEAD
          current_interval{proposal.params.payment_interval} {
      if (proposal.params.selector.has_value()) {
        traverser = std::make_shared<Traverser>(
            *ipld, proposal.payload_cid, proposal.params.selector.value());
      } else {
        traverser = std::make_shared<Traverser>(*ipld, proposal.payload_cid);
      }
    }
=======
          current_interval{proposal.params.payment_interval},
          traverser{*ipld, proposal.payload_cid, proposal.params.selector} {}
>>>>>>> e36afd85

    DealProposal proposal;
    std::shared_ptr<CborStream> stream;
    BigInt current_interval;
    BigInt total_sent;
    TokenAmount funds_received;
    TokenAmount payment_owed;
<<<<<<< HEAD
    std::shared_ptr<Traverser> traverser;
=======
    Traverser traverser;
>>>>>>> e36afd85
  };

  class RetrievalProviderImpl
      : public RetrievalProvider,
        public std::enable_shared_from_this<RetrievalProviderImpl> {
   public:
    RetrievalProviderImpl(std::shared_ptr<Host> host,
                          std::shared_ptr<api::Api> api,
                          std::shared_ptr<PieceStorage> piece_storage,
                          IpldPtr ipld,
                          const ProviderConfig &config);

    void start() override;

    void setPricePerByte(TokenAmount amount) override;

    void setPaymentInterval(uint64_t payment_interval,
                            uint64_t payment_interval_increase) override;

   private:
    /**
     * Handle query stream
     * @param stream - cbor stream
     */
    void handleQuery(const std::shared_ptr<CborStream> &stream);

    /**
     * Look for piece by cid and make response
     * @param query with piece look for
     * @return network response
     */
    outcome::result<QueryResponse> makeQueryResponse(const QueryRequest &query);

    /**
     * Send error response for query and close stream
     * @param stream to send and close
     * @param message error to send
     */
    void respondErrorQueryResponse(const std::shared_ptr<CborStream> &stream,
                                   const std::string &message);

    /**
     * Handle deal stream
     * @param stream - cbor stream
     */
    void handleRetrievalDeal(const std::shared_ptr<CborStream> &stream);

    /**
     * Read deal proposal and validate
     * @param deal_state
     * @return
     */
    outcome::result<void> receiveDeal(
        const std::shared_ptr<DealState> &deal_state);

    /**
     * Run decision logic
     * @param deal_state
     */
    void decideOnDeal(const std::shared_ptr<DealState> &deal_state);

    /**
     * Prepares single block for deal
     * @param deal state
     * @return block in retrieval market response format
     */
    outcome::result<DealResponse::Block> prepareNextBlock(
        const std::shared_ptr<DealState> &deal_state);

    /**
     * Prepare blocks to send (up to size of deal interval) and requests next
     * payment (owed)
     * @param deal_state
     */
    void prepareBlocks(const std::shared_ptr<DealState> &deal_state);

    /**
     * Sends response - possibly payload blocks and payment request
     * @param deal_state
     * @param response
     */
    void sendRetrievalResponse(const std::shared_ptr<DealState> &deal_state,
                               const DealResponse &response);

    void processPayment(const std::shared_ptr<DealState> &deal_state,
                        const DealStatus &payment_status);

    /**
     * Send error response for retrieval proposal and close stream
     * @param stream to communicate through and close
     * @param status - response deal status
     * @param message - error description
     */
    void respondErrorRetrievalDeal(const std::shared_ptr<CborStream> &stream,
                                   const DealStatus &status,
                                   const std::string &message);

    /**
     * Finalize deal - send deal complete response and close stream
     * @param deal_state
     */
    void finalizeDeal(const std::shared_ptr<DealState> &deal_state);

    std::shared_ptr<CborHost> host_;
    std::shared_ptr<api::Api> api_;
    Address miner_address;
    std::shared_ptr<PieceStorage> piece_storage_;
    std::shared_ptr<Ipld> ipld_;
    ProviderConfig config_;
    common::Logger logger_ = common::createLogger("RetrievalProvider");
  };
}  // namespace fc::markets::retrieval::provider

#endif<|MERGE_RESOLUTION|>--- conflicted
+++ resolved
@@ -40,19 +40,8 @@
               std::shared_ptr<CborStream> stream)
         : proposal{proposal},
           stream{std::move(stream)},
-<<<<<<< HEAD
-          current_interval{proposal.params.payment_interval} {
-      if (proposal.params.selector.has_value()) {
-        traverser = std::make_shared<Traverser>(
-            *ipld, proposal.payload_cid, proposal.params.selector.value());
-      } else {
-        traverser = std::make_shared<Traverser>(*ipld, proposal.payload_cid);
-      }
-    }
-=======
           current_interval{proposal.params.payment_interval},
           traverser{*ipld, proposal.payload_cid, proposal.params.selector} {}
->>>>>>> e36afd85
 
     DealProposal proposal;
     std::shared_ptr<CborStream> stream;
@@ -60,11 +49,7 @@
     BigInt total_sent;
     TokenAmount funds_received;
     TokenAmount payment_owed;
-<<<<<<< HEAD
-    std::shared_ptr<Traverser> traverser;
-=======
     Traverser traverser;
->>>>>>> e36afd85
   };
 
   class RetrievalProviderImpl
