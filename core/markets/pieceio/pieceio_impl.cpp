--- conflicted
+++ resolved
@@ -6,7 +6,6 @@
 #include "markets/pieceio/pieceio_impl.hpp"
 
 #include <boost/filesystem.hpp>
-
 #include "markets/pieceio/pieceio_error.hpp"
 #include "proofs/impl/proof_engine_impl.hpp"
 #include "storage/car/car.hpp"
@@ -14,11 +13,7 @@
 namespace fc::markets::pieceio {
   namespace fs = boost::filesystem;
   using primitives::piece::PieceData;
-<<<<<<< HEAD
-  using storage::car::makeSelectiveCar;
-=======
   using proofs::Proofs;
->>>>>>> 8009648f
 
   PieceIOImpl::PieceIOImpl(const boost::filesystem::path &temp_dir)
       : temp_dir_{temp_dir} {
