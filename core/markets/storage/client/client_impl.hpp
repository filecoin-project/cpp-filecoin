--- conflicted
+++ resolved
@@ -7,8 +7,6 @@
 #define CPP_FILECOIN_CORE_MARKETS_STORAGE_CLIENT_IMPL_HPP
 
 #include <libp2p/host/host.hpp>
-<<<<<<< HEAD
-#include <libp2p/protocol/common/scheduler.hpp>
 #include "api/api.hpp"
 #include "common/logger.hpp"
 #include "data_transfer/manager.hpp"
@@ -17,13 +15,6 @@
 #include "markets/pieceio/pieceio_impl.hpp"
 #include "markets/storage/client/client.hpp"
 #include "markets/storage/client/client_events.hpp"
-=======
-#include "api/api.hpp"
-#include "common/logger.hpp"
-#include "data_transfer/manager.hpp"
-#include "markets/pieceio/pieceio_impl.hpp"
-#include "markets/storage/client/client.hpp"
->>>>>>> f5ab2806
 #include "markets/storage/network/libp2p_storage_market_network.hpp"
 #include "storage/filestore/filestore.hpp"
 #include "storage/ipfs/datastore.hpp"
@@ -35,10 +26,7 @@
   using fc::storage::filestore::FileStore;
   using fc::storage::ipfs::IpfsDatastore;
   using fc::storage::keystore::KeyStore;
-<<<<<<< HEAD
   using fsm::FSM;
-=======
->>>>>>> f5ab2806
   using libp2p::Host;
   using network::Libp2pStorageMarketNetwork;
   using pieceio::PieceIO;
@@ -100,10 +88,9 @@
     outcome::result<ClientDealProposal> signProposal(
         const Address &address, const DealProposal &proposal) const;
 
-<<<<<<< HEAD
     outcome::result<CID> getProposalCid(
         const ClientDealProposal &signed_proposal) const;
-=======
+
     /**
      * If error is present, closes connection and prints message
      * @tparam T - result type
@@ -126,7 +113,6 @@
       }
       return true;
     };
->>>>>>> f5ab2806
 
     /** libp2p host */
     std::shared_ptr<Host> host_;
