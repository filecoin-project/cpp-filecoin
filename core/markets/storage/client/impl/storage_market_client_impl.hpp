--- conflicted
+++ resolved
@@ -32,13 +32,10 @@
   using ClientTransition =
       fsm::Transition<ClientEvent, void, StorageDealStatus, ClientDeal>;
   using ClientFSM = fsm::FSM<ClientEvent, void, StorageDealStatus, ClientDeal>;
-<<<<<<< HEAD
-=======
   using Datastore = fc::storage::face::PersistentMap<Buffer, Buffer>;
   using data_transfer::DataTransfer;
 
   const Path kFilestoreTempDir = "/tmp/fuhon/storage-market/";
->>>>>>> a5e035e5
 
   class StorageMarketClientImpl
       : public StorageMarketClient,
