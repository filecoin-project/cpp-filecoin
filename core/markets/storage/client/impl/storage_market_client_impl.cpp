--- conflicted
+++ resolved
@@ -107,15 +107,10 @@
     OUTCOME_TRY(miners, api_->StateListMiners(chain_head->key));
     std::vector<StorageProviderInfo> storage_providers;
     for (const auto &miner_address : miners) {
-<<<<<<< HEAD
-      OUTCOME_TRY(miner_info,
-                  api_->StateMinerInfo(miner_address, chain_head->key));
-      PeerInfo peer_info{.id = miner_info.peer_id, .addresses = {}};
-=======
-      OUTCOME_TRY(miner_info, api_->StateMinerInfo(miner_address, tipset_key));
+      /// TODO(XXX) was tipset_key unreferenced
+      OUTCOME_TRY(miner_info, api_->StateMinerInfo(miner_address, chain_head->key));
       OUTCOME_TRY(peer_id, PeerId::fromBytes(miner_info.peer_id));
       PeerInfo peer_info{.id = std::move(peer_id), .addresses = {}};
->>>>>>> 3b5e0335
       storage_providers.push_back(
           StorageProviderInfo{.address = miner_address,
                               .owner = {},
