--- conflicted
+++ resolved
@@ -88,45 +88,19 @@
     return last_signed_storage_ask_.value();
   }
 
-<<<<<<< HEAD
   outcome::result<SignedStorageAskV1_1_0> StoredAsk::loadSignedAsk() {
-    if (datastore_->contains(kBestAskKey)) {
-      OUTCOME_TRY(ask_bytes, datastore_->get(kBestAskKey));
-      OUTCOME_TRY(ask, codec::cbor::decode<SignedStorageAskV1_1_0>(ask_bytes));
-      return std::move(ask);
-    }
-
-    // otherwise return default which 'not actively accepting deals'
-    OUTCOME_TRY(chain_head, api_->ChainHead());
-    ChainEpoch timestamp = chain_head->height();
-    ChainEpoch expiry = chain_head->height() + kDefaultDuration;
-    StorageAskV1_1_0 default_ask{{
-        .price = kDefaultPrice,
-        .verified_price = kDefaultPrice,
-        .min_piece_size = kDefaultMinPieceSize,
-        .max_piece_size = kDefaultMaxPieceSize,
-        .miner = actor_,
-        .timestamp = timestamp,
-        .expiry = expiry,
-        .seq_no = 0,
-    }};
-    OUTCOME_TRY(signed_ask, signAsk(default_ask, *chain_head));
-    return std::move(signed_ask);
-=======
-  outcome::result<SignedStorageAsk> StoredAsk::loadSignedAsk() {
     OUTCOME_TRY(ask_bytes, datastore_->get(kBestAskKey));
-    OUTCOME_TRY(ask, codec::cbor::decode<SignedStorageAsk>(ask_bytes));
+    OUTCOME_TRY(ask, codec::cbor::decode<SignedStorageAskV1_1_0>(ask_bytes));
     return std::move(ask);
   }
 
-  outcome::result<boost::optional<SignedStorageAsk>>
+  outcome::result<boost::optional<SignedStorageAskV1_1_0>>
   StoredAsk::tryLoadSignedAsk() {
     if (not datastore_->contains(kBestAskKey)) {
       return boost::none;
     }
     OUTCOME_TRY(ask, loadSignedAsk());
     return std::move(ask);
->>>>>>> c4e7d417
   }
 
   outcome::result<void> StoredAsk::saveSignedAsk(
