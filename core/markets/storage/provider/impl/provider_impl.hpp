--- conflicted
+++ resolved
@@ -47,14 +47,6 @@
   using primitives::sector::RegisteredSealProof;
   using sectorblocks::SectorBlocks;
   using vm::actor::builtin::types::market::deal_info_manager::DealInfoManager;
-<<<<<<< HEAD
-=======
-  using ProviderTransition =
-      fsm::Transition<ProviderEvent, void, StorageDealStatus, MinerDeal>;
-  using ProviderFSM =
-      fsm::FSM<ProviderEvent, void, StorageDealStatus, MinerDeal>;
-  using data_transfer::DataTransfer;
->>>>>>> c4e7d417
 
   const EpochDuration kDefaultDealAcceptanceBuffer{100};
 
