/**
 * Copyright Soramitsu Co., Ltd. All Rights Reserved.
 * SPDX-License-Identifier: Apache-2.0
 */

#include "provider_impl.hpp"

#include <libp2p/protocol/common/asio/asio_scheduler.hpp>
#include "common/libp2p/peer/peer_info_helper.hpp"
#include "common/todo_error.hpp"
#include "data_transfer/impl/graphsync/graphsync_manager.hpp"
#include "host/context/host_context.hpp"
#include "host/context/impl/host_context_impl.hpp"
#include "markets/storage/provider/impl/provider_data_transfer_request_validator.hpp"
#include "markets/storage/provider/storage_provider_error.hpp"
#include "markets/storage/provider/stored_ask.hpp"
#include "markets/storage/storage_datatransfer_voucher.hpp"
#include "storage/ipfs/graphsync/impl/graphsync_impl.hpp"
#include "storage/piece/impl/piece_storage_impl.hpp"
#include "vm/actor/builtin/market/actor.hpp"

#define CALLBACK_ACTION(_action)                      \
  [this](auto deal, auto event, auto from, auto to) { \
    logger_->debug("Provider FSM " #_action);         \
    _action(deal, event, from, to);                   \
    deal->state = to;                                 \
  }

#define FSM_HALT_ON_ERROR(result, msg, deal)                            \
  if (result.has_error()) {                                             \
    deal->message = msg + std::string(". ") + result.error().message(); \
    FSM_SEND(deal, ProviderEvent::ProviderEventFailed);                 \
    return;                                                             \
  }

#define SELF_FSM_HALT_ON_ERROR(result, msg, deal)                       \
  if (result.has_error()) {                                             \
    deal->message = msg + std::string(". ") + result.error().message(); \
    SELF_FSM_SEND(deal, ProviderEvent::ProviderEventFailed);            \
    return;                                                             \
  }

namespace fc::markets::storage::provider {
  using api::MsgWait;
  using data_transfer::Voucher;
  using data_transfer::graphsync::GraphSyncManager;
  using fc::storage::ipfs::graphsync::GraphsyncImpl;
  using fc::storage::piece::DealInfo;
  using fc::storage::piece::PayloadLocation;
  using fc::storage::piece::PieceStorageImpl;
  using host::HostContext;
  using host::HostContextImpl;
  using vm::VMExitCode;
  using vm::actor::MethodParams;
  using vm::actor::builtin::market::PublishStorageDeals;
  using vm::message::kDefaultGasLimit;
  using vm::message::kDefaultGasPrice;
  using vm::message::SignedMessage;
  using vm::message::UnsignedMessage;

  StorageProviderImpl::StorageProviderImpl(
      const RegisteredProof &registered_proof,
      std::shared_ptr<Host> host,
      std::shared_ptr<boost::asio::io_context> context,
      std::shared_ptr<Datastore> datastore,
      std::shared_ptr<Api> api,
      std::shared_ptr<MinerApi> miner_api,
      std::shared_ptr<ChainEvents> chain_events,
      const Address &miner_actor_address,
      std::shared_ptr<PieceIO> piece_io,
      std::shared_ptr<FileStore> filestore)
      : registered_proof_{registered_proof},
        host_{std::make_shared<CborHost>(host)},
        context_{std::move(context)},
        stored_ask_{
            std::make_shared<StoredAsk>(datastore, api, miner_actor_address)},
        api_{std::move(api)},
        miner_api_{std::move(miner_api)},
        chain_events_{std::move(chain_events)},
        miner_actor_address_{miner_actor_address},
        piece_io_{std::move(piece_io)},
        piece_storage_{std::make_shared<PieceStorageImpl>(datastore)},
        filestore_{filestore} {
    auto scheduler = std::make_shared<libp2p::protocol::AsioScheduler>(
        *context_, libp2p::protocol::SchedulerConfig{});
    auto graphsync =
        std::make_shared<GraphsyncImpl>(host, std::move(scheduler));
    datatransfer_ = std::make_shared<GraphSyncManager>(host, graphsync);
  }

  outcome::result<void> StorageProviderImpl::init() {
    OUTCOME_TRY(filestore_->createDirectories(kFilestoreTempDir));

    host_->setCborProtocolHandler(kAskProtocolId,
                                  [self_wptr{weak_from_this()}](auto stream) {
                                    if (auto self = self_wptr.lock()) {
                                      self->handleAskStream(stream);
                                    }
                                  });
    host_->setCborProtocolHandler(kDealProtocolId,
                                  [self_wptr{weak_from_this()}](auto stream) {
                                    if (auto self = self_wptr.lock()) {
                                      self->handleDealStream(stream);
                                    }
                                  });

    // init fsm transitions
    std::shared_ptr<HostContext> fsm_context =
        std::make_shared<HostContextImpl>(context_);
    fsm_ = std::make_shared<ProviderFSM>(makeFSMTransitions(), fsm_context);

    // register request validator
    auto state_store = std::make_shared<ProviderFsmStateStore>(fsm_);
    auto validator =
        std::make_shared<ProviderDataTransferRequestValidator>(state_store);
    OUTCOME_TRY(datatransfer_->init(StorageDataTransferVoucherType, validator));

    return outcome::success();
  }

  outcome::result<void> StorageProviderImpl::start() {
    context_->post([self{shared_from_this()}] {
      self->logger_->debug(
          "Server started\nListening on: "
          + peerInfoToPrettyString(self->host_->getPeerInfo()));
    });

    return outcome::success();
  }

  outcome::result<void> StorageProviderImpl::stop() {
    fsm_->stop();
    std::lock_guard<std::mutex> lock(connections_mutex_);
    for (auto &[_, stream] : connections_) {
      closeStreamGracefully(stream, logger_);
    }
    return outcome::success();
  }

  outcome::result<void> StorageProviderImpl::addAsk(const TokenAmount &price,
                                                    ChainEpoch duration) {
    return stored_ask_->addAsk(price, duration);
  }

  outcome::result<std::vector<SignedStorageAsk>> StorageProviderImpl::listAsks(
      const Address &address) {
    std::vector<SignedStorageAsk> result;
    OUTCOME_TRY(signed_storage_ask, stored_ask_->getAsk(address));
    result.push_back(signed_storage_ask);
    return result;
  }

  outcome::result<MinerDeal> StorageProviderImpl::getDeal(
      const CID &proposal_cid) const {
    for (const auto &it : fsm_->list()) {
      if (it.first->proposal_cid == proposal_cid) {
        return *it.first;
      }
    }
    return StorageMarketProviderError::kLocalDealNotFound;
  }

  outcome::result<void> StorageProviderImpl::addStorageCollateral(
      const TokenAmount &amount) {
    // TODO
    return TodoError::kError;
  }

  outcome::result<TokenAmount> StorageProviderImpl::getStorageCollateral() {
    // TODO
    return outcome::failure(TodoError::kError);
  }

  outcome::result<void> StorageProviderImpl::importDataForDeal(
      const CID &proposal_cid, const Buffer &data) {
    auto fsm_state_table = fsm_->list();
    auto found_fsm_entity =
        std::find_if(fsm_state_table.begin(),
                     fsm_state_table.end(),
                     [proposal_cid](const auto &it) -> bool {
                       if (it.first->proposal_cid == proposal_cid) return true;
                       return false;
                     });
    if (found_fsm_entity == fsm_state_table.end()) {
      return StorageMarketProviderError::kLocalDealNotFound;
    }
    auto deal = found_fsm_entity->first;

    OUTCOME_TRY(piece_commitment,
                piece_io_->generatePieceCommitment(registered_proof_, data));

    if (piece_commitment.first
        != deal->client_deal_proposal.proposal.piece_cid) {
      return StorageMarketProviderError::kPieceCIDDoesNotMatch;
    }

    OUTCOME_TRY(cid_str, proposal_cid.toString());
    Path path = kFilestoreTempDir + cid_str;
    OUTCOME_TRY(file, filestore_->create(path));
    deal->piece_path = path;
    OUTCOME_TRY(file->write(0, data));

    OUTCOME_TRY(fsm_->send(deal, ProviderEvent::ProviderEventVerifiedData));
    return outcome::success();
  }

  void StorageProviderImpl::handleAskStream(
      const std::shared_ptr<CborStream> &stream) {
    logger_->debug("New ask stream");
    stream->read<AskRequest>([self{shared_from_this()},
                              stream](outcome::result<AskRequest> request_res) {
      if (!self->hasValue(request_res, "Ask request error ", stream)) return;
      auto maybe_ask = self->stored_ask_->getAsk(request_res.value().miner);
      if (!self->hasValue(maybe_ask, "Get stored ask error ", stream)) return;
      AskResponse response{.ask = maybe_ask.value()};
      stream->write(
          response, [self, stream](outcome::result<size_t> maybe_res) {
            if (!self->hasValue(maybe_res, "Write ask response error ", stream))
              return;
            closeStreamGracefully(stream, self->logger_);
            self->logger_->debug("Ask response written, connection closed");
          });
    });
  }

  void StorageProviderImpl::handleDealStream(
      const std::shared_ptr<CborStream> &stream) {
    logger_->debug("New deal stream");

    stream->read<Proposal>(
        [self{shared_from_this()}, stream](outcome::result<Proposal> proposal) {
          if (!self->hasValue(proposal, "Read proposal error: ", stream))
            return;
          auto proposal_cid{proposal.value().deal_proposal.cid()};
          auto remote_peer_id = stream->stream()->remotePeerId();
          if (!self->hasValue(
                  remote_peer_id, "Cannot get remote peer info: ", stream))
            return;
          auto remote_multiaddress = stream->stream()->remoteMultiaddr();
          if (!self->hasValue(
                  remote_multiaddress, "Cannot get remote peer info: ", stream))
            return;
          PeerInfo remote_peer_info{.id = remote_peer_id.value(),
                                    .addresses = {remote_multiaddress.value()}};
          std::shared_ptr<MinerDeal> deal = std::make_shared<MinerDeal>(
              MinerDeal{.client_deal_proposal = proposal.value().deal_proposal,
                        .proposal_cid = proposal_cid,
                        .add_funds_cid = boost::none,
                        .publish_cid = boost::none,
                        .client = remote_peer_info,
                        .state = StorageDealStatus::STORAGE_DEAL_UNKNOWN,
                        .piece_path = {},
                        .metadata_path = {},
                        .message = {},
                        .ref = proposal.value().piece,
                        .deal_id = {}});
          std::lock_guard<std::mutex> lock(self->connections_mutex_);
          self->connections_.emplace(proposal_cid, stream);
          OUTCOME_EXCEPT(
              self->fsm_->begin(deal, StorageDealStatus::STORAGE_DEAL_UNKNOWN));
          SELF_FSM_SEND(deal, ProviderEvent::ProviderEventOpen);
        });
  }

  outcome::result<bool> StorageProviderImpl::verifyDealProposal(
      std::shared_ptr<MinerDeal> deal) const {
<<<<<<< HEAD
    OUTCOME_TRY(chain_head, api_->ChainHead());
    auto proposal = deal->client_deal_proposal.proposal;
    OUTCOME_TRY(client_key_address,
                api_->StateAccountKey(proposal.client, chain_head->key));
=======
    auto proposal = deal->client_deal_proposal.proposal;
>>>>>>> 10f6f41f
    OUTCOME_TRY(proposal_bytes, codec::cbor::encode(proposal));
    OUTCOME_TRY(
        verified,
        api_->WalletVerify(proposal.client,
                           proposal_bytes,
                           deal->client_deal_proposal.client_signature));
    if (!verified) {
      deal->message = "Deal proposal verification failed, wrong signature";
      return false;
    }

    if (proposal.provider != miner_actor_address_) {
      deal->message =
          "Deal proposal verification failed, incorrect provider for deal";
      return false;
    }

<<<<<<< HEAD
    if (static_cast<ChainEpoch>(chain_head->height())
=======
    OUTCOME_TRY(chain_head, api_->ChainHead());
    OUTCOME_TRY(tipset_key, chain_head.makeKey());
    if (static_cast<ChainEpoch>(chain_head.height)
>>>>>>> 10f6f41f
        > proposal.start_epoch - kDefaultDealAcceptanceBuffer) {
      deal->message =
          "Deal proposal verification failed, deal start epoch is too soon or "
          "deal already expired";
      return false;
    }

    OUTCOME_TRY(ask, stored_ask_->getAsk(miner_actor_address_));
    auto min_price = bigdiv(
        ask.ask.price * static_cast<uint64_t>(proposal.piece_size), 1 << 30);
    if (proposal.storage_price_per_epoch < min_price) {
      std::stringstream ss;
      ss << "Deal proposal verification failed, storage price per epoch less "
            "than asking price: "
         << proposal.storage_price_per_epoch << " < " << min_price;
      deal->message = ss.str();
      return false;
    }

    if (proposal.piece_size < ask.ask.min_piece_size) {
      std::stringstream ss;
      ss << "Deal proposal verification failed, piece size less than minimum "
            "required size: "
         << proposal.piece_size << " < " << ask.ask.min_piece_size;
      deal->message = ss.str();
      return false;
    }
    if (proposal.piece_size > ask.ask.max_piece_size) {
      std::stringstream ss;
      ss << "Deal proposal verification failed, piece size more than maximum "
            "allowed size: "
         << proposal.piece_size << " > " << ask.ask.max_piece_size;
      deal->message = ss.str();
      return false;
    }

    // This doesn't guarantee that the client won't withdraw / lock those funds
    // but it's a decent first filter
    OUTCOME_TRY(client_balance,
                api_->StateMarketBalance(proposal.client, chain_head->key));
    TokenAmount available = client_balance.escrow - client_balance.locked;
    if (available < proposal.getTotalStorageFee()) {
      std::stringstream ss;
      ss << "Deal proposal verification failed, client market available "
            "balance too small: "
         << available << " < " << proposal.getTotalStorageFee();
      deal->message = ss.str();
      return false;
    }

    return true;
  }

  outcome::result<boost::optional<CID>>
  StorageProviderImpl::ensureProviderFunds(std::shared_ptr<MinerDeal> deal) {
    OUTCOME_TRY(chain_head, api_->ChainHead());
    auto proposal = deal->client_deal_proposal.proposal;
    OUTCOME_TRY(worker_info,
                api_->StateMinerInfo(proposal.provider, chain_head->key));
    OUTCOME_TRY(maybe_cid,
                api_->MarketEnsureAvailable(proposal.provider,
                                            worker_info.worker,
                                            proposal.provider_collateral,
                                            chain_head->key));
    return std::move(maybe_cid);
  }

  outcome::result<CID> StorageProviderImpl::publishDeal(
      std::shared_ptr<MinerDeal> deal) {
    OUTCOME_TRY(chain_head, api_->ChainHead());
    OUTCOME_TRY(
        worker_info,
        api_->StateMinerInfo(deal->client_deal_proposal.proposal.provider,
                             chain_head->key));
    std::vector<ClientDealProposal> params{deal->client_deal_proposal};
    OUTCOME_TRY(encoded_params, codec::cbor::encode(params));
    UnsignedMessage unsigned_message(vm::actor::kStorageMarketAddress,
                                     worker_info.worker,
                                     0,
                                     TokenAmount{0},
                                     kDefaultGasPrice,
                                     kDefaultGasLimit,
                                     PublishStorageDeals::Number,
                                     MethodParams{encoded_params});
    OUTCOME_TRY(signed_message, api_->MpoolPushMessage(unsigned_message));
    CID cid = signed_message.getCid();
    OUTCOME_TRY(str_cid, cid.toString());
    logger_->debug("Deal published with CID = " + str_cid);
    return std::move(cid);
  }

  outcome::result<void> StorageProviderImpl::sendSignedResponse(
      std::shared_ptr<MinerDeal> deal) {
    OUTCOME_TRY(chain_head, api_->ChainHead());
    ;
    OUTCOME_TRY(
        worker_info,
        api_->StateMinerInfo(deal->client_deal_proposal.proposal.provider,
                             chain_head->key));
    OUTCOME_TRY(worker_key_address,
                api_->StateAccountKey(worker_info.worker, chain_head->key));
    Response response{.state = deal->state,
                      .message = deal->message,
                      .proposal = deal->proposal_cid,
                      // if deal is not published, set any valid value
                      .publish_message = deal->publish_cid
                                             ? deal->publish_cid.get()
                                             : deal->proposal_cid};
    OUTCOME_TRY(encoded_response, codec::cbor::encode(response));
    OUTCOME_TRY(signature,
                api_->WalletSign(worker_key_address, encoded_response));
    SignedResponse signed_response{.response = response,
                                   .signature = signature};
    OUTCOME_TRY(stream, getStream(deal->proposal_cid));
    stream->write(signed_response,
                  [self{shared_from_this()}, stream, deal](
                      outcome::result<size_t> maybe_res) {
                    if (maybe_res.has_error()) {
                      // assume client disconnected
                      self->logger_->error("Write deal response error. "
                                           + maybe_res.error().message());
                      return;
                    }
                    closeStreamGracefully(stream, self->logger_);
                    SELF_FSM_SEND(deal,
                                  ProviderEvent::ProviderEventDealPublished);
                  });

    return outcome::success();
  }

  outcome::result<PieceLocation> StorageProviderImpl::locatePiece(
      std::shared_ptr<MinerDeal> deal) {
    OUTCOME_TRY(chain_head, api_->ChainHead());
<<<<<<< HEAD
    OUTCOME_TRY(piece_info,
                miner_api_->LocatePieceForDealWithinSector(deal->deal_id,
                                                           chain_head->key));
    return piece_info;
=======
    OUTCOME_TRY(tipset_key, chain_head.makeKey());
    OUTCOME_TRY(
        piece_location,
        miner_api_->LocatePieceForDealWithinSector(deal->deal_id, tipset_key));
    return std::move(piece_location);
>>>>>>> 10f6f41f
  }

  outcome::result<void> StorageProviderImpl::recordPieceInfo(
      std::shared_ptr<MinerDeal> deal, const PieceLocation &piece_location) {
    std::map<CID, PayloadLocation> locations;
    if (!deal->metadata_path.empty()) {
      // TODO (a.chernyshov) load block locations from metadata file
      // https://github.com/filecoin-project/go-fil-markets/blob/master/storagemarket/impl/providerstates/provider_states.go#L310
    } else {
      locations[deal->ref.root] = {};
    }
    OUTCOME_TRY(piece_storage_->addPayloadLocations(
        deal->client_deal_proposal.proposal.piece_cid, locations));
    OUTCOME_TRY(piece_storage_->addDealForPiece(
        deal->client_deal_proposal.proposal.piece_cid,
        DealInfo{.deal_id = deal->deal_id,
                 .sector_id = piece_location.sector_number,
                 .offset = piece_location.offset,
                 .length = piece_location.length}));
    return outcome::success();
  }

  outcome::result<std::shared_ptr<CborStream>> StorageProviderImpl::getStream(
      const CID &proposal_cid) {
    std::lock_guard<std::mutex> lock(connections_mutex_);
    auto stream_it = connections_.find(proposal_cid);
    if (stream_it == connections_.end()) {
      return StorageProviderError::kStreamLookupError;
    }
    return stream_it->second;
  }

  outcome::result<void> StorageProviderImpl::finalizeDeal(
      std::shared_ptr<MinerDeal> deal) {
    std::lock_guard<std::mutex> lock(connections_mutex_);
    auto stream_it = connections_.find(deal->proposal_cid);
    if (stream_it != connections_.end()) {
      closeStreamGracefully(stream_it->second, logger_);
      connections_.erase(stream_it);
    }
    if (!deal->piece_path.empty()) {
      OUTCOME_TRY(filestore_->remove(deal->piece_path));
    }
    if (!deal->metadata_path.empty()) {
      OUTCOME_TRY(filestore_->remove(deal->metadata_path));
    }
    return outcome::success();
  }

  std::vector<ProviderTransition> StorageProviderImpl::makeFSMTransitions() {
    return {
        ProviderTransition(ProviderEvent::ProviderEventOpen)
            .from(StorageDealStatus::STORAGE_DEAL_UNKNOWN)
            .to(StorageDealStatus::STORAGE_DEAL_VALIDATING)
            .action(CALLBACK_ACTION(onProviderEventOpen)),
        ProviderTransition(ProviderEvent::ProviderEventDealAccepted)
            .from(StorageDealStatus::STORAGE_DEAL_VALIDATING)
            .to(StorageDealStatus::STORAGE_DEAL_PROPOSAL_ACCEPTED)
            .action(CALLBACK_ACTION(onProviderEventDealAccepted)),
        ProviderTransition(ProviderEvent::ProviderEventWaitingForManualData)
            .from(StorageDealStatus::STORAGE_DEAL_PROPOSAL_ACCEPTED)
            .to(StorageDealStatus::STORAGE_DEAL_WAITING_FOR_DATA)
            .action(CALLBACK_ACTION(onProviderEventWaitingForManualData)),
        ProviderTransition(ProviderEvent::ProviderEventDataTransferInitiated)
            .from(StorageDealStatus::STORAGE_DEAL_PROPOSAL_ACCEPTED)
            .to(StorageDealStatus::STORAGE_DEAL_TRANSFERRING)
            .action(CALLBACK_ACTION(onProviderEventDataTransferInitiated)),
        ProviderTransition(ProviderEvent::ProviderEventDataTransferCompleted)
            .from(StorageDealStatus::STORAGE_DEAL_TRANSFERRING)
            .to(StorageDealStatus::STORAGE_DEAL_VERIFY_DATA)
            .action(CALLBACK_ACTION(onProviderEventDataTransferCompleted)),
        ProviderTransition(ProviderEvent::ProviderEventVerifiedData)
            .fromMany(StorageDealStatus::STORAGE_DEAL_VERIFY_DATA,
                      StorageDealStatus::STORAGE_DEAL_WAITING_FOR_DATA)
            .to(StorageDealStatus::STORAGE_DEAL_ENSURE_PROVIDER_FUNDS)
            .action(CALLBACK_ACTION(onProviderEventVerifiedData)),
        ProviderTransition(ProviderEvent::ProviderEventFundingInitiated)
            .from(StorageDealStatus::STORAGE_DEAL_ENSURE_PROVIDER_FUNDS)
            .to(StorageDealStatus::STORAGE_DEAL_PROVIDER_FUNDING)
            .action(CALLBACK_ACTION(onProviderEventFundingInitiated)),
        ProviderTransition(ProviderEvent::ProviderEventFunded)
            .fromMany(StorageDealStatus::STORAGE_DEAL_PROVIDER_FUNDING,
                      StorageDealStatus::STORAGE_DEAL_ENSURE_PROVIDER_FUNDS)
            .to(StorageDealStatus::STORAGE_DEAL_PUBLISH)
            .action(CALLBACK_ACTION(onProviderEventFunded)),
        ProviderTransition(ProviderEvent::ProviderEventDealPublishInitiated)
            .from(StorageDealStatus::STORAGE_DEAL_PUBLISH)
            .to(StorageDealStatus::STORAGE_DEAL_PUBLISHING)
            .action(CALLBACK_ACTION(onProviderEventDealPublishInitiated)),
        ProviderTransition(ProviderEvent::ProviderEventDealPublished)
            .from(StorageDealStatus::STORAGE_DEAL_PUBLISHING)
            .to(StorageDealStatus::STORAGE_DEAL_STAGED)
            .action(CALLBACK_ACTION(onProviderEventDealPublished)),
        ProviderTransition(ProviderEvent::ProviderEventDealHandedOff)
            .from(StorageDealStatus::STORAGE_DEAL_STAGED)
            .to(StorageDealStatus::STORAGE_DEAL_SEALING)
            .action(CALLBACK_ACTION(onProviderEventDealHandedOff)),
        ProviderTransition(ProviderEvent::ProviderEventDealActivated)
            .from(StorageDealStatus::STORAGE_DEAL_SEALING)
            .to(StorageDealStatus::STORAGE_DEAL_ACTIVE)
            .action(CALLBACK_ACTION(onProviderEventDealActivated)),
        ProviderTransition(ProviderEvent::ProviderEventDealCompleted)
            .from(StorageDealStatus::STORAGE_DEAL_ACTIVE)
            .to(StorageDealStatus::STORAGE_DEAL_COMPLETED)
            .action(CALLBACK_ACTION(onProviderEventDealCompleted)),
        ProviderTransition(ProviderEvent::ProviderEventFailed)
            .fromAny()
            .to(StorageDealStatus::STORAGE_DEAL_ERROR)
            .action(CALLBACK_ACTION(onProviderEventFailed))};
  }

  void StorageProviderImpl::onProviderEventOpen(std::shared_ptr<MinerDeal> deal,
                                                ProviderEvent event,
                                                StorageDealStatus from,
                                                StorageDealStatus to) {
    auto verified = verifyDealProposal(deal);
    FSM_HALT_ON_ERROR(verified, "Deal proposal verify error", deal);
    if (!verified.value()) {
      FSM_SEND(deal, ProviderEvent::ProviderEventFailed);
      return;
    }
    FSM_SEND(deal, ProviderEvent::ProviderEventDealAccepted);
  }

  void StorageProviderImpl::onProviderEventDealAccepted(
      std::shared_ptr<MinerDeal> deal,
      ProviderEvent event,
      StorageDealStatus from,
      StorageDealStatus to) {
    if (deal->ref.transfer_type == kTransferTypeManual) {
      FSM_SEND(deal, ProviderEvent::ProviderEventWaitingForManualData);
      return;
    }

    auto voucher_encoded = codec::cbor::encode(
        StorageDataTransferVoucher{.proposal_cid = deal->proposal_cid});
    FSM_HALT_ON_ERROR(
        voucher_encoded, "Encode data transfer voucher error", deal);
    Voucher voucher{.type = StorageDataTransferVoucherType,
                    .bytes = voucher_encoded.value().toVector()};
    // TODO (a.chernyshov) implement selectors and deserialize from
    // request.selector
    auto selector = std::make_shared<Selector>();
    FSM_HALT_ON_ERROR(datatransfer_->openPullDataChannel(
                          deal->client, voucher, deal->ref.root, selector),
                      "Data transfer open pull data channel error",
                      deal);
    FSM_SEND(deal, ProviderEvent::ProviderEventDataTransferInitiated);
  }

  void StorageProviderImpl::onProviderEventWaitingForManualData(
      std::shared_ptr<MinerDeal> deal,
      ProviderEvent event,
      StorageDealStatus from,
      StorageDealStatus to) {
    logger_->debug("Waiting for importDataForDeal() call");
  }

  void StorageProviderImpl::onProviderEventFundingInitiated(
      std::shared_ptr<MinerDeal> deal,
      ProviderEvent event,
      StorageDealStatus from,
      StorageDealStatus to) {
    auto maybe_wait = api_->StateWaitMsg(deal->add_funds_cid.get());
    FSM_HALT_ON_ERROR(maybe_wait, "Wait for funding error", deal);
    maybe_wait.value().wait(
        [self{shared_from_this()}, deal](outcome::result<MsgWait> result) {
          SELF_FSM_HALT_ON_ERROR(result, "Wait for funding error", deal);
          if (result.value().receipt.exit_code != VMExitCode::kOk) {
            deal->message = "Funding exit code "
                            + std::to_string(static_cast<uint64_t>(
                                result.value().receipt.exit_code));
            SELF_FSM_SEND(deal, ProviderEvent::ProviderEventFailed);
            return;
          }
          SELF_FSM_SEND(deal, ProviderEvent::ProviderEventFunded);
        });
  }

  void StorageProviderImpl::onProviderEventFunded(
      std::shared_ptr<MinerDeal> deal,
      ProviderEvent event,
      StorageDealStatus from,
      StorageDealStatus to) {
    auto maybe_cid = publishDeal(deal);
    FSM_HALT_ON_ERROR(maybe_cid, "Publish deal error", deal);
    deal->publish_cid = maybe_cid.value();
    FSM_SEND(deal, ProviderEvent::ProviderEventDealPublishInitiated);
  }

  void StorageProviderImpl::onProviderEventDataTransferInitiated(
      std::shared_ptr<MinerDeal> deal,
      ProviderEvent event,
      StorageDealStatus from,
      StorageDealStatus to) {
    // nothing, wait for data transfer completed
  }

  void StorageProviderImpl::onProviderEventDataTransferCompleted(
      std::shared_ptr<MinerDeal> deal,
      ProviderEvent event,
      StorageDealStatus from,
      StorageDealStatus to) {
    // todo verify data
    // pieceCid, piecePath, metadataPath = generatePieceCommitmentToFile
    //  - if universalRetrievalEnabled GeneratePieceCommitmentWithMetadata
    //    - generates a piece commitment along with block metadata
    //  - else pio.GeneratePieceCommitmentToFile
    // if compare pieceCid != deal.Proposal.PieceCID error
    // else ok
  }

  void StorageProviderImpl::onProviderEventVerifiedData(
      std::shared_ptr<MinerDeal> deal,
      ProviderEvent event,
      StorageDealStatus from,
      StorageDealStatus to) {
    auto funding_cid = ensureProviderFunds(deal);
    FSM_HALT_ON_ERROR(funding_cid, "Ensure provider funds failed", deal);

    // funding message was sent
    if (funding_cid.value().has_value()) {
      deal->add_funds_cid = *funding_cid.value();
      FSM_SEND(deal, ProviderEvent::ProviderEventFundingInitiated);
      return;
    }

    FSM_SEND(deal, ProviderEvent::ProviderEventFunded);
  }

  void StorageProviderImpl::onProviderEventDealPublishInitiated(
      std::shared_ptr<MinerDeal> deal,
      ProviderEvent event,
      StorageDealStatus from,
      StorageDealStatus to) {
    auto maybe_wait = api_->StateWaitMsg(deal->publish_cid.get());
    FSM_HALT_ON_ERROR(maybe_wait, "Wait for publish failed", deal);
    maybe_wait.value().wait([self{shared_from_this()}, deal, to](
                                outcome::result<MsgWait> result) {
      SELF_FSM_HALT_ON_ERROR(
          result, "Publish storage deal message error", deal);
      if (result.value().receipt.exit_code != VMExitCode::kOk) {
        deal->message = "Publish storage deal exit code "
                        + std::to_string(static_cast<uint64_t>(
                            result.value().receipt.exit_code));
        SELF_FSM_SEND(deal, ProviderEvent::ProviderEventFailed);
        return;
      }
      auto maybe_res = codec::cbor::decode<PublishStorageDeals::Result>(
          result.value().receipt.return_value);
      SELF_FSM_HALT_ON_ERROR(
          maybe_res, "Publish storage deal decode result error", deal);
      if (maybe_res.value().deals.size() != 1) {
        deal->message = "Publish storage deal result size error";
        SELF_FSM_SEND(deal, ProviderEvent::ProviderEventFailed);
        return;
      }
      deal->deal_id = maybe_res.value().deals.front();
      deal->state = to;
      SELF_FSM_HALT_ON_ERROR(
          self->sendSignedResponse(deal), "Error when sending response", deal);
    });
  }

  void StorageProviderImpl::onProviderEventDealPublished(
      std::shared_ptr<MinerDeal> deal,
      ProviderEvent event,
      StorageDealStatus from,
      StorageDealStatus to) {
    // TODO hand off
    // miner_node_api.addPiece
    FSM_SEND(deal, ProviderEvent::ProviderEventDealHandedOff);
  }

  void StorageProviderImpl::onProviderEventDealHandedOff(
      std::shared_ptr<MinerDeal> deal,
      ProviderEvent event,
      StorageDealStatus from,
      StorageDealStatus to) {
    auto res =
        chain_events_
            ->onDealSectorCommitted(
                deal->client_deal_proposal.proposal.provider, deal->deal_id)
            ->get_future()
            .get();
    FSM_HALT_ON_ERROR(res, "OnDealSectorCommitted error", deal);
    FSM_SEND(deal, ProviderEvent::ProviderEventDealActivated);
  }

  void StorageProviderImpl::onProviderEventDealActivated(
      std::shared_ptr<MinerDeal> deal,
      ProviderEvent event,
      StorageDealStatus from,
      StorageDealStatus to) {
    auto maybe_piece_location = locatePiece(deal);
    FSM_HALT_ON_ERROR(maybe_piece_location, "Unable to locate piece", deal);
    FSM_HALT_ON_ERROR(recordPieceInfo(deal, maybe_piece_location.value()),
                      "Record piece failed",
                      deal);
    FSM_SEND(deal, ProviderEvent::ProviderEventDealCompleted);
  }

  void StorageProviderImpl::onProviderEventDealCompleted(
      std::shared_ptr<MinerDeal> deal,
      ProviderEvent event,
      StorageDealStatus from,
      StorageDealStatus to) {
    logger_->debug("Deal completed");
    auto res = finalizeDeal(deal);
    if (res.has_error()) {
      logger_->error("Deal finalization error. " + res.error().message());
    }
  }

  void StorageProviderImpl::onProviderEventFailed(
      std::shared_ptr<MinerDeal> deal,
      ProviderEvent event,
      StorageDealStatus from,
      StorageDealStatus to) {
    logger_->error("Deal failed with message: " + deal->message);
    deal->state = to;
    auto response_res = sendSignedResponse(deal);
    if (response_res.has_error()) {
      logger_->error("Error when sending error response. "
                     + response_res.error().message());
    }
    auto res = finalizeDeal(deal);
    if (res.has_error()) {
      logger_->error("Deal finalization error. " + res.error().message());
    }
  }

}  // namespace fc::markets::storage::provider

OUTCOME_CPP_DEFINE_CATEGORY(fc::markets::storage::provider,
                            StorageMarketProviderError,
                            e) {
  using fc::markets::storage::provider::StorageMarketProviderError;

  switch (e) {
    case StorageMarketProviderError::kLocalDealNotFound:
      return "StorageMarketProviderError: local deal not found";
    case StorageMarketProviderError::kPieceCIDDoesNotMatch:
      return "StorageMarketProviderError: imported piece cid doensn't match "
             "proposal piece cid";
  }

  return "StorageMarketProviderError: unknown error";
}<|MERGE_RESOLUTION|>--- conflicted
+++ resolved
@@ -264,14 +264,7 @@
 
   outcome::result<bool> StorageProviderImpl::verifyDealProposal(
       std::shared_ptr<MinerDeal> deal) const {
-<<<<<<< HEAD
-    OUTCOME_TRY(chain_head, api_->ChainHead());
     auto proposal = deal->client_deal_proposal.proposal;
-    OUTCOME_TRY(client_key_address,
-                api_->StateAccountKey(proposal.client, chain_head->key));
-=======
-    auto proposal = deal->client_deal_proposal.proposal;
->>>>>>> 10f6f41f
     OUTCOME_TRY(proposal_bytes, codec::cbor::encode(proposal));
     OUTCOME_TRY(
         verified,
@@ -289,13 +282,8 @@
       return false;
     }
 
-<<<<<<< HEAD
+    OUTCOME_TRY(chain_head, api_->ChainHead());
     if (static_cast<ChainEpoch>(chain_head->height())
-=======
-    OUTCOME_TRY(chain_head, api_->ChainHead());
-    OUTCOME_TRY(tipset_key, chain_head.makeKey());
-    if (static_cast<ChainEpoch>(chain_head.height)
->>>>>>> 10f6f41f
         > proposal.start_epoch - kDefaultDealAcceptanceBuffer) {
       deal->message =
           "Deal proposal verification failed, deal start epoch is too soon or "
@@ -430,18 +418,10 @@
   outcome::result<PieceLocation> StorageProviderImpl::locatePiece(
       std::shared_ptr<MinerDeal> deal) {
     OUTCOME_TRY(chain_head, api_->ChainHead());
-<<<<<<< HEAD
-    OUTCOME_TRY(piece_info,
+    OUTCOME_TRY(piece_location,
                 miner_api_->LocatePieceForDealWithinSector(deal->deal_id,
                                                            chain_head->key));
-    return piece_info;
-=======
-    OUTCOME_TRY(tipset_key, chain_head.makeKey());
-    OUTCOME_TRY(
-        piece_location,
-        miner_api_->LocatePieceForDealWithinSector(deal->deal_id, tipset_key));
     return std::move(piece_location);
->>>>>>> 10f6f41f
   }
 
   outcome::result<void> StorageProviderImpl::recordPieceInfo(
