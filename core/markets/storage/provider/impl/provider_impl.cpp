--- conflicted
+++ resolved
@@ -205,11 +205,10 @@
 
   outcome::result<Signature> StorageProviderImpl::sign(const Buffer &input) {
     OUTCOME_TRY(chain_head, api_->ChainHead());
-    OUTCOME_TRY(tipset_key, chain_head.makeKey());
     OUTCOME_TRY(worker_info,
-                api_->StateMinerInfo(miner_actor_address_, tipset_key));
+                api_->StateMinerInfo(miner_actor_address_, chain_head->key));
     OUTCOME_TRY(worker_key_address,
-                api_->StateAccountKey(worker_info.worker, tipset_key));
+                api_->StateAccountKey(worker_info.worker, chain_head->key));
     return api_->WalletSign(worker_key_address, input);
   }
 
@@ -336,12 +335,7 @@
     OUTCOME_TRY(maybe_cid,
                 api_->MarketEnsureAvailable(proposal.provider,
                                             worker_info.worker,
-<<<<<<< HEAD
-                                            proposal.provider_collateral,
-                                            chain_head->key));
-=======
                                             proposal.provider_collateral));
->>>>>>> 755df74d
     return std::move(maybe_cid);
   }
 
@@ -372,17 +366,6 @@
 
   outcome::result<void> StorageProviderImpl::sendSignedResponse(
       std::shared_ptr<MinerDeal> deal) {
-<<<<<<< HEAD
-    OUTCOME_TRY(chain_head, api_->ChainHead());
-    ;
-    OUTCOME_TRY(
-        worker_info,
-        api_->StateMinerInfo(deal->client_deal_proposal.proposal.provider,
-                             chain_head->key));
-    OUTCOME_TRY(worker_key_address,
-                api_->StateAccountKey(worker_info.worker, chain_head->key));
-=======
->>>>>>> 755df74d
     Response response{.state = deal->state,
                       .message = deal->message,
                       .proposal = deal->proposal_cid};
