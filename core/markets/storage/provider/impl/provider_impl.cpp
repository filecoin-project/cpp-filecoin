/**
 * Copyright Soramitsu Co., Ltd. All Rights Reserved.
 * SPDX-License-Identifier: Apache-2.0
 */

#include "provider_impl.hpp"

#include <libp2p/protocol/common/asio/asio_scheduler.hpp>
#include "common/libp2p/peer/peer_info_helper.hpp"
#include "common/todo_error.hpp"
#include "host/context/host_context.hpp"
#include "host/context/impl/host_context_impl.hpp"
#include "markets/storage/provider/storage_provider_error.hpp"
#include "markets/storage/provider/stored_ask.hpp"
#include "markets/storage/storage_datatransfer_voucher.hpp"
#include "storage/car/car.hpp"
<<<<<<< HEAD
#include "vm/actor/builtin/market/actor.hpp"
=======
#include "storage/piece/impl/piece_storage_impl.hpp"
#include "vm/actor/builtin/v0/market/actor.hpp"
>>>>>>> 09bcf329

#define CALLBACK_ACTION(_action)                                    \
  [this](auto deal, auto event, auto context, auto from, auto to) { \
    logger_->debug("Provider FSM " #_action);                       \
    _action(deal, event, from, to);                                 \
    deal->state = to;                                               \
  }

#define FSM_HALT_ON_ERROR(result, msg, deal)                            \
  if (result.has_error()) {                                             \
    deal->message = msg + std::string(". ") + result.error().message(); \
    FSM_SEND(deal, ProviderEvent::ProviderEventFailed);                 \
    return;                                                             \
  }

#define SELF_FSM_HALT_ON_ERROR(result, msg, deal)                       \
  if (result.has_error()) {                                             \
    deal->message = msg + std::string(". ") + result.error().message(); \
    SELF_FSM_SEND(deal, ProviderEvent::ProviderEventFailed);            \
    return;                                                             \
  }

namespace fc::markets::storage::provider {
  using api::MsgWait;
  using data_transfer::Selector;
  using fc::storage::piece::DealInfo;
  using fc::storage::piece::PayloadLocation;
  using host::HostContext;
  using host::HostContextImpl;
  using mining::SealingState;
  using vm::VMExitCode;
  using vm::actor::MethodParams;
  using vm::actor::builtin::v0::market::PublishStorageDeals;
  using vm::message::kDefaultGasLimit;
  using vm::message::kDefaultGasPrice;
  using vm::message::SignedMessage;
  using vm::message::UnsignedMessage;

  StorageProviderImpl::StorageProviderImpl(
      const RegisteredProof &registered_proof,
      std::shared_ptr<Host> host,
      IpldPtr ipld,
      std::shared_ptr<DataTransfer> datatransfer,
      std::shared_ptr<StoredAsk> stored_ask,
      std::shared_ptr<boost::asio::io_context> context,
      std::shared_ptr<PieceStorage> piece_storage,
      std::shared_ptr<Api> api,
      std::shared_ptr<SectorBlocks> sector_blocks,
      std::shared_ptr<ChainEvents> chain_events,
      const Address &miner_actor_address,
      std::shared_ptr<PieceIO> piece_io,
      std::shared_ptr<FileStore> filestore)
      : registered_proof_{registered_proof},
        host_{std::move(host)},
        context_{std::move(context)},
        stored_ask_{std::move(stored_ask)},
        api_{std::move(api)},
        sector_blocks_{std::move(sector_blocks)},
        chain_events_{std::move(chain_events)},
        miner_actor_address_{miner_actor_address},
        piece_io_{std::move(piece_io)},
        piece_storage_{std::move(piece_storage)},
        filestore_{filestore},
        ipld_{ipld},
        datatransfer_{datatransfer} {}

  std::shared_ptr<MinerDeal> StorageProviderImpl::getDealPtr(
      const CID &proposal_cid) {
    for (auto &it : fsm_->list()) {
      if (it.first->proposal_cid == proposal_cid) {
        return it.first;
      }
    }
    return {};
  }

  outcome::result<void> StorageProviderImpl::init() {
    OUTCOME_TRY(filestore_->createDirectories(kFilestoreTempDir));

    serveAsk(*host_, stored_ask_);

    serveDealStatus(*host_, weak_from_this());

    host_->setProtocolHandler(
        kDealProtocolId, [self_wptr{weak_from_this()}](auto stream) {
          if (auto self = self_wptr.lock()) {
            self->handleDealStream(std::make_shared<CborStream>(stream));
          }
        });

    // init fsm transitions
    std::shared_ptr<HostContext> fsm_context =
        std::make_shared<HostContextImpl>(context_);
    fsm_ = std::make_shared<ProviderFSM>(makeFSMTransitions(), fsm_context);

    datatransfer_->on_push.emplace(
        StorageDataTransferVoucherType,
        [this](auto &pdtid, auto &root, auto &, auto _voucher) {
          if (auto _voucher2{
                  codec::cbor::decode<StorageDataTransferVoucher>(_voucher)}) {
            if (auto deal{getDealPtr(_voucher2.value().proposal_cid)}) {
              return datatransfer_->acceptPush(
                  pdtid, root, [this, deal](auto ok) {
                    FSM_SEND(
                        deal,
                        ok ? ProviderEvent::ProviderEventDataTransferCompleted
                           : ProviderEvent::ProviderEventFailed);
                  });
            }
          }
          datatransfer_->rejectPush(pdtid);
        });

    return outcome::success();
  }

  outcome::result<void> StorageProviderImpl::start() {
    context_->post([self{shared_from_this()}] {
      self->logger_->debug(
          "Server started\nListening on: "
          + peerInfoToPrettyString(self->host_->getPeerInfo()));
    });

    return outcome::success();
  }

  outcome::result<void> StorageProviderImpl::stop() {
    fsm_->stop();
    std::lock_guard<std::mutex> lock(connections_mutex_);
    for (auto &[_, stream] : connections_) {
      closeStreamGracefully(stream, logger_);
    }
    return outcome::success();
  }

  outcome::result<MinerDeal> StorageProviderImpl::getDeal(
      const CID &proposal_cid) const {
    for (const auto &it : fsm_->list()) {
      if (it.first->proposal_cid == proposal_cid) {
        return *it.first;
      }
    }
    return StorageMarketProviderError::kLocalDealNotFound;
  }

  outcome::result<void> StorageProviderImpl::addStorageCollateral(
      const TokenAmount &amount) {
    // TODO
    return TodoError::kError;
  }

  outcome::result<TokenAmount> StorageProviderImpl::getStorageCollateral() {
    // TODO
    return outcome::failure(TodoError::kError);
  }

  outcome::result<void> StorageProviderImpl::importDataForDeal(
      const CID &proposal_cid, const Buffer &data) {
    auto fsm_state_table = fsm_->list();
    auto found_fsm_entity =
        std::find_if(fsm_state_table.begin(),
                     fsm_state_table.end(),
                     [proposal_cid](const auto &it) -> bool {
                       if (it.first->proposal_cid == proposal_cid) return true;
                       return false;
                     });
    if (found_fsm_entity == fsm_state_table.end()) {
      return StorageMarketProviderError::kLocalDealNotFound;
    }
    auto deal = found_fsm_entity->first;

    OUTCOME_TRY(piece_commitment,
                piece_io_->generatePieceCommitment(registered_proof_, data));

    if (piece_commitment.first
        != deal->client_deal_proposal.proposal.piece_cid) {
      return StorageMarketProviderError::kPieceCIDDoesNotMatch;
    }

    OUTCOME_TRY(cid_str, proposal_cid.toString());
    Path path = kFilestoreTempDir + cid_str;
    OUTCOME_TRY(file, filestore_->create(path));
    deal->piece_path = path;
    OUTCOME_TRY(file->write(0, data));

    OUTCOME_TRY(fsm_->send(deal, ProviderEvent::ProviderEventVerifiedData, {}));
    return outcome::success();
  }

  outcome::result<Signature> StorageProviderImpl::sign(const Buffer &input) {
    OUTCOME_TRY(chain_head, api_->ChainHead());
    OUTCOME_TRY(worker_info,
                api_->StateMinerInfo(miner_actor_address_, chain_head->key));
    OUTCOME_TRY(worker_key_address,
                api_->StateAccountKey(worker_info.worker, chain_head->key));
    return api_->WalletSign(worker_key_address, input);
  }

  void StorageProviderImpl::handleDealStream(
      const std::shared_ptr<CborStream> &stream) {
    logger_->debug("New deal stream");

    stream->read<Proposal>(
        [self{shared_from_this()}, stream](outcome::result<Proposal> proposal) {
          if (!self->hasValue(proposal, "Read proposal error: ", stream))
            return;
          auto proposal_cid{proposal.value().deal_proposal.cid()};
          auto remote_peer_id = stream->stream()->remotePeerId();
          if (!self->hasValue(
                  remote_peer_id, "Cannot get remote peer info: ", stream))
            return;
          auto remote_multiaddress = stream->stream()->remoteMultiaddr();
          if (!self->hasValue(
                  remote_multiaddress, "Cannot get remote peer info: ", stream))
            return;
          PeerInfo remote_peer_info{.id = remote_peer_id.value(),
                                    .addresses = {remote_multiaddress.value()}};
          std::shared_ptr<MinerDeal> deal = std::make_shared<MinerDeal>(
              MinerDeal{.client_deal_proposal = proposal.value().deal_proposal,
                        .proposal_cid = proposal_cid,
                        .add_funds_cid = boost::none,
                        .publish_cid = boost::none,
                        .client = remote_peer_info,
                        .state = StorageDealStatus::STORAGE_DEAL_UNKNOWN,
                        .piece_path = {},
                        .metadata_path = {},
                        .message = {},
                        .ref = proposal.value().piece,
                        .deal_id = {}});
          std::lock_guard<std::mutex> lock(self->connections_mutex_);
          self->connections_.emplace(proposal_cid, stream);
          OUTCOME_EXCEPT(
              self->fsm_->begin(deal, StorageDealStatus::STORAGE_DEAL_UNKNOWN));
          SELF_FSM_SEND(deal, ProviderEvent::ProviderEventOpen);
        });
  }

  outcome::result<bool> StorageProviderImpl::verifyDealProposal(
      std::shared_ptr<MinerDeal> deal) const {
    auto proposal = deal->client_deal_proposal.proposal;
    OUTCOME_TRY(proposal_bytes, codec::cbor::encode(proposal));
    OUTCOME_TRY(
        verified,
        api_->WalletVerify(proposal.client,
                           proposal_bytes,
                           deal->client_deal_proposal.client_signature));
    if (!verified) {
      deal->message = "Deal proposal verification failed, wrong signature";
      return false;
    }

    if (proposal.provider != miner_actor_address_) {
      deal->message =
          "Deal proposal verification failed, incorrect provider for deal";
      return false;
    }

    OUTCOME_TRY(chain_head, api_->ChainHead());
    if (static_cast<ChainEpoch>(chain_head->height())
        > proposal.start_epoch - kDefaultDealAcceptanceBuffer) {
      deal->message =
          "Deal proposal verification failed, deal start epoch is too soon or "
          "deal already expired";
      return false;
    }

    OUTCOME_TRY(ask, stored_ask_->getAsk(miner_actor_address_));
    auto min_price = bigdiv(
        ask.ask.price * static_cast<uint64_t>(proposal.piece_size), 1 << 30);
    if (proposal.storage_price_per_epoch < min_price) {
      std::stringstream ss;
      ss << "Deal proposal verification failed, storage price per epoch less "
            "than asking price: "
         << proposal.storage_price_per_epoch << " < " << min_price;
      deal->message = ss.str();
      return false;
    }

    if (proposal.piece_size < ask.ask.min_piece_size) {
      std::stringstream ss;
      ss << "Deal proposal verification failed, piece size less than minimum "
            "required size: "
         << proposal.piece_size << " < " << ask.ask.min_piece_size;
      deal->message = ss.str();
      return false;
    }
    if (proposal.piece_size > ask.ask.max_piece_size) {
      std::stringstream ss;
      ss << "Deal proposal verification failed, piece size more than maximum "
            "allowed size: "
         << proposal.piece_size << " > " << ask.ask.max_piece_size;
      deal->message = ss.str();
      return false;
    }

    // This doesn't guarantee that the client won't withdraw / lock those funds
    // but it's a decent first filter
    OUTCOME_TRY(client_balance,
                api_->StateMarketBalance(proposal.client, chain_head->key));
    TokenAmount available = client_balance.escrow - client_balance.locked;
    if (available < proposal.getTotalStorageFee()) {
      std::stringstream ss;
      ss << "Deal proposal verification failed, client market available "
            "balance too small: "
         << available << " < " << proposal.getTotalStorageFee();
      deal->message = ss.str();
      return false;
    }

    return true;
  }

  outcome::result<boost::optional<CID>>
  StorageProviderImpl::ensureProviderFunds(std::shared_ptr<MinerDeal> deal) {
    OUTCOME_TRY(chain_head, api_->ChainHead());
    auto proposal = deal->client_deal_proposal.proposal;
    OUTCOME_TRY(worker_info,
                api_->StateMinerInfo(proposal.provider, chain_head->key));
    OUTCOME_TRY(maybe_cid,
                api_->MarketEnsureAvailable(proposal.provider,
                                            worker_info.worker,
                                            proposal.provider_collateral));
    return std::move(maybe_cid);
  }

  outcome::result<CID> StorageProviderImpl::publishDeal(
      std::shared_ptr<MinerDeal> deal) {
    OUTCOME_TRY(chain_head, api_->ChainHead());
    OUTCOME_TRY(
        worker_info,
        api_->StateMinerInfo(deal->client_deal_proposal.proposal.provider,
                             chain_head->key));
    PublishStorageDeals::Params params{{deal->client_deal_proposal}};
    OUTCOME_TRY(encoded_params, codec::cbor::encode(params));
    UnsignedMessage unsigned_message(vm::actor::kStorageMarketAddress,
                                     worker_info.worker,
                                     0,
                                     TokenAmount{0},
                                     {},
                                     {},
                                     PublishStorageDeals::Number,
                                     MethodParams{encoded_params});
    OUTCOME_TRY(signed_message,
                api_->MpoolPushMessage(unsigned_message, api::kPushNoSpec));
    CID cid = signed_message.getCid();
    OUTCOME_TRY(str_cid, cid.toString());
    logger_->debug("Deal published with CID = " + str_cid);
    return std::move(cid);
  }

  outcome::result<void> StorageProviderImpl::sendSignedResponse(
      std::shared_ptr<MinerDeal> deal) {
    Response response{.state = deal->state,
                      .message = deal->message,
                      .proposal = deal->proposal_cid};
    OUTCOME_TRY(encoded_response, codec::cbor::encode(response));
    OUTCOME_TRY(signature, sign(encoded_response));
    SignedResponse signed_response{.response = response,
                                   .signature = signature};
    OUTCOME_TRY(stream, getStream(deal->proposal_cid));
    stream->write(signed_response,
                  [self{shared_from_this()}, stream, deal](
                      outcome::result<size_t> maybe_res) {
                    if (maybe_res.has_error()) {
                      // assume client disconnected
                      self->logger_->error("Write deal response error. "
                                           + maybe_res.error().message());
                      return;
                    }
                    closeStreamGracefully(stream, self->logger_);
                  });

    return outcome::success();
  }

  outcome::result<PieceLocation> StorageProviderImpl::locatePiece(
      std::shared_ptr<MinerDeal> deal) {
    OUTCOME_TRY(piece_refs, sector_blocks_->getRefs(deal->deal_id));

    boost::optional<PieceLocation> piece_location;

    for (const auto &ref : piece_refs) {
      OUTCOME_TRY(sector_info,
                  sector_blocks_->getMiner()->getSectorInfo(ref.sector_number));

      if (sector_info->state == SealingState::kProving) {
        piece_location = ref;
        break;
      }
    }

    if (!piece_location.has_value()) {
      return StorageProviderError::kNotFoundSector;
    }

    return std::move(piece_location.get());
  }

  outcome::result<void> StorageProviderImpl::recordPieceInfo(
      std::shared_ptr<MinerDeal> deal, const PieceLocation &piece_location) {
    std::map<CID, PayloadLocation> locations;
    if (!deal->metadata_path.empty()) {
      // TODO (a.chernyshov) load block locations from metadata file
      // https://github.com/filecoin-project/go-fil-markets/blob/master/storagemarket/impl/providerstates/provider_states.go#L310
    } else {
      locations[deal->ref.root] = {};
    }
    OUTCOME_TRY(piece_storage_->addPayloadLocations(
        deal->client_deal_proposal.proposal.piece_cid, locations));
    OUTCOME_TRY(piece_storage_->addDealForPiece(
        deal->client_deal_proposal.proposal.piece_cid,
        DealInfo{.deal_id = deal->deal_id,
                 .sector_id = piece_location.sector_number,
                 .offset = PaddedPieceSize(piece_location.offset),
                 .length = PaddedPieceSize(piece_location.length)}));
    return outcome::success();
  }

  outcome::result<std::shared_ptr<CborStream>> StorageProviderImpl::getStream(
      const CID &proposal_cid) {
    std::lock_guard<std::mutex> lock(connections_mutex_);
    auto stream_it = connections_.find(proposal_cid);
    if (stream_it == connections_.end()) {
      return StorageProviderError::kStreamLookupError;
    }
    return stream_it->second;
  }

  outcome::result<void> StorageProviderImpl::finalizeDeal(
      std::shared_ptr<MinerDeal> deal) {
    std::lock_guard<std::mutex> lock(connections_mutex_);
    auto stream_it = connections_.find(deal->proposal_cid);
    if (stream_it != connections_.end()) {
      closeStreamGracefully(stream_it->second, logger_);
      connections_.erase(stream_it);
    }
    if (!deal->piece_path.empty()) {
      OUTCOME_TRY(filestore_->remove(deal->piece_path));
    }
    if (!deal->metadata_path.empty()) {
      OUTCOME_TRY(filestore_->remove(deal->metadata_path));
    }
    return outcome::success();
  }

  std::vector<ProviderTransition> StorageProviderImpl::makeFSMTransitions() {
    return {
        ProviderTransition(ProviderEvent::ProviderEventOpen)
            .from(StorageDealStatus::STORAGE_DEAL_UNKNOWN)
            .to(StorageDealStatus::STORAGE_DEAL_VALIDATING)
            .action(CALLBACK_ACTION(onProviderEventOpen)),
        ProviderTransition(ProviderEvent::ProviderEventDealAccepted)
            .from(StorageDealStatus::STORAGE_DEAL_VALIDATING)
            .to(StorageDealStatus::STORAGE_DEAL_PROPOSAL_ACCEPTED)
            .action(CALLBACK_ACTION(onProviderEventDealAccepted)),
        ProviderTransition(ProviderEvent::ProviderEventWaitingForManualData)
            .from(StorageDealStatus::STORAGE_DEAL_PROPOSAL_ACCEPTED)
            .to(StorageDealStatus::STORAGE_DEAL_WAITING_FOR_DATA)
            .action(CALLBACK_ACTION(onProviderEventWaitingForManualData)),
        ProviderTransition(ProviderEvent::ProviderEventDataTransferInitiated)
            .from(StorageDealStatus::STORAGE_DEAL_WAITING_FOR_DATA)
            .to(StorageDealStatus::STORAGE_DEAL_TRANSFERRING)
            .action(CALLBACK_ACTION(onProviderEventDataTransferInitiated)),
        ProviderTransition(ProviderEvent::ProviderEventDataTransferCompleted)
            .fromMany(StorageDealStatus::STORAGE_DEAL_WAITING_FOR_DATA,
                      StorageDealStatus::STORAGE_DEAL_TRANSFERRING)
            .to(StorageDealStatus::STORAGE_DEAL_VERIFY_DATA)
            .action(CALLBACK_ACTION(onProviderEventDataTransferCompleted)),
        ProviderTransition(ProviderEvent::ProviderEventVerifiedData)
            .fromMany(StorageDealStatus::STORAGE_DEAL_VERIFY_DATA,
                      StorageDealStatus::STORAGE_DEAL_WAITING_FOR_DATA)
            .to(StorageDealStatus::STORAGE_DEAL_ENSURE_PROVIDER_FUNDS)
            .action(CALLBACK_ACTION(onProviderEventVerifiedData)),
        ProviderTransition(ProviderEvent::ProviderEventFundingInitiated)
            .from(StorageDealStatus::STORAGE_DEAL_ENSURE_PROVIDER_FUNDS)
            .to(StorageDealStatus::STORAGE_DEAL_PROVIDER_FUNDING)
            .action(CALLBACK_ACTION(onProviderEventFundingInitiated)),
        ProviderTransition(ProviderEvent::ProviderEventFunded)
            .fromMany(StorageDealStatus::STORAGE_DEAL_PROVIDER_FUNDING,
                      StorageDealStatus::STORAGE_DEAL_ENSURE_PROVIDER_FUNDS)
            .to(StorageDealStatus::STORAGE_DEAL_PUBLISH)
            .action(CALLBACK_ACTION(onProviderEventFunded)),
        ProviderTransition(ProviderEvent::ProviderEventDealPublishInitiated)
            .from(StorageDealStatus::STORAGE_DEAL_PUBLISH)
            .to(StorageDealStatus::STORAGE_DEAL_PUBLISHING)
            .action(CALLBACK_ACTION(onProviderEventDealPublishInitiated)),
        ProviderTransition(ProviderEvent::ProviderEventDealPublished)
            .from(StorageDealStatus::STORAGE_DEAL_PUBLISHING)
            .to(StorageDealStatus::STORAGE_DEAL_STAGED)
            .action(CALLBACK_ACTION(onProviderEventDealPublished)),
        ProviderTransition(ProviderEvent::ProviderEventDealHandedOff)
            .from(StorageDealStatus::STORAGE_DEAL_STAGED)
            .to(StorageDealStatus::STORAGE_DEAL_SEALING)
            .action(CALLBACK_ACTION(onProviderEventDealHandedOff)),
        ProviderTransition(ProviderEvent::ProviderEventDealActivated)
            .from(StorageDealStatus::STORAGE_DEAL_SEALING)
            .to(StorageDealStatus::STORAGE_DEAL_ACTIVE)
            .action(CALLBACK_ACTION(onProviderEventDealActivated)),
        ProviderTransition(ProviderEvent::ProviderEventDealCompleted)
            .from(StorageDealStatus::STORAGE_DEAL_ACTIVE)
            .to(StorageDealStatus::STORAGE_DEAL_EXPIRED)
            .action(CALLBACK_ACTION(onProviderEventDealCompleted)),
        ProviderTransition(ProviderEvent::ProviderEventFailed)
            .fromAny()
            .to(StorageDealStatus::STORAGE_DEAL_ERROR)
            .action(CALLBACK_ACTION(onProviderEventFailed))};
  }

  void StorageProviderImpl::onProviderEventOpen(std::shared_ptr<MinerDeal> deal,
                                                ProviderEvent event,
                                                StorageDealStatus from,
                                                StorageDealStatus to) {
    auto verified = verifyDealProposal(deal);
    FSM_HALT_ON_ERROR(verified, "Deal proposal verify error", deal);
    if (!verified.value()) {
      FSM_SEND(deal, ProviderEvent::ProviderEventFailed);
      return;
    }
    FSM_SEND(deal, ProviderEvent::ProviderEventDealAccepted);
  }

  void StorageProviderImpl::onProviderEventDealAccepted(
      std::shared_ptr<MinerDeal> deal,
      ProviderEvent event,
      StorageDealStatus from,
      StorageDealStatus to) {
    deal->state = StorageDealStatus::STORAGE_DEAL_WAITING_FOR_DATA;
    FSM_HALT_ON_ERROR(
        sendSignedResponse(deal), "Error when sending response", deal);

    FSM_SEND(deal, ProviderEvent::ProviderEventWaitingForManualData);
  }

  void StorageProviderImpl::onProviderEventWaitingForManualData(
      std::shared_ptr<MinerDeal> deal,
      ProviderEvent event,
      StorageDealStatus from,
      StorageDealStatus to) {
    logger_->debug("Waiting for importDataForDeal() call");
  }

  void StorageProviderImpl::onProviderEventFundingInitiated(
      std::shared_ptr<MinerDeal> deal,
      ProviderEvent event,
      StorageDealStatus from,
      StorageDealStatus to) {
    auto maybe_wait =
        api_->StateWaitMsg(deal->add_funds_cid.get(), api::kNoConfidence);
    FSM_HALT_ON_ERROR(maybe_wait, "Wait for funding error", deal);
    maybe_wait.value().waitOwn(
        [self{shared_from_this()}, deal](outcome::result<MsgWait> result) {
          SELF_FSM_HALT_ON_ERROR(result, "Wait for funding error", deal);
          if (result.value().receipt.exit_code != VMExitCode::kOk) {
            deal->message = "Funding exit code "
                            + std::to_string(static_cast<uint64_t>(
                                result.value().receipt.exit_code));
            SELF_FSM_SEND(deal, ProviderEvent::ProviderEventFailed);
            return;
          }
          SELF_FSM_SEND(deal, ProviderEvent::ProviderEventFunded);
        });
  }

  void StorageProviderImpl::onProviderEventFunded(
      std::shared_ptr<MinerDeal> deal,
      ProviderEvent event,
      StorageDealStatus from,
      StorageDealStatus to) {
    auto maybe_cid = publishDeal(deal);
    FSM_HALT_ON_ERROR(maybe_cid, "Publish deal error", deal);
    deal->publish_cid = maybe_cid.value();
    FSM_SEND(deal, ProviderEvent::ProviderEventDealPublishInitiated);
  }

  void StorageProviderImpl::onProviderEventDataTransferInitiated(
      std::shared_ptr<MinerDeal> deal,
      ProviderEvent event,
      StorageDealStatus from,
      StorageDealStatus to) {
    // nothing, wait for data transfer completed
  }

  void StorageProviderImpl::onProviderEventDataTransferCompleted(
      std::shared_ptr<MinerDeal> deal,
      ProviderEvent event,
      StorageDealStatus from,
      StorageDealStatus to) {
    // todo verify data
    // pieceCid, piecePath, metadataPath = generatePieceCommitmentToFile
    //  - if universalRetrievalEnabled GeneratePieceCommitmentWithMetadata
    //    - generates a piece commitment along with block metadata
    //  - else pio.GeneratePieceCommitmentToFile
    // if compare pieceCid != deal.Proposal.PieceCID error
    // else ok

    auto _car{fc::storage::car::makeSelectiveCar(
        *ipld_, {{deal->ref.root, Selector{}}})};
    FSM_HALT_ON_ERROR(_car, "makeSelectiveCar", deal);
    auto &car{_car.value()};
    car.resize(primitives::piece::paddedSize(car.size()));
    auto _import{importDataForDeal(deal->proposal_cid, car)};
    FSM_HALT_ON_ERROR(_import, "importDataForDeal", deal);
  }

  void StorageProviderImpl::onProviderEventVerifiedData(
      std::shared_ptr<MinerDeal> deal,
      ProviderEvent event,
      StorageDealStatus from,
      StorageDealStatus to) {
    auto funding_cid = ensureProviderFunds(deal);
    FSM_HALT_ON_ERROR(funding_cid, "Ensure provider funds failed", deal);

    // funding message was sent
    if (funding_cid.value().has_value()) {
      deal->add_funds_cid = *funding_cid.value();
      FSM_SEND(deal, ProviderEvent::ProviderEventFundingInitiated);
      return;
    }

    FSM_SEND(deal, ProviderEvent::ProviderEventFunded);
  }

  void StorageProviderImpl::onProviderEventDealPublishInitiated(
      std::shared_ptr<MinerDeal> deal,
      ProviderEvent event,
      StorageDealStatus from,
      StorageDealStatus to) {
    auto maybe_wait =
        api_->StateWaitMsg(deal->publish_cid.get(), api::kNoConfidence);
    FSM_HALT_ON_ERROR(maybe_wait, "Wait for publish failed", deal);
    maybe_wait.value().waitOwn(
        [self{shared_from_this()}, deal, to](outcome::result<MsgWait> result) {
          SELF_FSM_HALT_ON_ERROR(
              result, "Publish storage deal message error", deal);
          if (result.value().receipt.exit_code != VMExitCode::kOk) {
            deal->message = "Publish storage deal exit code "
                            + std::to_string(static_cast<uint64_t>(
                                result.value().receipt.exit_code));
            SELF_FSM_SEND(deal, ProviderEvent::ProviderEventFailed);
            return;
          }
          auto maybe_res = codec::cbor::decode<PublishStorageDeals::Result>(
              result.value().receipt.return_value);
          SELF_FSM_HALT_ON_ERROR(
              maybe_res, "Publish storage deal decode result error", deal);
          if (maybe_res.value().deals.size() != 1) {
            deal->message = "Publish storage deal result size error";
            SELF_FSM_SEND(deal, ProviderEvent::ProviderEventFailed);
            return;
          }
          deal->deal_id = maybe_res.value().deals.front();
          deal->state = to;
          SELF_FSM_SEND(deal, ProviderEvent::ProviderEventDealPublished);
        });
  }

  void StorageProviderImpl::onProviderEventDealPublished(
      std::shared_ptr<MinerDeal> deal,
      ProviderEvent event,
      StorageDealStatus from,
      StorageDealStatus to) {
    // TODO hand off
    auto &p{deal->client_deal_proposal.proposal};
    OUTCOME_EXCEPT(sector_blocks_->addPiece(
        p.piece_size.unpadded(),
        deal->piece_path,
        {deal->deal_id, {p.start_epoch, p.end_epoch}}));
    FSM_SEND(deal, ProviderEvent::ProviderEventDealHandedOff);
  }

  void StorageProviderImpl::onProviderEventDealHandedOff(
      std::shared_ptr<MinerDeal> deal,
      ProviderEvent event,
      StorageDealStatus from,
      StorageDealStatus to) {
    chain_events_->onDealSectorCommitted(
        deal->client_deal_proposal.proposal.provider, deal->deal_id, [=] {
          FSM_SEND(deal, ProviderEvent::ProviderEventDealActivated);
        });
  }

  void StorageProviderImpl::onProviderEventDealActivated(
      std::shared_ptr<MinerDeal> deal,
      ProviderEvent event,
      StorageDealStatus from,
      StorageDealStatus to) {
    auto maybe_piece_location = locatePiece(deal);
    FSM_HALT_ON_ERROR(maybe_piece_location, "Unable to locate piece", deal);
    FSM_HALT_ON_ERROR(recordPieceInfo(deal, maybe_piece_location.value()),
                      "Record piece failed",
                      deal);
    // TODO: wait expiration
  }

  void StorageProviderImpl::onProviderEventDealCompleted(
      std::shared_ptr<MinerDeal> deal,
      ProviderEvent event,
      StorageDealStatus from,
      StorageDealStatus to) {
    logger_->debug("Deal completed");
    auto res = finalizeDeal(deal);
    if (res.has_error()) {
      logger_->error("Deal finalization error. " + res.error().message());
    }
  }

  void StorageProviderImpl::onProviderEventFailed(
      std::shared_ptr<MinerDeal> deal,
      ProviderEvent event,
      StorageDealStatus from,
      StorageDealStatus to) {
    logger_->error("Deal failed with message: " + deal->message);
    deal->state = to;
    auto response_res = sendSignedResponse(deal);
    if (response_res.has_error()) {
      logger_->error("Error when sending error response. "
                     + response_res.error().message());
    }
    auto res = finalizeDeal(deal);
    if (res.has_error()) {
      logger_->error("Deal finalization error. " + res.error().message());
    }
  }

  void serveAsk(libp2p::Host &host, std::weak_ptr<StoredAsk> _asker) {
    auto handle{[&](auto &&protocol) {
      host.setProtocolHandler(protocol, [_asker](auto _stream) {
        auto stream{std::make_shared<common::libp2p::CborStream>(_stream)};
        stream->template read<AskRequest>([_asker, stream](auto _request) {
          if (_request) {
            if (auto asker{_asker.lock()}) {
              if (auto _ask{asker->getAsk(_request.value().miner)}) {
                return stream->write(AskResponse{_ask.value()},
                                     [stream](auto) { stream->close(); });
              }
            }
          }
          stream->stream()->reset();
        });
      });
    }};
    handle(kAskProtocolId0);
    handle(kAskProtocolId);
  }

  void serveDealStatus(libp2p::Host &host,
                       std::weak_ptr<StorageProviderImpl> _provider) {
    auto handle{[&](auto &&protocol) {
      host.setProtocolHandler(protocol, [_provider](auto _stream) {
        auto stream{std::make_shared<common::libp2p::CborStream>(_stream)};
        stream->template read<DealStatusRequest>(
            [_provider, stream](auto _request) {
              if (_request) {
                auto &request{_request.value()};
                // TODO: check client signature
                if (auto provider{_provider.lock()}) {
                  if (auto _deal{provider->getDeal(request.proposal)}) {
                    auto &deal{_deal.value()};
                    DealStatusResponse response{
                        {
                            deal.state,
                            deal.message,
                            deal.client_deal_proposal.proposal,
                            deal.proposal_cid,
                            deal.add_funds_cid,
                            deal.publish_cid,
                            deal.deal_id,
                            // TODO: fast retrieval
                            false,
                        },
                        {}};
                    OUTCOME_EXCEPT(input, codec::cbor::encode(response.state));
                    if (auto _sig{provider->sign(input)}) {
                      response.signature = std::move(_sig.value());
                      return stream->write(response,
                                           [stream](auto) { stream->close(); });
                    }
                  }
                }
              }
              stream->stream()->reset();
            });
      });
    }};
    handle(kDealStatusProtocolId);
  }
}  // namespace fc::markets::storage::provider

OUTCOME_CPP_DEFINE_CATEGORY(fc::markets::storage::provider,
                            StorageMarketProviderError,
                            e) {
  using fc::markets::storage::provider::StorageMarketProviderError;

  switch (e) {
    case StorageMarketProviderError::kLocalDealNotFound:
      return "StorageMarketProviderError: local deal not found";
    case StorageMarketProviderError::kPieceCIDDoesNotMatch:
      return "StorageMarketProviderError: imported piece cid doensn't match "
             "proposal piece cid";
  }

  return "StorageMarketProviderError: unknown error";
}<|MERGE_RESOLUTION|>--- conflicted
+++ resolved
@@ -14,12 +14,7 @@
 #include "markets/storage/provider/stored_ask.hpp"
 #include "markets/storage/storage_datatransfer_voucher.hpp"
 #include "storage/car/car.hpp"
-<<<<<<< HEAD
-#include "vm/actor/builtin/market/actor.hpp"
-=======
-#include "storage/piece/impl/piece_storage_impl.hpp"
 #include "vm/actor/builtin/v0/market/actor.hpp"
->>>>>>> 09bcf329
 
 #define CALLBACK_ACTION(_action)                                    \
   [this](auto deal, auto event, auto context, auto from, auto to) { \
