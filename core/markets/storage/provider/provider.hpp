/**
 * Copyright Soramitsu Co., Ltd. All Rights Reserved.
 * SPDX-License-Identifier: Apache-2.0
 */

#ifndef CPP_FILECOIN_MARKETS_STORAGE_PROVIDER_PROVIDER_HPP
#define CPP_FILECOIN_MARKETS_STORAGE_PROVIDER_PROVIDER_HPP

#include <libp2p/host/host.hpp>
#include "common/logger.hpp"
#include "markets/storage/network/libp2p_storage_market_network.hpp"
#include "markets/storage/provider.hpp"
#include "markets/storage/storage_receiver.hpp"
#include "stored_ask.hpp"

namespace fc::markets::storage::provider {

  using libp2p::Host;
  using network::Libp2pStorageMarketNetwork;

  class StorageProviderImpl
      : public StorageProvider,
        public StorageReceiver,
        public std::enable_shared_from_this<StorageProviderImpl> {
   public:
    StorageProviderImpl(std::shared_ptr<Host> host,
                        std::shared_ptr<boost::asio::io_context> context,
                        std::shared_ptr<KeyStore> keystore,
                        std::shared_ptr<Datastore> datastore,
                        std::shared_ptr<Api> api,
                        const Address &actor_address);

    auto start() -> outcome::result<void> override;

    auto addAsk(const TokenAmount &price, ChainEpoch duration)
        -> outcome::result<void> override;

    auto listAsks(const Address &address)
        -> outcome::result<std::vector<SignedStorageAsk>> override;

    auto listDeals() -> outcome::result<std::vector<StorageDeal>> override;

<<<<<<< HEAD
    virtual auto addStorageCollateral(const TokenAmount &amount)
        -> outcome::result<void>;

    virtual auto getStorageCollateral() -> outcome::result<TokenAmount>;
=======
    auto listIncompleteDeals()
        -> outcome::result<std::vector<MinerDeal>> override;

    auto addStorageCollateral(const TokenAmount &amount)
        -> outcome::result<void> override;
>>>>>>> e683d180

    auto getStorageCollateral() -> outcome::result<TokenAmount> override;

    auto importDataForDeal(const CID &prop_cid,
                           const libp2p::connection::Stream &data)
        -> outcome::result<void> override;

   protected:
    auto handleAskStream(const std::shared_ptr<CborStream> &stream)
        -> void override;

    auto handleDealStream(const std::shared_ptr<CborStream> &stream)
        -> void override;

   private:
    std::shared_ptr<Host> host_;
    std::shared_ptr<boost::asio::io_context> context_;

    std::shared_ptr<StoredAsk> stored_ask_;

    std::shared_ptr<Libp2pStorageMarketNetwork> network_;

    common::Logger logger_ = common::createLogger("StorageMarketProvider");
  };

}  // namespace fc::markets::storage::provider

#endif  // CPP_FILECOIN_MARKETS_STORAGE_PROVIDER_PROVIDER_HPP<|MERGE_RESOLUTION|>--- conflicted
+++ resolved
@@ -40,18 +40,11 @@
 
     auto listDeals() -> outcome::result<std::vector<StorageDeal>> override;
 
-<<<<<<< HEAD
-    virtual auto addStorageCollateral(const TokenAmount &amount)
-        -> outcome::result<void>;
-
-    virtual auto getStorageCollateral() -> outcome::result<TokenAmount>;
-=======
     auto listIncompleteDeals()
         -> outcome::result<std::vector<MinerDeal>> override;
 
     auto addStorageCollateral(const TokenAmount &amount)
         -> outcome::result<void> override;
->>>>>>> e683d180
 
     auto getStorageCollateral() -> outcome::result<TokenAmount> override;
 
