--- conflicted
+++ resolved
@@ -60,8 +60,6 @@
         -> void override;
 
    private:
-<<<<<<< HEAD
-=======
     /**
      * If error is present, closes connection and prints message
      * @tparam T - result type
@@ -88,17 +86,12 @@
      */
     void closeStreamGracefully(const std::shared_ptr<CborStream> &stream) const;
 
->>>>>>> f5ab2806
     std::shared_ptr<Host> host_;
     std::shared_ptr<boost::asio::io_context> context_;
 
     std::shared_ptr<StoredAsk> stored_ask_;
 
-<<<<<<< HEAD
-    std::shared_ptr<Libp2pStorageMarketNetwork> network_;
-=======
     std::shared_ptr<StorageMarketNetwork> network_;
->>>>>>> f5ab2806
 
     common::Logger logger_ = common::createLogger("StorageMarketProvider");
   };
