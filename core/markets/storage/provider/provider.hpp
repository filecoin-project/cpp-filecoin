--- conflicted
+++ resolved
@@ -10,11 +10,6 @@
 #include "common/logger.hpp"
 #include "markets/storage/network/libp2p_storage_market_network.hpp"
 #include "markets/storage/provider.hpp"
-<<<<<<< HEAD
-#include "markets/storage/stored_ask.hpp"
-
-namespace fc::markets::storage::provider {
-=======
 #include "markets/storage/storage_receiver.hpp"
 #include "stored_ask.hpp"
 
@@ -22,7 +17,6 @@
 
   using libp2p::Host;
   using network::Libp2pStorageMarketNetwork;
->>>>>>> 428b136e
 
   class StorageProviderImpl
       : public StorageProvider,
@@ -46,18 +40,11 @@
 
     auto listDeals() -> outcome::result<std::vector<StorageDeal>> override;
 
-<<<<<<< HEAD
-    virtual auto addStorageCollateral(const TokenAmount &amount)
-        -> outcome::result<void>;
-
-    virtual auto getStorageCollateral() -> outcome::result<TokenAmount>;
-=======
     auto listIncompleteDeals()
         -> outcome::result<std::vector<MinerDeal>> override;
 
     auto addStorageCollateral(const TokenAmount &amount)
         -> outcome::result<void> override;
->>>>>>> 428b136e
 
     auto getStorageCollateral() -> outcome::result<TokenAmount> override;
 
