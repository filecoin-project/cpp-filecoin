/**
 * Copyright Soramitsu Co., Ltd. All Rights Reserved.
 * SPDX-License-Identifier: Apache-2.0
 */

#include "markets/storage/provider/provider.hpp"

#include "common/todo_error.hpp"
#include "markets/storage/provider/storage_provider_error.hpp"
#include "markets/storage/provider/stored_ask.hpp"

namespace fc::markets::storage::provider {

  StorageProviderImpl::StorageProviderImpl(
      std::shared_ptr<Host> host,
      std::shared_ptr<boost::asio::io_context> context,
      std::shared_ptr<KeyStore> keystore,
      std::shared_ptr<Datastore> datastore,
      std::shared_ptr<Api> api,
      const Address &actor_address)
      : host_{std::move(host)},
        context_{std::move(context)},
        stored_ask_{std::make_shared<StoredAsk>(
            keystore, datastore, api, actor_address)},
        network_{std::make_shared<Libp2pStorageMarketNetwork>(host_)} {}

  outcome::result<void> StorageProviderImpl::start() {
    OUTCOME_TRY(network_->setDelegate(shared_from_this()));

    context_->post([self{shared_from_this()}] {
      self->host_->start();
      self->logger_->debug(
          "Server started\nListening on: "
          + std::string(self->host_->getAddresses().front().getStringAddress())
          + "\nPeer id: " + self->host_->getPeerInfo().id.toBase58());
    });
<<<<<<< HEAD
    try {
      context_->run();
    } catch (const boost::system::error_code &ec) {
      logger_->error("Server cannot run: " + ec.message());
      return StorageProviderError::PROVIDER_START_ERROR;
    } catch (...) {
      logger_->error("Unknown error happened");
      return StorageProviderError::PROVIDER_START_ERROR;
    }
=======
>>>>>>> f5ab2806

    return outcome::success();
  }

  outcome::result<void> StorageProviderImpl::addAsk(const TokenAmount &price,
                                                    ChainEpoch duration) {
    return stored_ask_->addAsk(price, duration);
  }

  outcome::result<std::vector<SignedStorageAsk>> StorageProviderImpl::listAsks(
      const Address &address) {
    std::vector<SignedStorageAsk> result;
    OUTCOME_TRY(signed_storage_ask, stored_ask_->getAsk(address));
    result.push_back(signed_storage_ask);
    return result;
  }

  outcome::result<std::vector<StorageDeal>> StorageProviderImpl::listDeals() {
    return TodoError::ERROR;
  }

  outcome::result<std::vector<MinerDeal>>
  StorageProviderImpl::listIncompleteDeals() {
    return TodoError::ERROR;
  }

  outcome::result<void> StorageProviderImpl::addStorageCollateral(
      const TokenAmount &amount) {
    return TodoError::ERROR;
  }

  outcome::result<TokenAmount> StorageProviderImpl::getStorageCollateral() {
    return outcome::failure(TodoError::ERROR);
  }

  outcome::result<void> StorageProviderImpl::importDataForDeal(
      const CID &prop_cid, const libp2p::connection::Stream &data) {
    return TodoError::ERROR;
  }

  void StorageProviderImpl::handleAskStream(
      const std::shared_ptr<CborStream> &stream) {
    logger_->debug("New ask stream");
    stream->read<AskRequest>([self{shared_from_this()},
                              stream](outcome::result<AskRequest> request_res) {
<<<<<<< HEAD
      if (request_res.has_error()) {
        self->logger_->error("Ask request error "
                             + request_res.error().message());
        return;
      }
      AskRequest request = std::move(request_res.value());
      auto maybe_ask = self->stored_ask_->getAsk(request.miner);
      if (maybe_ask.has_error()) {
        self->logger_->error("Get stored ask error "
                             + maybe_ask.error().message());
        return;
      }
      AskResponse response{.ask = maybe_ask.value()};
      stream->write(response, [self](outcome::result<size_t> maybe_res) {
        if (maybe_res.has_error()) {
          self->logger_->error("Write ask response error "
                               + maybe_res.error().message());
          return;
        }
        self->logger_->debug("Ask response written");
      });
=======
      if (!self->hasValue(request_res, "Ask request error ", stream)) return;
      auto maybe_ask = self->stored_ask_->getAsk(request_res.value().miner);
      if (!self->hasValue(maybe_ask, "Get stored ask error ", stream)) return;
      AskResponse response{.ask = maybe_ask.value()};
      stream->write(
          response, [self, stream](outcome::result<size_t> maybe_res) {
            if (!self->hasValue(maybe_res, "Write ask response error ", stream))
              return;
            self->network_->closeStreamGracefully(stream);
            self->logger_->debug("Ask response written, connection closed");
          });
>>>>>>> f5ab2806
    });
  }

  void StorageProviderImpl::handleDealStream(
      const std::shared_ptr<CborStream> &stream) {
    logger_->debug("New deal stream");
<<<<<<< HEAD
    stream->read<DealProposal>([self{shared_from_this()}, stream](
                                   outcome::result<DealProposal> proposal_res) {
      if (proposal_res.has_error()) {
        self->logger_->error("Deal proposal read error "
                             + proposal_res.error().message());
        return;
      }
      self->logger_->debug("Proposal received");
    });
=======
>>>>>>> f5ab2806
  }

}  // namespace fc::markets::storage::provider<|MERGE_RESOLUTION|>--- conflicted
+++ resolved
@@ -34,18 +34,6 @@
           + std::string(self->host_->getAddresses().front().getStringAddress())
           + "\nPeer id: " + self->host_->getPeerInfo().id.toBase58());
     });
-<<<<<<< HEAD
-    try {
-      context_->run();
-    } catch (const boost::system::error_code &ec) {
-      logger_->error("Server cannot run: " + ec.message());
-      return StorageProviderError::PROVIDER_START_ERROR;
-    } catch (...) {
-      logger_->error("Unknown error happened");
-      return StorageProviderError::PROVIDER_START_ERROR;
-    }
-=======
->>>>>>> f5ab2806
 
     return outcome::success();
   }
@@ -91,29 +79,6 @@
     logger_->debug("New ask stream");
     stream->read<AskRequest>([self{shared_from_this()},
                               stream](outcome::result<AskRequest> request_res) {
-<<<<<<< HEAD
-      if (request_res.has_error()) {
-        self->logger_->error("Ask request error "
-                             + request_res.error().message());
-        return;
-      }
-      AskRequest request = std::move(request_res.value());
-      auto maybe_ask = self->stored_ask_->getAsk(request.miner);
-      if (maybe_ask.has_error()) {
-        self->logger_->error("Get stored ask error "
-                             + maybe_ask.error().message());
-        return;
-      }
-      AskResponse response{.ask = maybe_ask.value()};
-      stream->write(response, [self](outcome::result<size_t> maybe_res) {
-        if (maybe_res.has_error()) {
-          self->logger_->error("Write ask response error "
-                               + maybe_res.error().message());
-          return;
-        }
-        self->logger_->debug("Ask response written");
-      });
-=======
       if (!self->hasValue(request_res, "Ask request error ", stream)) return;
       auto maybe_ask = self->stored_ask_->getAsk(request_res.value().miner);
       if (!self->hasValue(maybe_ask, "Get stored ask error ", stream)) return;
@@ -125,14 +90,12 @@
             self->network_->closeStreamGracefully(stream);
             self->logger_->debug("Ask response written, connection closed");
           });
->>>>>>> f5ab2806
     });
   }
 
   void StorageProviderImpl::handleDealStream(
       const std::shared_ptr<CborStream> &stream) {
     logger_->debug("New deal stream");
-<<<<<<< HEAD
     stream->read<DealProposal>([self{shared_from_this()}, stream](
                                    outcome::result<DealProposal> proposal_res) {
       if (proposal_res.has_error()) {
@@ -142,8 +105,6 @@
       }
       self->logger_->debug("Proposal received");
     });
-=======
->>>>>>> f5ab2806
   }
 
 }  // namespace fc::markets::storage::provider