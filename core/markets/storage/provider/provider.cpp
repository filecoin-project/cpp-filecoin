--- conflicted
+++ resolved
@@ -116,17 +116,6 @@
   void StorageProviderImpl::handleDealStream(
       const std::shared_ptr<CborStream> &stream) {
     logger_->debug("New deal stream");
-<<<<<<< HEAD
-    stream->read<DealProposal>([self{shared_from_this()}, stream](
-                                   outcome::result<DealProposal> proposal_res) {
-      if (proposal_res.has_error()) {
-        self->logger_->error("Deal proposal read error "
-                             + proposal_res.error().message());
-        return;
-      }
-      self->logger_->debug("Proposal received");
-    });
-=======
 
     stream->read<Proposal>([self{shared_from_this()},
                             stream](outcome::result<Proposal> proposal) {
@@ -390,7 +379,6 @@
     // TODO EnsureProviderFunds
     OUTCOME_EXCEPT(
         fsm_->send(deal, ProviderEvent::ProviderEventFundingInitiated));
->>>>>>> 10066f08
   }
 
   void StorageProviderImpl::onProviderEventSendResponseFailed(
