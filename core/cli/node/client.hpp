--- conflicted
+++ resolved
@@ -9,6 +9,7 @@
 #include "cli/node/node.hpp"
 #include "cli/validate/address.hpp"
 #include "cli/validate/cid.hpp"
+#include "codec/json/json.hpp"
 #include "common/enum.hpp"
 #include "common/table_writer.hpp"
 #include "markets/storage/mk_protocol.hpp"
@@ -22,7 +23,6 @@
 #include "vm/actor/actor.hpp"
 #include "vm/actor/builtin/states/verified_registry/verified_registry_actor_state.hpp"
 #include "vm/actor/builtin/v0/verified_registry/verified_registry_actor.hpp"
-#include "codec/json/json.hpp"
 namespace fc::cli::cli_node {
   using api::FileRef;
   using api::FullNodeApi;
@@ -116,7 +116,6 @@
       // TODO: continue function
     }
   };
-
 
   struct Node_client_importData {
     struct Args {
@@ -198,8 +197,8 @@
     };
 
     CLI_RUN() {
-      ChainEpoch kMinDealDuration = 180*kEpochsInDay;
-      ChainEpoch kMaxDealDuration = 540*kEpochsInDay;
+      ChainEpoch kMinDealDuration = 180 * kEpochsInDay;
+      ChainEpoch kMaxDealDuration = 540 * kEpochsInDay;
       auto data_cid{cliArgv<CID>(
           argv, 0, "dataCid comes from running 'fuhon-node-cli client import")};
       auto miner{cliArgv<Address>(
@@ -234,19 +233,7 @@
         throw CliError(
             "Cannot perform verified deal using unverified address {}",
             address_from);
-<<<<<<< HEAD
-      StartDealParams deal_params = {
-          .data = data_ref,
-          .wallet = address_from,
-          .miner = miner,
-          .epoch_price = price,
-          .min_blocks_duration = duration,
-          .provider_collateral = *args.collateral,
-          .deal_start_epoch = *args.start_epoch,
-          .fast_retrieval = args.fast_ret,
-          .verified_deal = isVerified,
-      };
-=======
+
       StartDealParams deal_params = {.data = data_ref,
                                      .wallet = address_from,
                                      .miner = miner,
@@ -256,7 +243,6 @@
                                      .deal_start_epoch = *args.start_epoch,
                                      .fast_retrieval = args.fast_ret,
                                      .verified_deal = isVerified};
->>>>>>> 5b494cb0
       auto proposal_cid = cliTry(api->ClientStartDeal(deal_params));
       fmt::print("Deal proposal CID: {}\n",
                  cliTry(proposal_cid.toString(), "Cannot extract CID"));
@@ -528,10 +514,11 @@
                  "Can't find information about deal: {}",
                  fmt::to_string(deal_info.deal_id));
 
-     auto jsoned = api::encode(api::CliDealStat{.deal_info = deal_info, .deal = res});
-     auto bytes_json = cliTry(codec::json::format(&jsoned));
-     auto response = common::span::bytestr(bytes_json);
-     fmt::print("{}", response);
+      auto jsoned =
+          api::encode(api::CliDealStat{.deal_info = deal_info, .deal = res});
+      auto bytes_json = cliTry(codec::json::format(&jsoned));
+      auto response = common::span::bytestr(bytes_json);
+      fmt::print("{}", response);
     }
   };
 
