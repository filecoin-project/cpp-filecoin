/**
 * Copyright Soramitsu Co., Ltd. All Rights Reserved.
 * SPDX-License-Identifier: Apache-2.0
 */

#pragma once
#include <inttypes.h>
#include "api/full_node/node_api.hpp"
#include "cli/node/node.hpp"
#include "cli/validate/address.hpp"
#include "cli/validate/cid.hpp"
#include "codec/json/json.hpp"
#include "common/enum.hpp"
#include "common/table_writer.hpp"
#include "markets/storage/mk_protocol.hpp"
#include "primitives/atto_fil.hpp"
#include "primitives/chain_epoch/chain_epoch.hpp"
#include "primitives/piece/piece.hpp"
#include "storage/car/car.hpp"
#include "storage/ipfs/api_ipfs_datastore/api_ipfs_datastore.hpp"
#include "storage/ipld/memory_indexed_car.hpp"
#include "storage/unixfs/unixfs.hpp"
#include "vm/actor/actor.hpp"
#include "vm/actor/builtin/states/verified_registry/verified_registry_actor_state.hpp"
#include "vm/actor/builtin/v0/verified_registry/verified_registry_actor.hpp"
namespace fc::cli::cli_node {
  using api::FileRef;
  using api::FullNodeApi;
  using api::ImportRes;
  using api::RetrievalOrder;
  using api::StartDealParams;
  using api::StorageMarketDealInfo;
  using boost::lexical_cast;
  using common::toString;
  using ::fc::storage::car::makeCar;
  using ::fc::storage::unixfs::wrapFile;
  using markets::storage::DataRef;
  using markets::storage::StorageDealStatus;
  using primitives::AttoFil;
  using primitives::ChainEpoch;
  using primitives::DealId;
  using primitives::StoragePower;
  using primitives::address::Address;
  using primitives::address::encodeToString;
  using primitives::piece::UnpaddedPieceSize;
  using proofs::padPiece;
  using storage::ipfs::ApiIpfsDatastore;
  using vm::VMExitCode;
  using vm::actor::kVerifiedRegistryAddress;
  using vm::actor::builtin::states::VerifiedRegistryActorStatePtr;

  const ChainEpoch kLookback = 100 * kEpochsInDay;
  const ChainEpoch kMinDealDuration = 180 * kEpochsInDay;
  const ChainEpoch kMaxDealDuration = 540 * kEpochsInDay;

  StoragePower checkNotary(std::shared_ptr<FullNodeApi> api,
                           const Address &vaddr) {
    auto vid =
        cliTry(api->StateLookupID(vaddr, TipsetKey()),
               "Getting IPLD id of data associated with provided address...");
    auto actor =
        cliTry(api->StateGetActor(kVerifiedRegistryAddress, TipsetKey()),
               "Getting VerifierActor");
    auto ipfs = std::make_shared<ApiIpfsDatastore>(api);
    auto version = cliTry(api->StateNetworkVersion(TipsetKey()),
                          "Getting Chain Version...");
    ipfs->actor_version = actorVersion(version);
    auto state =
        cliTry(getCbor<VerifiedRegistryActorStatePtr>(ipfs, actor.head));
    auto res = cliTry(cliTry(state->getVerifiedClientDataCap(vid)),
                      "Client {} isn't in notary tables",
                      vaddr);
    return res;
  }

  struct ExportRef {
    std::string from_local_car;
    DealId deal_id;
    CID root;
  };

  struct Node_client_retrieve {
    struct Args {
      CLI_OPTIONAL("from", "", Address) from;
      CLI_OPTIONAL("provider", "", Address) provider;
      CLI_OPTIONAL("pieceCid", "", CID) piece_cid;
      CLI_OPTIONAL("maxPrice", "", AttoFil) max_price;
      CLI_OPTIONAL("data-selector", "", std::string) data_selector;
      CLI_BOOL("car", "") car;
      CLI_BOOL("allow-local", "") allow_local;
      CLI_BOOL("car-export-merkle-proof", "") car_export_merkle_proof;

      CLI_OPTS() {
        Opts opts;
        from(opts);
        provider(opts);
        piece_cid(opts);
        allow_local(opts);
        car(opts);
        max_price(opts);
        data_selector(opts);
        car_export_merkle_proof(opts);
        return opts;
      }
    };

    CLI_RUN() {
      Node::Api api{argm};
      RetrievalOrder order{};
      auto data_cid{cliArgv<CID>(argv, 0, "dataCid")};
      auto path{cliArgv<std::string>(argv, 1, "path")};
      auto piece_cid = args.piece_cid.v;
      order.client =
          (args.from ? *args.from
                     : cliTry(api->WalletDefaultAddress(),
                              "Getting address of default wallet..."));
      order.miner = (args.provider ? *args.provider : Address{});
      if (args.max_price) {
        fmt::print("max price is {}fil ({} attofil)\n",
                   args.max_price->fil,
                   args.max_price->atto());
      }
      fmt::print("retrieving {} to {} {}\n",
                 data_cid,
                 args.car ? "car" : "file",
                 path);

      FileRef file_ref{.path = path, .is_car = args.car};

      auto imports = cliTry(api->ClientListImports());
      ExportRef result;
      bool local_found{false};
      if (args.allow_local) {
        for (const auto &import : imports) {
          if (import.root == data_cid) {
            result.from_local_car = import.path;
            local_found = true;
            break;
          }
        }
      }

      api::QueryOffer fin_offer;
      if (not local_found) {  // no local -> make retrieval
        std::vector<api::QueryOffer> clean;
        if (!args.provider) {
          auto offers = cliTry(api->ClientFindData(data_cid, piece_cid));
          for (const auto &offer : offers) {
            if (offer.error.empty()) clean.push_back(offer);
          }
          offers = clean;
          std::sort(offers.begin(),
                    offers.end(),
                    [](const api::QueryOffer &a, const api::QueryOffer &b) {
                      return a.min_price < b.min_price;
                    });
          fin_offer = offers[0];
<<<<<<< HEAD
        } else {
          fin_offer = cliTry(api->ClientMinerQueryOffer(
                                 *args.provider, data_cid, *args.piece_cid),
                             "Cannot get retrieval offer from {}",
                             fmt::to_string(*args.provider));
=======
        }else{
          fin_offer = cliTry(api->ClientMinerQueryOffer(*args.provider, data_cid, piece_cid), "Cannot get retrieval offer from {}", fmt::to_string(*args.provider));
>>>>>>> 92a71faa
        }

        if (fin_offer.min_price > args.max_price->fil) {
          fmt::print("Cannot find suitable offer for provided proposal");
        } else {
          order.root = fin_offer.root;
          order.piece = fin_offer.piece;
          order.size = fin_offer.size;
          order.total = fin_offer.min_price;
          order.unseal_price = fin_offer.unseal_price;
          order.payment_interval = fin_offer.payment_interval;
          order.payment_interval_increase = fin_offer.payment_interval_increase;
          order.peer = fin_offer.peer;
          auto maybe_result =
              api->ClientRetrieve(order, file_ref);
          if (maybe_result.has_error()) {
            fmt::print("Failure have appeared during retrieval request");
          } else
            fmt::print("Success");
        }
      }
    }
  };

  struct Node_client_importData {
    struct Args {
      CLI_BOOL("car", "import from a car file instead of a regular file") car;

      CLI_OPTS() {
        Opts opts;
        car(opts);
        return opts;
      }
    };

    CLI_RUN() {
      Node::Api api{argm};
      auto path{cliArgv<std::string>(argv, 0, "path to file to import")};
      FileRef file_ref{path, args.car};
      auto result =
          cliTry(api->ClientImport(file_ref), "Processing data import");
      fmt::print("File Root CID: {}\n", result.root.toString().value());
      fmt::print("Data Import Success\n");
    }
  };

  struct Node_client_deal {
    struct Args {
      CLI_OPTIONAL("manual-piece-cid",
                   "manually specify piece commitment for data (dataCid must "
                   "be to a car file)",
                   CID)
      man_piece_cid;
      CLI_DEFAULT("manual-piece-size",
                  "if manually specifying piece cid, used to specify size "
                  "(dataCid must be to a car file)",
                  uint64_t,
                  {0})
      man_piece_size;
      CLI_BOOL("manual-stateless-deal",
               "instructs the node to send an offline deal without registering "
               "it with the deallist/fsm")
      man_stateless;
      CLI_OPTIONAL("from", "specify address to fund the deal with", Address)
      from;
      CLI_DEFAULT("start-epoch",
                  "specify the epoch that the deal should start at",
                  ChainEpoch,
                  {-1})
      start_epoch;
      CLI_DEFAULT("cid-base",
                  "Multibase encoding used for version 1 CIDs in output.",
                  std::string,
                  {"base-32"})
      cid_base;
      CLI_BOOL("fast-retrieval",
               "indicates that data should be available for fast retrieval")
      fast_ret;
      CLI_BOOL("verified-deal",
               "indicate that the deal counts towards verified client tota")
      verified_deal;
      CLI_DEFAULT(
          "provider-collateral",
          "specify the requested provider collateral the miner should put up",
          TokenAmount,
          {0})
      collateral;

      CLI_OPTS() {
        Opts opts;
        man_piece_cid(opts);
        man_piece_size(opts);
        man_stateless(opts);
        from(opts);
        start_epoch(opts);
        cid_base(opts);
        fast_ret(opts);
        verified_deal(opts);
        collateral(opts);
        return opts;
      }
    };

    CLI_RUN() {
      auto data_cid{cliArgv<CID>(
          argv, 0, "dataCid comes from running 'fuhon-node-cli client import")};
      auto miner{cliArgv<Address>(
          argv, 1, "address of the miner you wish to make a deal with")};
      auto price{
          cliArgv<TokenAmount>(argv, 2, "price calculated in FIL/Epoch")};
      auto duration{cliArgv<ChainEpoch>(
          argv, 3, "is a period of storing the data for, in blocks")};
      Node::Api api{argm};
      if (duration < kMinDealDuration)
        throw CliError("Minimal deal duration is {}", kMinDealDuration);
      if (duration > kMaxDealDuration)
        throw CliError("Max deal duration is {}", kMaxDealDuration);
      DataRef data_ref;
      Address address_from =
          args.from ? *args.from : cliTry(api->WalletDefaultAddress());
      if (args.man_piece_cid) {
        UnpaddedPieceSize piece_size{*args.man_piece_size};
        data_ref = {.transfer_type = "manual",
                    .root = data_cid,
                    .piece_cid = *args.man_piece_cid,
                    .piece_size = piece_size};
      } else {
        data_ref = {.transfer_type = "graphsync", .root = data_cid};
      }
      auto dcap =
          cliTry(api->StateVerifiedClientStatus(address_from, TipsetKey()),
                 "Failed to get status of {}",
                 address_from);
      bool isVerified = dcap.has_value();
      if (args.verified_deal && !isVerified)
        throw CliError(
            "Cannot perform verified deal using unverified address {}",
            address_from);

      StartDealParams deal_params = {.data = data_ref,
                                     .wallet = address_from,
                                     .miner = miner,
                                     .epoch_price = price,
                                     .min_blocks_duration = duration,
                                     .provider_collateral = *args.collateral,
                                     .deal_start_epoch = *args.start_epoch,
                                     .fast_retrieval = args.fast_ret,
                                     .verified_deal = isVerified};
      auto proposal_cid = cliTry(api->ClientStartDeal(deal_params));
      fmt::print("Deal proposal CID: {}\n",
                 cliTry(proposal_cid.toString(), "Cannot extract CID"));
    }
  };

  struct Node_client_generateCar : Empty {
    CLI_RUN() {
      auto path_to{cliArgv<boost::filesystem::path>(argv, 0, "input-path")};
      auto path_out{cliArgv<boost::filesystem::path>(argv, 1, "output-path")};

      auto tmp_path = path_to.string() + ".unixfs-tmp.car";
      auto ipld = cliTry(MemoryIndexedCar::make(tmp_path, true),
                         "Creting IPLD instance of {}",
                         tmp_path);
      std::ifstream file{path_to.string()};
      auto root = cliTry(wrapFile(*ipld, file));
      cliTry(::fc::storage::car::makeSelectiveCar(
          *ipld, {{root, {}}}, path_out.string()));
      boost::filesystem::remove(tmp_path);
      padPiece(path_out);
    }
  };

  struct Node_client_local : Empty {
    CLI_RUN() {
      Node::Api api{argm};
      auto result = cliTry(api->ClientListImports(), "Getting imports list");
      for (auto it = result.begin(); it != result.end(); it++) {
        fmt::print("Root CID: {} \n", it->root.toString().value());
        fmt::print("Source: {}\n", it->source);
        fmt::print("Path: {}\n", it->path);
      }
    }
  };

  struct Node_client_find {
    struct Args {
      CLI_OPTIONAL("piece-cid",
                   "require data to be retrieved from a specific Piece CID",
                   CID)
      piece_cid;
      CLI_OPTS() {
        Opts opts;
        piece_cid(opts);
        return opts;
      }
    };
    CLI_RUN() {
      auto data_cid{cliArgv<CID>(argv, 0, "data-cid")};
      Node::Api api{argm};
      auto querry_offers =
          cliTry(api->ClientFindData(data_cid, *args.piece_cid));
      for (const auto &offer : querry_offers) {
        if (offer.error == "") {
          fmt::print("ERROR: {}@{}: {}\n",
                     encodeToString(offer.miner),
                     offer.peer.peer_id.toHex(),
                     offer.error);
        } else {
          fmt::print("RETRIEVAL: {}@{}-{}-{}\n",
                     encodeToString(offer.miner),
                     offer.peer.peer_id.toHex(),
                     offer.min_price,
                     offer.size);
        }
      }
    }
  };

  struct Node_client_listRetrievals {
    struct Args {
      CLI_BOOL("verbose", "print verbose deal details") verbose;
      CLI_BOOL("show-failed", "show failed/failing deals") failed_show;
      CLI_BOOL("completed", "show completed retrievals") completed_show;

      CLI_OPTS() {
        Opts opts;
        verbose(opts);
        failed_show(opts);
        completed_show(opts);
        return opts;
      }
    };

    CLI_RUN() {
      Node::Api api{argm};
      bool failed_show = !args.failed_show;
      auto deals = cliTry(api->ClientListRetrievals(),
                          "Cannot get retrieval deals from market");
      TableWriter table_writer{
          "PayloadCID",
          "DealId",
          {"Provider", 'r'},
          {"Status", 'r'},
          {"PricePerByte", 'r'},
          {"Received", 'r'},
          "TotalPaid",
      };

      for (const auto &retrieval : deals) {
        auto cid = cliTry(retrieval.proposal.payload_cid.toString());
        auto row{table_writer.row()};
        row["PayloadCID"] = cid;
        row["DealID"] = fmt::to_string(retrieval.proposal.deal_id);
        row["Provider"] = fmt::to_string(retrieval.miner_wallet);
        row["Status"] = retrieval.accepted ? "accepted" : "not accepted";
        row["PricePerByte"] =
            fmt::to_string(retrieval.proposal.params.price_per_byte);
        row["Received"] =
            retrieval.all_blocks ? "all blocks" : "not all blocks";
      }
      table_writer.write(std::cout);
    }
  };

  struct Node_client_inspectDeal {
    struct Args {
      CLI_OPTIONAL("proposal-cid", "proposal cid of deal to be inspected", CID)
      proposal_cid;
      CLI_OPTIONAL("deal-id", "id of deal to be inspected", DealId) deal_id;
      CLI_OPTS() {
        Opts opts;
        proposal_cid(opts);
        deal_id(opts);
        return opts;
      }
    };
    CLI_RUN() {
      Node::Api api{argm};
      auto deals = cliTry(api->ClientListDeals());
      StorageMarketDealInfo result;
      if(args.deal_id) {
        for (const auto &deal : deals) {
          if (deal.deal_id == *args.deal_id) {
            result = deal;
          }
        }
      } else {
        result = cliTry(api->ClientGetDealInfo(*args.proposal_cid),
                        "Cannot get deal info for {}",
                        fmt::to_string(*args.proposal_cid));
      }

      TableWriter table_writer{
          "Deal ID",
          "Proposal CID",
          {"Status", 'r'},
          {"Expected Duration", 'r'},
          {"Verified", 'r'},

      };
      auto row{table_writer.row()};
      row["Deal ID"] = fmt::to_string(result.deal_id);
      row["Proposal CID"] = fmt::to_string(result.proposal_cid);
      row["Status"] = fmt::to_string(result.state);
      row["Expected Duration"] = fmt::to_string(result.duration);
      row["Verified"] = fmt::to_string(result.verified);
      table_writer.write(std::cout);
    }
  };

  struct Node_client_dealStats {
    struct Args {
      CLI_DEFAULT("newer-than",
                  "list all deals stats that was made after given period",
                  ChainEpoch,
                  {0})
      newer;
      CLI_OPTS() {
        Opts opts;
        newer(opts);
        return opts;
      }
    };
    CLI_RUN() {
      Node::Api api{argm};
      auto deals = cliTry(api->ClientListDeals());
      uint64_t total_size{0};
      std::map<StorageDealStatus, uint64_t> by_state;
      for (const auto &deal : deals) {
        // TODO(@Elestrias): [FIL-615] Check Creation time and since-epoch flag
        total_size += deal.size;
        by_state[deal.state] += deal.size;
      }
      fmt::print("Total: {} deals, {} bytes\n", deals.size(), total_size);
      for (const auto &[state, size] : by_state) {
        fmt::print("Deal with status {} allocates {} bytes\n",
                   toString(state).value(),
                   size);
      }
    }
  };

  struct Node_client_listDeals {
    struct Args {
      CLI_BOOL("show-failed", "show failed/failing deals") failed_show;
      CLI_OPTS() {
        Opts opts;
        failed_show(opts);
        return opts;
      }
    };

    CLI_RUN() {
      Node::Api api{argm};
      auto local_deals =
          cliTry(api->ClientListDeals(), "Getting local client deals...");
      TableWriter table_writer{
          "Created",
          "Deal CID",
          "Deal ID",
          "Provider",
          "State",
          "On Chain",
          "Slashed",
          "Piece CID",
          "Size",
          "Price",
          "Duration",
          "Verified",
          "Message",
      };

      for (const auto &deal : local_deals) {
        auto deal_from_info =
            cliTry(api->StateMarketStorageDeal(deal.deal_id, TipsetKey()));
        auto row{table_writer.row()};
        row["Created"] = fmt::to_string(deal.creation_time);
        row["Deal CID"] = fmt::to_string(deal.proposal_cid);
        row["Deal ID"] = fmt::to_string(deal.deal_id);
        row["Provider"] = fmt::to_string(deal.provider);
        row["State"] = fmt::to_string(deal.state);
        row["On Chain"] =
            deal_from_info.state.sector_start_epoch != -1 ? fmt::format(
                "Yes (epoch: {})", deal_from_info.state.sector_start_epoch)
                                                          : "None";
        row["Slashed"] = deal_from_info.state.slash_epoch != -1 ? fmt::format(
                             "Yes (epoch: {})", deal_from_info.state.slash_epoch)
                                                                : "None";
        row["Piece CID"] = fmt::to_string(deal.piece_cid);
        row["Size"] = fmt::to_string(deal.size);
        row["Price"] = fmt::to_string(deal.price_per_epoch);
        row["Duration"] = fmt::to_string(deal.duration);
        row["Verified"] = fmt::to_string(deal.verified);
        row["Message"] = fmt::to_string(deal.message);
      }
      table_writer.write(std::cout);
    }
  };

  struct Node_client_balances {
    struct Args {
      CLI_OPTIONAL("client", "specifies market  client", Address) client;
      CLI_OPTS() {
        Opts opts;
        client(opts);
        return opts;
      }
    };

    CLI_RUN() {
      Node::Api api{argm};
      Address addr =
          (args.client ? *args.client
                       : cliTry(api->WalletDefaultAddress(),
                                "Getting address of default wallet..."));
      auto balance = cliTry(api->StateMarketBalance(addr, TipsetKey()));

      fmt::print("  Escrowed Funds:\t\t{}\n",
                 lexical_cast<std::string>(balance.escrow));
      fmt::print("  Locked Funds:\t\t{}\n",
                 lexical_cast<std::string>(balance.locked));
      fmt::print("  Avaliable:\t\t{}\n",
                 lexical_cast<std::string>(balance.escrow - balance.locked));
    }
  };

  struct Node_client_getDeal : Empty {
    CLI_RUN() {
      Node::Api api{argm};
      auto proposal_cid{cliArgv<CID>(argv, 0, "proposal cid of deal to get")};
      auto deal_info = cliTry(api->ClientGetDealInfo(proposal_cid),
                              "No such proposal cid {}\n",
                              fmt::to_string(proposal_cid));
      auto res =
          cliTry(api->StateMarketStorageDeal(deal_info.deal_id, TipsetKey()),
                 "Can't find information about deal: {}",
                 fmt::to_string(deal_info.deal_id));

      auto jsoned =
          api::encode(api::CliDealStat{.deal_info = deal_info, .deal = res});
      auto bytes_json = cliTry(codec::json::format(&jsoned));
      auto response = common::span::bytestr(bytes_json);
      fmt::print("{}", response);
    }
  };

  // TODO: clientListTransfers

  struct Node_client_grantDatacap {
    struct Args {
      CLI_OPTIONAL("from",
                   "specifies the adrress of notary to send message from",
                   Address)
      from;
      CLI_OPTS() {
        Opts opts;
        from(opts);
        return opts;
      }
    };

    CLI_RUN() {
      auto target{cliArgv<Address>(argv, 0, "target address")};
      auto allowness{cliArgv<TokenAmount>(argv, 1, "amount")};
      Node::Api api{argm};
      auto dcap = checkNotary(api.api, *args.from);
      if (dcap < allowness)
        throw CliError(
            "cannot allot more allowance than notary data cap: {} < {}",
            dcap,
            allowness);
      auto encoded_params = cliTry(codec::cbor::encode(
          vm::actor::builtin::v0::verified_registry::AddVerifiedClient::Params{
              target, allowness}));
      auto signed_message = cliTry(api->MpoolPushMessage(
          {kVerifiedRegistryAddress,
           *args.from,
           {},
           0,
           0,
           0,
           vm::actor::builtin::v0::verified_registry::AddVerifiedClient::Number,
           encoded_params},
          api::kPushNoSpec));

      fmt::print("message sent, now waiting on cid: {}",
                 signed_message.getCid());
      auto mwait = cliTry(api->StateWaitMsg(
          signed_message.getCid(), kMessageConfidence, kLookback, false));
      if (mwait.receipt.exit_code != VMExitCode::kOk)
        throw CliError("failed to add verified client");
      fmt::print("Client {} was added successfully!", target);
    }
  };

  struct Node_client_checkClientDataCap : Empty {
    CLI_RUN() {
      auto address{cliArgv<Address>(argv, 0, "address of client")};
      Node::Api api{argm};
      auto res = cliTry(api->StateVerifiedClientStatus(address, TipsetKey()),
                        "Getting Verified Client info...");
      fmt::print("Client {} info: {}", encodeToString(address), res.value());
    }
  };

  struct Node_client_listNotaries : Empty {
    CLI_RUN() {
      Node::Api api{argm};
      auto actor =
          cliTry(api->StateGetActor(kVerifiedRegistryAddress, TipsetKey()),
                 "Getting VerifierActor");
      auto ipfs = std::make_shared<ApiIpfsDatastore>(api.api);
      auto version = cliTry(api->StateNetworkVersion(TipsetKey()),
                            "Getting Chain Version...");
      ipfs->actor_version = actorVersion(version);

      auto state =
          cliTry(getCbor<VerifiedRegistryActorStatePtr>(ipfs, actor.head));

      cliTry(state->verifiers.visit(
          [=](auto &key, auto &value) -> outcome::result<void> {
            fmt::print("{}: {}", key, value);
            return outcome::success();
          }));
    }
  };

  struct Node_client_listClients : Empty {
    CLI_RUN() {
      Node::Api api{argm};
      auto actor =
          cliTry(api->StateGetActor(kVerifiedRegistryAddress, TipsetKey()),
                 "Getting VerifierActor");
      auto ipfs = std::make_shared<ApiIpfsDatastore>(api.api);
      auto version = cliTry(api->StateNetworkVersion(TipsetKey()),
                            "Getting Chain Version...");
      ipfs->actor_version = actorVersion(version);
<<<<<<< HEAD
=======

>>>>>>> 92a71faa
      auto state =
          cliTry(getCbor<VerifiedRegistryActorStatePtr>(ipfs, actor.head));

      cliTry(state->verified_clients.visit(
          [=](auto &key, auto &value) -> outcome::result<void> {
            fmt::print("{}: {}", key, value);
            return outcome::success();
          }));
    }
  };

  struct Node_client_checkNotaryDataCap : Empty {
    CLI_RUN() {
      auto address{cliArgv<Address>(argv, 0, "address")};
      Node::Api api{argm};
      auto dcap = checkNotary(api.api, address);
      fmt::print("DataCap amount: {}", dcap);
    }
  };

}  // namespace fc::cli::cli_node<|MERGE_RESOLUTION|>--- conflicted
+++ resolved
@@ -155,16 +155,11 @@
                       return a.min_price < b.min_price;
                     });
           fin_offer = offers[0];
-<<<<<<< HEAD
         } else {
           fin_offer = cliTry(api->ClientMinerQueryOffer(
                                  *args.provider, data_cid, *args.piece_cid),
                              "Cannot get retrieval offer from {}",
                              fmt::to_string(*args.provider));
-=======
-        }else{
-          fin_offer = cliTry(api->ClientMinerQueryOffer(*args.provider, data_cid, piece_cid), "Cannot get retrieval offer from {}", fmt::to_string(*args.provider));
->>>>>>> 92a71faa
         }
 
         if (fin_offer.min_price > args.max_price->fil) {
@@ -178,8 +173,7 @@
           order.payment_interval = fin_offer.payment_interval;
           order.payment_interval_increase = fin_offer.payment_interval_increase;
           order.peer = fin_offer.peer;
-          auto maybe_result =
-              api->ClientRetrieve(order, file_ref);
+          auto maybe_result = api->ClientRetrieve(order, file_ref);
           if (maybe_result.has_error()) {
             fmt::print("Failure have appeared during retrieval request");
           } else
@@ -445,7 +439,7 @@
       Node::Api api{argm};
       auto deals = cliTry(api->ClientListDeals());
       StorageMarketDealInfo result;
-      if(args.deal_id) {
+      if (args.deal_id) {
         for (const auto &deal : deals) {
           if (deal.deal_id == *args.deal_id) {
             result = deal;
@@ -550,9 +544,10 @@
             deal_from_info.state.sector_start_epoch != -1 ? fmt::format(
                 "Yes (epoch: {})", deal_from_info.state.sector_start_epoch)
                                                           : "None";
-        row["Slashed"] = deal_from_info.state.slash_epoch != -1 ? fmt::format(
-                             "Yes (epoch: {})", deal_from_info.state.slash_epoch)
-                                                                : "None";
+        row["Slashed"] = deal_from_info.state.slash_epoch != -1
+                             ? fmt::format("Yes (epoch: {})",
+                                           deal_from_info.state.slash_epoch)
+                             : "None";
         row["Piece CID"] = fmt::to_string(deal.piece_cid);
         row["Size"] = fmt::to_string(deal.size);
         row["Price"] = fmt::to_string(deal.price_per_epoch);
@@ -702,10 +697,6 @@
       auto version = cliTry(api->StateNetworkVersion(TipsetKey()),
                             "Getting Chain Version...");
       ipfs->actor_version = actorVersion(version);
-<<<<<<< HEAD
-=======
-
->>>>>>> 92a71faa
       auto state =
           cliTry(getCbor<VerifiedRegistryActorStatePtr>(ipfs, actor.head));
 
