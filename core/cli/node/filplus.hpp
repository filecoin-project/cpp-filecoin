--- conflicted
+++ resolved
@@ -141,10 +141,9 @@
       auto state =
           cliTry(getCbor<VerifiedRegistryActorStatePtr>(ipfs, actor.head));
 
-<<<<<<< HEAD
-      auto encoded_params1 = cliTry(codec::cbor::encode(
+      auto encoded_params = cliTry(codec::cbor::encode(
           verifreg::AddVerifier::Params{*args.from, *args.amount}));
-      SignedMessage signed_message1 =
+      const SignedMessage signed_message =
           cliTry(api->MpoolPushMessage({kVerifiedRegistryAddress,
                                         state->root_key,
                                         {},
@@ -152,28 +151,10 @@
                                         0,
                                         0,
                                         verifreg::AddVerifier::Number,
-                                        encoded_params1},
+                                        encoded_params},
                                        api::kPushNoSpec));
-      const MsgWait message_wait1 =
+      const MsgWait message_wait =
           cliTry(api->StateWaitMsg(signed_message1.getCid(), 1, 10, false),
-=======
-      auto encoded_params = cliTry(codec::cbor::encode(
-          vm::actor::builtin::v0::verified_registry::AddVerifier::Params{
-              *args.from, *args.amount
-          }));
-      const SignedMessage signed_message = cliTry(api->MpoolPushMessage(
-          {kVerifiedRegistryAddress,
-           state->root_key,
-           {},
-           0,
-           0,
-           0,
-           vm::actor::builtin::v0::verified_registry::AddVerifier::Number,
-           encoded_params},
-          api::kPushNoSpec));
-      const MsgWait message_wait =
-          cliTry(api->StateWaitMsg(signed_message.getCid(), 1, 10, false),
->>>>>>> ff297392
                  "Wait message");
     }
   };
