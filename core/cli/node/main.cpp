--- conflicted
+++ resolved
@@ -20,7 +20,6 @@
           CMD("listen", Node_net_listen),
           CMD("peers", Node_net_peers),
       })},
-<<<<<<< HEAD
       {GROUP("client")({
           CMD("retrieve", Node_client_retrieve),
           CMD("import", Node_client_importData),
@@ -40,8 +39,8 @@
           CMD("check-client-datacap", Node_client_checkClientDataCap),
           CMD("list-notaries", Node_client_listNotaries),
           CMD("list-clients", Node_client_listClients),
-          CMD("check-notary-datacap", Node_client_checkNotaryDataCap)
-=======
+          CMD("check-notary-datacap", Node_client_checkNotaryDataCap),
+      })},
       {GROUP("wallet")({
           CMD("new", Node_wallet_new),
           CMD("list", Node_wallet_list),
@@ -56,7 +55,6 @@
           {GROUP("market")({
               CMD("add", Node_wallet_market_add),
           })},
->>>>>>> b3a9faa3
       })},
       CMD("version", Node_version),
   })};
