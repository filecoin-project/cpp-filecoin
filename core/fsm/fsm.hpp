/**
 * Copyright Soramitsu Co., Ltd. All Rights Reserved.
 * SPDX-License-Identifier: Apache-2.0
 */

#pragma once

#include <boost/asio/io_context.hpp>
#include <boost/optional.hpp>
#include <functional>
#include <mutex>
#include <queue>
#include <set>
#include <shared_mutex>
#include <unordered_map>
#include <utility>

#include "fsm/error.hpp"

/**
 * The namespace is related to a generic implementation of a finite state
 * machine
 */
namespace fc::fsm {
  struct EnumClassHash {
    template <typename T>
    std::size_t operator()(T t) const {
      return static_cast<std::size_t>(t);
    }
  };

  template <typename F>
  void postWithFlag(boost::asio::io_context &io,
                    std::weak_ptr<bool> flag,
                    F f) {
    io.post([f{std::move(f)}, flag] {
      if (auto _flag{flag.lock()}; _flag && *_flag) {
        f();
      }
    });
  }

  /**
   * Container for state transitions caused by an event
   *
   * Initialization methods of the class could arise exceptions.
   * This is designed behavior due to the nature of further way of use.
   *
   * Initialization has to be done via
   * sequential calling from* and to* methods.
   *
   * @tparam EventEnumType - enum class with events listed
   * @tparam StateEnumType - enum class with states listed
   * @tparam EventContextType - user-defined struct to parametrize event
   * @tparam Entity - type of entity to be tracked. Required for enabling
   * callbacks on transitions
   */
  template <typename EventEnumType,
            typename EventContextType,
            typename StateEnumType,
            typename Entity = void>
  class Transition final {
   public:
    /// Type alias for callback on state transition if set
    using ActionFunction = std::function<void(
        std::shared_ptr<Entity> /* pointer to tracked entity */,
        EventEnumType /* event that caused state transition */,
        std::shared_ptr<EventContextType> /* event parameters */,
        StateEnumType /* transition source state */,
        StateEnumType /* transition destination state */)>;

    /*
     * Initializers
     *
     * Throwing exceptions here is perfectly fine when the initialization is
     * hardcoded. Usually, it is.
     */

    /// Constructs transition map container for the \param event
    explicit Transition(EventEnumType event = {})  // good to avoid {} here
        : event_{event}, from_any_{false} {}

    Transition(Transition &&) = default;
    Transition(const Transition &) = default;
    Transition &operator=(Transition &&) = default;
    Transition &operator=(const Transition &) = default;

    /// Set source state for a transition
    Transition &from(StateEnumType from_state) {
      if (from_any_ or not intermediary_.empty()) {
        throw std::runtime_error(
            "Event transition source state redefinition or destination state "
            "was not set.");
      }
      intermediary_.insert(from_state);
      return *this;
    }

    /// Set a list of source states for a transition
    template <typename... States>
    Transition &fromMany(States... states) {
      if (from_any_ or not intermediary_.empty()) {
        throw std::runtime_error(
            "Event transition source state redefinition or destination state "
            "was not set.");
      }
      (intermediary_.insert(states), ...);
      return *this;
    }

    /// Enable transition from any state
    Transition &fromAny() {
      if (not transitions_.empty()) {
        throw std::runtime_error(
            "Event transition source state redefinition or destination state "
            "was not set.");
      }
      from_any_ = true;
      return *this;
    }

    /// Set destination state of a transition
    Transition &to(StateEnumType to_state) {
      if (from_any_) {
        if (not intermediary_.empty()) {
          throw std::runtime_error(
              "Event transition destination state redefinition.");
        }
        intermediary_.insert(to_state);
        return *this;
      }
      if (intermediary_.empty()) {
        throw std::runtime_error(
            "Event transition source state(s) are not set.");
      }
      for (auto from : intermediary_) {
        if (transitions_.end() != transitions_.find(from)) {
          throw std::runtime_error(
              "Event transition source state redefinition or "
              "destination state was not set.");
        }
        transitions_[from] = to_state;
      }
      intermediary_.clear();
      return *this;
    }

    /// Set destination state of transition equal to the source state
    Transition &toSameState() {
      if (1 != intermediary_.size()) {
        throw std::runtime_error(
            "Exactly one source state has to be set prior to instantiation of "
            "the same state transition.");
      }
      return to(*intermediary_.begin());
    }

    /**
     * Set a callback to be called when state transition happens
     * @param callback - a function that takes four arguments:
     * 1. a shared pointer to an entity
     * 2. event that triggered the transition
     * 3. transition source state
     * 4. transition destination state
     * @return self
     */
    Transition &action(ActionFunction callback) {
      if (transition_action_) {
        throw std::runtime_error("Transition callback is already set.");
      }
      transition_action_ = std::move(callback);
      return *this;
    }

    /*
     * Accessors
     */

    /// Getter for event identifier
    EventEnumType eventId() const {
      return event_;
    }

    /**
     * Lookups if there is a transition for a given source state.
     *
     * This method is designed for use by FSM class only.
     *
     * @param from_state - transition source state
     * @param entity_ptr - a shared pointer to an entity. Required for being
     * able to apply transition callback over the entity.
     * @return  returns a resulting state if there is a transition rule
     */
    boost::optional<StateEnumType> dispatch(
        StateEnumType from_state,
        const std::shared_ptr<EventContextType> &event_ctx_ptr,
        const std::shared_ptr<Entity> &entity_ptr) const {
      if (from_any_) {
        if (1 != intermediary_.size()) {
          /*
           * This is the only place in the class with potentially bad exception
           * usage.
           *
           * May be needs to be refactored with outcome::result or something
           * else. */
          throw std::runtime_error(
              "Use of semi-initialized event transition rule");
        }
        auto to_state = *intermediary_.begin();
        if (transition_action_) {
          transition_action_.get()(
              entity_ptr, event_, event_ctx_ptr, from_state, to_state);
        }
        return to_state;
      }

      auto lookup = transitions_.find(from_state);
      if (transitions_.end() == lookup) {
        return boost::none;
      }
      if (transition_action_) {
        transition_action_.get()(
            entity_ptr, event_, event_ctx_ptr, from_state, lookup->second);
      }
      return lookup->second;
    }

   private:
    EventEnumType event_;
    bool from_any_;
    std::unordered_map<StateEnumType, StateEnumType, EnumClassHash>
        transitions_;
    std::set<StateEnumType> intermediary_;
    boost::optional<ActionFunction> transition_action_;
  };

  /**
   * Finite State Machine implementation
   * @tparam EventEnumType - enum class with list of events
   * @tparam EventContextType - user-defined struct to parametrize event
   * @tparam StateEnumType - enum class with list of states
   * @tparam Entity - type of handled objects, actually std::shared_ptr<Entity>
   */
  template <typename EventEnumType,
            typename EventContextType,
            typename StateEnumType,
            typename Entity>
  class FSM {
   public:
    using EntityPtr = std::shared_ptr<Entity>;
    using EventContextPtr = std::shared_ptr<EventContextType>;
    using TransitionRule =
        Transition<EventEnumType, EventContextType, StateEnumType, Entity>;
    using ParametrizedEvent = std::pair<EventEnumType, EventContextPtr>;
    using EventQueueItem = std::pair<EntityPtr, ParametrizedEvent>;
    using ActionFunction = std::function<void(
        std::shared_ptr<Entity> /* pointer to tracked entity */,
        EventEnumType /* event that caused state transition */,
        EventContextPtr /* pointer to event context to pass event's parameters
                         */
        ,
        StateEnumType /* transition source state */,
        StateEnumType /* transition destination state */)>;

    /**
     * Creates a state machine
     * @param transition_rules - defines state transitions
     * @param io_context - async queue
     */
    FSM(std::vector<TransitionRule> transition_rules,
        boost::asio::io_context &io_context)
        : running_{std::make_shared<bool>(true)}, io_context_{io_context} {
      initTransitions(std::move(transition_rules));
<<<<<<< HEAD
      scheduler_ = std::make_shared<libp2p::protocol::AsioScheduler>(
          *host_context_->getIoContext(),
          libp2p::protocol::SchedulerConfig{ticks});
      scheduler_handle_ = scheduler_->schedule(0, [this] { onTimer(); });
=======
>>>>>>> 8009648f
    }

    ~FSM() {
      stop();
    }

    /**
     * Initiates tracking of entity with a certain initial state
     * @param entity_ptr - a shared pointer to the entity
     * @param initial_state - desired entity's initial state
     * @return none when successful
     */
    outcome::result<void> begin(const EntityPtr &entity_ptr,
                                StateEnumType initial_state) {
      std::unique_lock lock(states_mutex_);
      auto lookup = states_.find(entity_ptr);
      if (states_.end() != lookup) {
        return FsmError::kEntityAlreadyBeingTracked;
      }
      states_.emplace(entity_ptr, initial_state);
      return outcome::success();
    }

    /**
     * Forces tracking of entity with a certain state
     * @param entity_ptr - a shared pointer to the entity
     * @param state - desired entity's state
     * @return none when successful
     */
    outcome::result<void> force(const EntityPtr &entity_ptr,
                                StateEnumType state) {
      std::unique_lock lock(states_mutex_);
      auto lookup = states_.find(entity_ptr);
      if (states_.end() == lookup) {
        return FsmError::kEntityNotTracked;
      }
      lookup->second = state;
      return outcome::success();
    }

    /// schedule an event for an object
    outcome::result<void> send(const EntityPtr &entity_ptr,
                               EventEnumType event,
                               const EventContextPtr &event_context) {
      if (!*running_) {
        return FsmError::kMachineStopped;
      }
      std::lock_guard lock(event_queue_mutex_);
      auto was_empty{event_queue_.empty()};
      event_queue_.emplace(entity_ptr,
                           std::make_pair(event, std::move(event_context)));
      if (was_empty) {
        tickAsync();
      }
      return outcome::success();
    }

    /*
     * outcome::result<void> sendSync(const Entity &object, EventEnumType event,
     * EventContextType event_context)
     *
     * The method is non-trivial in implementation and is not used in golang
     * implementation. Only async send method is used there.
     * That was the reason to skip its implementation by now.
     */

    /**
     * Retrieves current state of the entity of interest
     * @param entity_pointer - a shared pointer to the entity
     * @return entity state
     */
    outcome::result<StateEnumType> get(const EntityPtr &entity_pointer) const {
      std::shared_lock lock(states_mutex_);
      auto lookup = states_.find(entity_pointer);
      if (states_.end() == lookup) {
        return FsmError::kEntityNotTracked;
      }
      return lookup->second;
    }

    /**
     * Get all states table
     * @return map where a key is a shared pointer to an entity and value is the
     * state
     */
    std::unordered_map<EntityPtr, StateEnumType> list() const {
      std::shared_lock lock(states_mutex_);
      return states_;
    }

    /// Prevent further events processing
    void stop() {
      *running_ = false;
    }

    /**
     * Optional. Sets a callback to call on any state transition.
     *
     * It will be called after a specific for the transition callback (if it was
     * set). Note: The callback will be called ONLY when the transition happens.
     * Please distinguish two cases: transition to the same state and no
     * transition - the callback gets called only in the first case.
     *
     * @param action - a function that takes four arguments:
     * 1. a shared pointer to an entity
     * 2. event that triggered the transition
     * 3. transition source state
     * 4. transition destination state
     */
    void setAnyChangeAction(ActionFunction action) {
      any_change_cb_ = std::move(action);
    }

   private:
    /// populate transitions map
    void initTransitions(std::vector<TransitionRule> transition_rules) {
      for (auto rule : transition_rules) {
        auto event = rule.eventId();
        transitions_[event] = std::move(rule);
      }
    }

    void tickAsync() {
      postWithFlag(io_context_, running_, [this] { tick(); });
    }

    /// async events processor routine
    void tick() {
      EventQueueItem event_pair;
      {
        std::lock_guard lock(event_queue_mutex_);
        event_pair = event_queue_.front();
        event_queue_.pop();
        if (!event_queue_.empty()) {
          tickAsync();
        }
      }

      StateEnumType source_state;
      {
        std::shared_lock lock(states_mutex_);
        auto current_state = states_.find(event_pair.first);
        if (states_.end() == current_state) {
          return;  // entity is not tracked
        }
        // copy to prevent invalidation of iterator
        source_state = current_state->second;
      }
      auto parametrized_event = event_pair.second;
      auto event_to = parametrized_event.first;
      auto event_ctx = parametrized_event.second;
      auto event_handler = transitions_.find(event_to);
      if (transitions_.end() == event_handler) {
        return;  // transition from the state by the event is not set
      }
      auto resulting_state = event_handler->second.dispatch(
          source_state, event_ctx, event_pair.first);
      if (resulting_state) {
        {
          std::unique_lock lock(states_mutex_);
          states_[event_pair.first] = resulting_state.get();
        }
        if (any_change_cb_) {
          any_change_cb_.get()(event_pair.first,      // pointer to entity
                               event_to,              // trigger event
                               std::move(event_ctx),  // event context or params
                               source_state,          // source state
                               resulting_state.get());  // destination state
        }
      }
    }

    std::shared_ptr<bool> running_;
    boost::asio::io_context &io_context_;

    std::mutex event_queue_mutex_;
    std::queue<EventQueueItem> event_queue_;

    /// a dispatching list of events and what to do on event
    std::unordered_map<EventEnumType, TransitionRule> transitions_;

    /// a list of entities' current states
    mutable std::shared_mutex states_mutex_;
    std::unordered_map<EntityPtr, StateEnumType> states_;

    /// optional callback called after any transition
    boost::optional<ActionFunction> any_change_cb_;
  };
}  // namespace fc::fsm<|MERGE_RESOLUTION|>--- conflicted
+++ resolved
@@ -271,13 +271,6 @@
         boost::asio::io_context &io_context)
         : running_{std::make_shared<bool>(true)}, io_context_{io_context} {
       initTransitions(std::move(transition_rules));
-<<<<<<< HEAD
-      scheduler_ = std::make_shared<libp2p::protocol::AsioScheduler>(
-          *host_context_->getIoContext(),
-          libp2p::protocol::SchedulerConfig{ticks});
-      scheduler_handle_ = scheduler_->schedule(0, [this] { onTimer(); });
-=======
->>>>>>> 8009648f
     }
 
     ~FSM() {
