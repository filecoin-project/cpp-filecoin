--- conflicted
+++ resolved
@@ -33,13 +33,10 @@
 namespace fc {
   using api::VersionResult;
   using boost::asio::io_context;
-<<<<<<< HEAD
+  using config::configProfile;
   using primitives::piece::PieceInfo;
   using primitives::piece::UnpaddedByteIndex;
   using primitives::piece::UnpaddedPieceSize;
-=======
-  using config::configProfile;
->>>>>>> 8009648f
   using primitives::sector::SealRandomness;
   using proofs::ProofParamProvider;
   using sector_storage::AcquireMode;
