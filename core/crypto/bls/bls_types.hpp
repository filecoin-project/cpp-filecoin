--- conflicted
+++ resolved
@@ -24,22 +24,13 @@
   };
 
   enum class Errors {
-<<<<<<< HEAD
     InternalError = 1,
     KeyPairGenerationFailed,
     SignatureGenerationFailed,
     SignatureVerificationFailed,
     InvalidPrivateKey,
-    InvalidPublicKey
-=======
-      InternalError = 1,
-      KeyPairGenerationFailed,
-      SignatureGenerationFailed,
-      SignatureVerificationFailed,
-      InvalidPrivateKey,
-      InvalidPublicKey,
-      AggregateError
->>>>>>> 95e0e041
+    InvalidPublicKey,
+    AggregateError,
   };
 };  // namespace fc::crypto::bls
 
