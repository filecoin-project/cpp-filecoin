--- conflicted
+++ resolved
@@ -637,17 +637,13 @@
             auto &tipset_key) -> outcome::result<std::vector<Deadline>> {
           OUTCOME_TRY(context, tipsetContext(tipset_key));
           OUTCOME_TRY(state, context.minerState(address));
-<<<<<<< HEAD
-          return state->deadlines.get();
-=======
           OUTCOME_TRY(deadlines, state.deadlines.get());
           std::vector<Deadline> result;
-          for (const auto &due : deadlines.due) {
-            OUTCOME_TRY(deadline, due.get());
+          for (const auto &deadline_cid : deadlines.due) {
+            OUTCOME_TRY(deadline, state->getDeadline(ipld, deadline_cid));
             result.push_back(Deadline{deadline.post_submissions});
           }
           return result;
->>>>>>> ae677243
         }};
     api->StateMinerFaults = {
         [=](auto address, auto tipset_key) -> outcome::result<RleBitset> {
