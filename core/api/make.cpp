/**
 * Copyright Soramitsu Co., Ltd. All Rights Reserved.
 * SPDX-License-Identifier: Apache-2.0
 */

#include "api/make.hpp"

<<<<<<< HEAD
#include <libp2p/peer/peer_id.hpp>
=======
#include <boost/algorithm/string.hpp>

>>>>>>> 0acb5a4d
#include "blockchain/production/impl/block_producer_impl.hpp"
#include "vm/actor/builtin/account/account_actor.hpp"
#include "vm/actor/builtin/market/actor.hpp"
#include "vm/actor/builtin/miner/types.hpp"
#include "vm/actor/builtin/storage_power/storage_power_actor_state.hpp"
#include "vm/actor/impl/invoker_impl.hpp"
#include "vm/interpreter/impl/interpreter_impl.hpp"
#include "vm/runtime/env.hpp"
#include "vm/state/impl/state_tree_impl.hpp"

namespace fc::api {
  using primitives::block::BlockHeader;
  using vm::actor::kStorageMarketAddress;
  using vm::actor::kStoragePowerAddress;
  using vm::actor::builtin::account::AccountActorState;
  using vm::actor::builtin::miner::MinerActorState;
  using vm::actor::builtin::storage_power::StoragePowerActorState;
  using vm::interpreter::InterpreterImpl;
  using InterpreterResult = vm::interpreter::Result;
  using vm::state::StateTreeImpl;
  using MarketActorState = vm::actor::builtin::market::State;
  using blockchain::production::BlockProducerImpl;
  using crypto::randomness::RandomnessProvider;
  using crypto::signature::BlsSignature;
  using libp2p::peer::PeerId;
  using primitives::block::MsgMeta;
  using vm::isVMExitCode;
  using vm::normalizeVMExitCode;
  using vm::VMExitCode;
  using vm::actor::InvokerImpl;
  using vm::runtime::Env;

  struct TipsetContext {
    Tipset tipset;
    StateTreeImpl state_tree;
    boost::optional<InterpreterResult> interpreted;

    template <typename T, bool load>
    outcome::result<T> actorState(const Address &address) {
      OUTCOME_TRY(actor, state_tree.get(address));
      OUTCOME_TRY(state, state_tree.getStore()->getCbor<T>(actor.head));
      if constexpr (load) {
        state.load(state_tree.getStore());
      }
      return std::move(state);
    }

    auto marketState() {
      return actorState<MarketActorState, true>(kStorageMarketAddress);
    }

    auto minerState(const Address &address) {
      return actorState<MinerActorState, true>(address);
    }

    auto powerState() {
      return actorState<StoragePowerActorState, true>(kStoragePowerAddress);
    }
  };

  Api makeImpl(std::shared_ptr<ChainStore> chain_store,
               std::shared_ptr<WeightCalculator> weight_calculator,
               std::shared_ptr<Ipld> ipld,
               std::shared_ptr<BlsProvider> bls_provider,
               std::shared_ptr<KeyStore> key_store) {
    auto chain_randomness = chain_store->createRandomnessProvider();
    auto tipsetContext = [=](auto &tipset_key,
                             bool interpret =
                                 false) -> outcome::result<TipsetContext> {
      OUTCOME_TRY(tipset, chain_store->loadTipset(tipset_key));
      TipsetContext context{tipset, {ipld, tipset.getParentStateRoot()}, {}};
      if (interpret) {
        OUTCOME_TRY(result, InterpreterImpl{}.interpret(ipld, tipset));
        context.state_tree = {ipld, result.state_root};
        context.interpreted = result;
      }
      return context;
    };
    return {
        .ChainGetBlock = {[=](auto &block_cid) {
          return ipld->getCbor<BlockHeader>(block_cid);
        }},
        .ChainGetBlockMessages = {[=](auto &block_cid)
                                      -> outcome::result<BlockMessages> {
          BlockMessages messages;
          OUTCOME_TRY(block, ipld->getCbor<BlockHeader>(block_cid));
          OUTCOME_TRY(meta, ipld->getCbor<MsgMeta>(block.messages));
          meta.load(ipld);
          OUTCOME_TRY(meta.bls_messages.visit(
              [&](auto, auto &cid) -> outcome::result<void> {
                OUTCOME_TRY(message, ipld->getCbor<UnsignedMessage>(cid));
                messages.bls.push_back(std::move(message));
                messages.cids.push_back(cid);
                return outcome::success();
              }));
          OUTCOME_TRY(meta.secp_messages.visit(
              [&](auto, auto &cid) -> outcome::result<void> {
                OUTCOME_TRY(message, ipld->getCbor<SignedMessage>(cid));
                messages.secp.push_back(std::move(message));
                messages.cids.push_back(cid);
                return outcome::success();
              }));
          return messages;
        }},
        // TODO(turuslan): FIL-165 implement method
        .ChainGetGenesis = {},
        .ChainGetNode = {[=](auto &path) -> outcome::result<IpldObject> {
          std::vector<std::string> parts;
          boost::split(parts, path, [](auto c) { return c == '/'; });
          if (parts.size() < 3 || !parts[0].empty() || parts[1] != "ipfs") {
            return TodoError::ERROR;
          }
          OUTCOME_TRY(root, CID::fromString(parts[2]));
          return getNode(ipld, root, gsl::make_span(parts).subspan(3));
        }},
        .ChainGetParentMessages =
            {[=](auto &block_cid) -> outcome::result<std::vector<CidMessage>> {
              std::vector<CidMessage> messages;
              OUTCOME_TRY(block, ipld->getCbor<BlockHeader>(block_cid));
              for (auto &parent_cid : block.parents) {
                OUTCOME_TRY(parent, ipld->getCbor<BlockHeader>(parent_cid));
                OUTCOME_TRY(meta, ipld->getCbor<MsgMeta>(parent.messages));
                meta.load(ipld);
                OUTCOME_TRY(meta.bls_messages.visit(
                    [&](auto, auto &cid) -> outcome::result<void> {
                      OUTCOME_TRY(message, ipld->getCbor<UnsignedMessage>(cid));
                      messages.push_back({cid, std::move(message)});
                      return outcome::success();
                    }));
                OUTCOME_TRY(meta.secp_messages.visit(
                    [&](auto, auto &cid) -> outcome::result<void> {
                      OUTCOME_TRY(message, ipld->getCbor<SignedMessage>(cid));
                      messages.push_back({cid, std::move(message.message)});
                      return outcome::success();
                    }));
              }
              return messages;
            }},
        .ChainGetParentReceipts =
            {[=](auto &block_cid)
                 -> outcome::result<std::vector<MessageReceipt>> {
              OUTCOME_TRY(block, ipld->getCbor<BlockHeader>(block_cid));
              return adt::Array<MessageReceipt>{block.parent_message_receipts}
                  .load(ipld)
                  .values();
            }},
        .ChainGetRandomness = {[=](auto &tipset_key, auto round) {
          return chain_randomness->sampleRandomness(tipset_key.cids, round);
        }},
        .ChainGetTipSet = {[=](auto &tipset_key) {
          return chain_store->loadTipset(tipset_key);
        }},
        .ChainGetTipSetByHeight = {[=](auto height2, auto &tipset_key)
                                       -> outcome::result<Tipset> {
          // TODO(turuslan): use height index from chain store
          // TODO(turuslan): return genesis if height is zero
          auto height = static_cast<uint64_t>(height2);
          OUTCOME_TRY(tipset,
                      tipset_key.cids.empty()
                          ? chain_store->heaviestTipset()
                          : chain_store->loadTipset(tipset_key));
          if (tipset.height < height) {
            return TodoError::ERROR;
          }
          while (tipset.height > height) {
            OUTCOME_TRY(parent, chain_store->loadParent(tipset));
            if (parent.height < height) {
              break;
            }
            tipset = std::move(parent);
          }
          return std::move(tipset);
        }},
        .ChainHead = {[=]() { return chain_store->heaviestTipset(); }},
        // TODO(turuslan): FIL-165 implement method
        .ChainNotify = {},
        .ChainReadObj = {[=](const auto &cid) { return ipld->get(cid); }},
        // TODO(turuslan): FIL-165 implement method
        .ChainSetHead = {},
        .ChainTipSetWeight = {[=](auto &tipset_key)
                                  -> outcome::result<TipsetWeight> {
          OUTCOME_TRY(tipset, chain_store->loadTipset(tipset_key));
          return weight_calculator->calculateWeight(tipset);
        }},
        // TODO(turuslan): FIL-165 implement method
        .MarketEnsureAvailable = {},
        .MinerCreateBlock = {[=](auto &miner,
                                 auto &parent,
                                 auto &ticket,
                                 auto &proof,
                                 auto &messages,
                                 auto height,
                                 auto timestamp) -> outcome::result<BlockMsg> {
          OUTCOME_TRY(context, tipsetContext(parent, true));
          BlockProducerImpl producer{
              ipld,
              nullptr,
              nullptr,
              nullptr,
              weight_calculator,
              bls_provider,
              std::make_shared<InterpreterImpl>(),
          };
          OUTCOME_TRY(block,
                      producer.generate(miner,
                                        context.tipset,
                                        *context.interpreted,
                                        proof,
                                        ticket,
                                        messages,
                                        height,
                                        timestamp));

          OUTCOME_TRY(miner_state, context.minerState(miner));
          OUTCOME_TRY(worker_id,
                      context.state_tree.lookupId(miner_state.info.worker));
          OUTCOME_TRY(block_signable, codec::cbor::encode(block.header));
          OUTCOME_TRY(block_sig, key_store->sign(worker_id, block_signable));
          block.header.block_sig = block_sig;

          BlockMsg block2;
          block2.header = block.header;
          for (auto &msg : block.bls_messages) {
            OUTCOME_TRY(cid, ipld->setCbor(msg));
            block2.bls_messages.emplace_back(std::move(cid));
          }
          for (auto &msg : block.secp_messages) {
            OUTCOME_TRY(cid, ipld->setCbor(msg));
            block2.secp_messages.emplace_back(std::move(cid));
          }
          return block2;
        }},
        // TODO(turuslan): FIL-165 implement method
        .MpoolPending = {},
        // TODO(turuslan): FIL-165 implement method
        .MpoolPushMessage = {},
        // TODO(turuslan): FIL-165 implement method
        .PaychVoucherAdd = {},
        .StateAccountKey = {[=](auto &address,
                                auto &tipset_key) -> outcome::result<Address> {
          if (address.isKeyType()) {
            return address;
          }
          OUTCOME_TRY(context, tipsetContext(tipset_key));
          // TODO(turuslan): error if not account
          OUTCOME_TRY(
              state,
              context.template actorState<AccountActorState, false>(address));
          return state.address;
        }},
        .StateCall = {[=](auto &message,
                          auto &tipset_key) -> outcome::result<InvocResult> {
          OUTCOME_TRY(context, tipsetContext(tipset_key));
          // TODO(turuslan): FIL-146 randomness from tipset
          std::shared_ptr<RandomnessProvider> randomness;
          Env env{randomness,
                  std::make_shared<StateTreeImpl>(context.state_tree),
                  std::make_shared<InvokerImpl>(),
                  static_cast<ChainEpoch>(context.tipset.height)};
          InvocResult result;
          result.message = message;
          auto maybe_result = env.applyImplicitMessage(message);
          if (maybe_result) {
            result.receipt = {VMExitCode::Ok, maybe_result.value(), 0};
          } else {
            if (isVMExitCode(maybe_result.error())) {
              auto ret_code =
                  normalizeVMExitCode(VMExitCode{maybe_result.error().value()});
              BOOST_ASSERT_MSG(ret_code,
                               "c++ actor code returned unknown error");
              result.receipt = {*ret_code, {}, 0};
            } else {
              return maybe_result.error();
            }
          }
          return result;
        }},
        .StateGetActor = {[=](auto &address,
                              auto &tipset_key) -> outcome::result<Actor> {
          OUTCOME_TRY(context, tipsetContext(tipset_key, true));
          return context.state_tree.get(address);
        }},
<<<<<<< HEAD
        .StateListMiners =
            {
                // TODO(a.chernyshov) implement method
            },
=======
        .StateListMiners = {[=](auto &tipset_key)
                                -> outcome::result<std::vector<Address>> {
          OUTCOME_TRY(context, tipsetContext(tipset_key));
          OUTCOME_TRY(power_state, context.powerState());
          return power_state.claims.keys();
        }},
>>>>>>> 0acb5a4d
        .StateMarketBalance =
            {[=](auto &address, auto &tipset_key)
                 -> outcome::result<StorageParticipantBalance> {
              OUTCOME_TRY(context, tipsetContext(tipset_key));
              OUTCOME_TRY(state, context.marketState());
              OUTCOME_TRY(id_address, context.state_tree.lookupId(address));
              OUTCOME_TRY(escrow, state.escrow_table.tryGet(id_address));
              OUTCOME_TRY(locked, state.locked_table.tryGet(id_address));
              if (!escrow) {
                escrow = 0;
              }
              if (!locked) {
                locked = 0;
              }
              return StorageParticipantBalance{*locked, *escrow - *locked};
            }},
        .StateMarketDeals = {[=](auto &tipset_key)
                                 -> outcome::result<MarketDealMap> {
          OUTCOME_TRY(context, tipsetContext(tipset_key));
          OUTCOME_TRY(state, context.marketState());
          MarketDealMap map;
          OUTCOME_TRY(state.proposals.visit([&](auto deal_id, auto &deal)
                                                -> outcome::result<void> {
            OUTCOME_TRY(deal_state, state.states.get(deal_id));
            map.emplace(std::to_string(deal_id), StorageDeal{deal, deal_state});
            return outcome::success();
          }));
          return map;
        }},
<<<<<<< HEAD
        .StateMarketStorageDeal = {[&](auto deal_id, auto &tipset_key)
                                       -> outcome::result<StorageDeal> {
=======
        .StateMarketStorageDeal = {[=](auto deal_id, auto &tipset_key)
                                       -> outcome::result<MarketDeal> {
>>>>>>> 0acb5a4d
          OUTCOME_TRY(context, tipsetContext(tipset_key));
          OUTCOME_TRY(state, context.marketState());
          OUTCOME_TRY(deal, state.proposals.get(deal_id));
          OUTCOME_TRY(deal_state, state.states.get(deal_id));
          return StorageDeal{deal, deal_state};
        }},
        .StateMinerElectionPeriodStart = {[=](auto address, auto tipset_key)
                                              -> outcome::result<ChainEpoch> {
          OUTCOME_TRY(context, tipsetContext(tipset_key));
          OUTCOME_TRY(state, context.minerState(address));
          return state.post_state.proving_period_start;
        }},
        .StateMinerFaults = {[=](auto address, auto tipset_key)
                                 -> outcome::result<RleBitset> {
          OUTCOME_TRY(context, tipsetContext(tipset_key));
          OUTCOME_TRY(state, context.minerState(address));
          return state.fault_set;
        }},
<<<<<<< HEAD
        .StateMinerInfo = {[&](auto &address,
                               auto &tipset_key) -> outcome::result<MinerInfo> {
          OUTCOME_TRY(context, tipsetContext(tipset_key));
          OUTCOME_TRY(miner_state, context.minerState(address));
          return miner_state.info;
        }},
        .StateMinerPower = {[&](auto &address, auto &tipset_key)
=======
        .StateMinerPower = {[=](auto &address, auto &tipset_key)
>>>>>>> 0acb5a4d
                                -> outcome::result<MinerPower> {
          OUTCOME_TRY(context, tipsetContext(tipset_key));

          OUTCOME_TRY(power_state, context.powerState());
          StoragePower miner_power = 0;
          OUTCOME_TRY(claim, power_state.claims.tryGet(address));
          if (claim) {
            miner_power = claim->power;
          }

          OUTCOME_TRY(miner_state, context.minerState(address));
          if (miner_state.post_state.hasFailedPost()) {
            miner_power = 0;
          }

          return MinerPower{
              miner_power,
              power_state.total_network_power,
          };
        }},
        .StateMinerProvingSet =
            {[=](auto address, auto tipset_key)
                 -> outcome::result<std::vector<ChainSectorInfo>> {
              OUTCOME_TRY(context, tipsetContext(tipset_key));
              OUTCOME_TRY(state, context.minerState(address));
              std::vector<ChainSectorInfo> sectors;
              OUTCOME_TRY(state.proving_set.visit([&](auto id, auto &info) {
                sectors.emplace_back(ChainSectorInfo{info, id});
                return outcome::success();
              }));
              return sectors;
            }},
        .StateMinerSectorSize = {[=](auto address, auto tipset_key)
                                     -> outcome::result<SectorSize> {
          OUTCOME_TRY(context, tipsetContext(tipset_key));
          OUTCOME_TRY(state, context.minerState(address));
          return state.info.sector_size;
        }},
        .StateMinerWorker = {[=](auto address,
                                 auto tipset_key) -> outcome::result<Address> {
          OUTCOME_TRY(context, tipsetContext(tipset_key));
          OUTCOME_TRY(state, context.minerState(address));
          return state.info.worker;
        }},
        // TODO(turuslan): FIL-165 implement method
        .StateWaitMsg = {},
        // TODO(turuslan): FIL-165 implement method
        .SyncSubmitBlock = {},
        // TODO(turuslan): FIL-165 implement method
        .WalletDefaultAddress = {},
        .WalletSign = {[=](auto address, auto data) {
          return key_store->sign(address, data);
        }},
    };
  }
}  // namespace fc::api<|MERGE_RESOLUTION|>--- conflicted
+++ resolved
@@ -5,12 +5,9 @@
 
 #include "api/make.hpp"
 
-<<<<<<< HEAD
+#include <boost/algorithm/string.hpp>
+
 #include <libp2p/peer/peer_id.hpp>
-=======
-#include <boost/algorithm/string.hpp>
-
->>>>>>> 0acb5a4d
 #include "blockchain/production/impl/block_producer_impl.hpp"
 #include "vm/actor/builtin/account/account_actor.hpp"
 #include "vm/actor/builtin/market/actor.hpp"
@@ -293,19 +290,12 @@
           OUTCOME_TRY(context, tipsetContext(tipset_key, true));
           return context.state_tree.get(address);
         }},
-<<<<<<< HEAD
-        .StateListMiners =
-            {
-                // TODO(a.chernyshov) implement method
-            },
-=======
         .StateListMiners = {[=](auto &tipset_key)
                                 -> outcome::result<std::vector<Address>> {
           OUTCOME_TRY(context, tipsetContext(tipset_key));
           OUTCOME_TRY(power_state, context.powerState());
           return power_state.claims.keys();
         }},
->>>>>>> 0acb5a4d
         .StateMarketBalance =
             {[=](auto &address, auto &tipset_key)
                  -> outcome::result<StorageParticipantBalance> {
@@ -335,13 +325,8 @@
           }));
           return map;
         }},
-<<<<<<< HEAD
-        .StateMarketStorageDeal = {[&](auto deal_id, auto &tipset_key)
+        .StateMarketStorageDeal = {[=](auto deal_id, auto &tipset_key)
                                        -> outcome::result<StorageDeal> {
-=======
-        .StateMarketStorageDeal = {[=](auto deal_id, auto &tipset_key)
-                                       -> outcome::result<MarketDeal> {
->>>>>>> 0acb5a4d
           OUTCOME_TRY(context, tipsetContext(tipset_key));
           OUTCOME_TRY(state, context.marketState());
           OUTCOME_TRY(deal, state.proposals.get(deal_id));
@@ -360,17 +345,13 @@
           OUTCOME_TRY(state, context.minerState(address));
           return state.fault_set;
         }},
-<<<<<<< HEAD
         .StateMinerInfo = {[&](auto &address,
                                auto &tipset_key) -> outcome::result<MinerInfo> {
           OUTCOME_TRY(context, tipsetContext(tipset_key));
           OUTCOME_TRY(miner_state, context.minerState(address));
           return miner_state.info;
         }},
-        .StateMinerPower = {[&](auto &address, auto &tipset_key)
-=======
         .StateMinerPower = {[=](auto &address, auto &tipset_key)
->>>>>>> 0acb5a4d
                                 -> outcome::result<MinerPower> {
           OUTCOME_TRY(context, tipsetContext(tipset_key));
 
