--- conflicted
+++ resolved
@@ -376,7 +376,6 @@
                   *drand_schedule,
                   *beaconizer,
                   epoch,
-<<<<<<< HEAD
                   prev,
                   [=, MOVE(cb), MOVE(context), MOVE(info)](
                       auto _beacons) mutable {
@@ -401,31 +400,14 @@
                     OUTCOME_CB(auto claim, power_state.claims.get(miner));
                     info.miner_power = claim.qa_power;
                     info.network_power = power_state.total_qa_power;
-                    OUTCOME_CB(info.worker,
-                               context.accountKey(state.info.worker));
-                    info.sector_size = state.info.sector_size;
+                    OUTCOME_CB(auto minfo, state.info.get());
+                    OUTCOME_CB(info.worker, context.accountKey(minfo.worker));
+                    info.sector_size = minfo.sector_size;
                     // TODO: HasMinPower
                     info.has_min_power = true;
                     cb(std::move(info));
                   });
             }),
-=======
-                  seed)};
-              OUTCOME_TRYA(info.sectors,
-                           getSectorsForWinningPoSt(miner, state, post_rand));
-              if (info.sectors.empty()) {
-                return boost::none;
-              }
-              OUTCOME_TRY(power_state, lookback.powerState());
-              OUTCOME_TRY(claim, power_state.claims.get(miner));
-              info.miner_power = claim.qa_power;
-              info.network_power = power_state.total_qa_power;
-              OUTCOME_TRY(minfo, state.info.get());
-              OUTCOME_TRYA(info.worker, context.accountKey(minfo.worker));
-              info.sector_size = minfo.sector_size;
-              return info;
-            }},
->>>>>>> d544442f
         .MpoolPending = {[=](auto &tipset_key)
                              -> outcome::result<std::vector<SignedMessage>> {
           OUTCOME_TRY(context, tipsetContext(tipset_key));
