--- conflicted
+++ resolved
@@ -160,10 +160,11 @@
     return sectors;
   }
 
-<<<<<<< HEAD
   std::shared_ptr<FullNodeApi> makeImpl(
       std::shared_ptr<ChainStore> chain_store,
       std::shared_ptr<WeightCalculator> weight_calculator,
+      TsLoadPtr ts_load,
+      TsBranchPtr ts_main,
       std::shared_ptr<Ipld> ipld,
       std::shared_ptr<Mpool> mpool,
       std::shared_ptr<Interpreter> interpreter,
@@ -172,20 +173,6 @@
       std::shared_ptr<DrandSchedule> drand_schedule,
       std::shared_ptr<PubSub> pubsub,
       std::shared_ptr<KeyStore> key_store) {
-=======
-  Api makeImpl(std::shared_ptr<ChainStore> chain_store,
-               std::shared_ptr<WeightCalculator> weight_calculator,
-               TsLoadPtr ts_load,
-               TsBranchPtr ts_main,
-               std::shared_ptr<Ipld> ipld,
-               std::shared_ptr<Mpool> mpool,
-               std::shared_ptr<Interpreter> interpreter,
-               std::shared_ptr<MsgWaiter> msg_waiter,
-               std::shared_ptr<Beaconizer> beaconizer,
-               std::shared_ptr<DrandSchedule> drand_schedule,
-               std::shared_ptr<PubSub> pubsub,
-               std::shared_ptr<KeyStore> key_store) {
->>>>>>> eedcb2c1
     auto tipsetContext = [=](const TipsetKey &tipset_key,
                              bool interpret =
                                  false) -> outcome::result<TipsetContext> {
@@ -252,10 +239,9 @@
                 return outcome::success();
               }));
           return messages;
-<<<<<<< HEAD
         }};
     api->ChainGetGenesis = {[=]() -> outcome::result<TipsetCPtr> {
-      return chain_store->loadTipsetByHeight(0);
+      return ts_load->loadw(ts_main->chain.begin()->second);
     }};
     api->ChainGetNode = {[=](auto &path) -> outcome::result<IpldObject> {
       std::vector<std::string> parts;
@@ -305,35 +291,24 @@
     api->ChainGetRandomnessFromBeacon = {
         [=](auto &tipset_key, auto tag, auto epoch, auto &entropy)
             -> outcome::result<Randomness> {
-          OUTCOME_TRY(context, tipsetContext(tipset_key));
-          return context.tipset->beaconRandomness(*ipld, tag, epoch, entropy);
+          OUTCOME_TRY(ts_branch, TsBranch::make(ts_load, tipset_key, ts_main));
+          return TipsetRandomness{ts_load}.getRandomnessFromBeacon(
+              ts_branch, tag, epoch, entropy);
         }};
     api->ChainGetRandomnessFromTickets = {
         [=](auto &tipset_key, auto tag, auto epoch, auto &entropy)
             -> outcome::result<Randomness> {
-          OUTCOME_TRY(context, tipsetContext(tipset_key));
-          return context.tipset->ticketRandomness(*ipld, tag, epoch, entropy);
+          OUTCOME_TRY(ts_branch, TsBranch::make(ts_load, tipset_key, ts_main));
+          return TipsetRandomness{ts_load}.getRandomnessFromTickets(
+              ts_branch, tag, epoch, entropy);
         }};
     api->ChainGetTipSet = {
-        [=](auto &tipset_key) { return chain_store->loadTipset(tipset_key); }};
+        [=](auto &tipset_key) { return ts_load->load(tipset_key); }};
     api->ChainGetTipSetByHeight = {
-        [=](auto height2, auto &tipset_key) -> outcome::result<TipsetCPtr> {
-          // TODO(turuslan): use height index from chain store
-          // TODO(turuslan): return genesis if height is zero
-          auto height = static_cast<uint64_t>(height2);
-          OUTCOME_TRY(context, tipsetContext(tipset_key));
-          auto &tipset{context.tipset};
-          if (tipset->height() < height) {
-            return TodoError::kError;
-          }
-          while (tipset->height() > height) {
-            OUTCOME_TRY(parent, tipset->loadParent(*ipld));
-            if (parent->height() < height) {
-              break;
-            }
-            tipset = std::move(parent);
-          }
-          return std::move(tipset);
+        [=](auto height, auto &tipset_key) -> outcome::result<TipsetCPtr> {
+          OUTCOME_TRY(ts_branch, TsBranch::make(ts_load, tipset_key, ts_main));
+          OUTCOME_TRY(it, find(ts_branch, height));
+          return ts_load->loadw(it.second->second);
         }};
     api->ChainHead = {[=]() { return chain_store->heaviestTipset(); }};
     api->ChainNotify = {[=]() {
@@ -352,7 +327,7 @@
     api->ChainSetHead = {};
     api->ChainTipSetWeight = {
         [=](auto &tipset_key) -> outcome::result<TipsetWeight> {
-          OUTCOME_TRY(tipset, chain_store->loadTipset(tipset_key));
+          OUTCOME_TRY(tipset, ts_load->load(tipset_key));
           return weight_calculator->calculateWeight(*tipset);
         }};
     // TODO(turuslan): FIL-165 implement method
@@ -376,9 +351,9 @@
     api->MinerCreateBlock = {[=](auto &t) -> outcome::result<BlockWithCids> {
       OUTCOME_TRY(context, tipsetContext(t.parents, true));
       OUTCOME_TRY(miner_state, context.minerState(t.miner));
-      OUTCOME_TRY(
-          block,
-          blockchain::production::generate(*interpreter, ipld, std::move(t)));
+      OUTCOME_TRY(block,
+                  blockchain::production::generate(
+                      *interpreter, ts_load, ipld, std::move(t)));
 
       OUTCOME_TRY(block_signable, codec::cbor::encode(block.header));
       OUTCOME_TRY(minfo, miner_state.info.get());
@@ -402,7 +377,11 @@
         [=](auto &&miner, auto epoch, auto &&tipset_key, auto &&cb) {
           OUTCOME_CB(auto context, tipsetContext(tipset_key, true));
           MiningBaseInfo info;
-          OUTCOME_CB(info.prev_beacon, context.tipset->latestBeacon(*ipld));
+          OUTCOME_CB(auto ts_branch,
+                     TsBranch::make(ts_load, tipset_key, ts_main));
+          OUTCOME_CB(
+              info.prev_beacon,
+              latestBeacon(ts_load, ts_branch, context.tipset->height()));
           auto prev{info.prev_beacon.round};
           beaconEntriesForBlock(
               *drand_schedule,
@@ -412,7 +391,8 @@
               [=, MOVE(cb), MOVE(context), MOVE(info)](auto _beacons) mutable {
                 OUTCOME_CB(info.beacons, _beacons);
                 OUTCOME_CB(auto lookback,
-                           getLookbackTipSetForRound(context.tipset, epoch));
+                           getLookbackTipSetForRound(
+                               context.tipset, ts_branch, epoch));
                 OUTCOME_CB(auto state, lookback.minerState(miner));
                 OUTCOME_CB(auto seed, codec::cbor::encode(miner));
                 auto post_rand{crypto::randomness::drawRandomness(
@@ -439,208 +419,6 @@
         });
     api->MpoolPending = {
         [=](auto &tipset_key) -> outcome::result<std::vector<SignedMessage>> {
-=======
-        }},
-        .ChainGetGenesis = {[=]() -> outcome::result<TipsetCPtr> {
-          return ts_load->loadw(ts_main->chain.begin()->second);
-        }},
-        .ChainGetNode = {[=](auto &path) -> outcome::result<IpldObject> {
-          std::vector<std::string> parts;
-          boost::split(parts, path, [](auto c) { return c == '/'; });
-          if (parts.size() < 3 || !parts[0].empty() || parts[1] != "ipfs") {
-            return TodoError::kError;
-          }
-          OUTCOME_TRY(root, CID::fromString(parts[2]));
-          return getNode(ipld, root, gsl::make_span(parts).subspan(3));
-        }},
-        .ChainGetMessage = {[=](auto &cid) -> outcome::result<UnsignedMessage> {
-          auto res = ipld->getCbor<SignedMessage>(cid);
-          if (!res.has_error()) {
-            return res.value().message;
-          }
-
-          return ipld->getCbor<UnsignedMessage>(cid);
-        }},
-        .ChainGetParentMessages =
-            {[=](auto &block_cid) -> outcome::result<std::vector<CidMessage>> {
-              std::vector<CidMessage> messages;
-              OUTCOME_TRY(block, ipld->getCbor<BlockHeader>(block_cid));
-              for (auto &parent_cid : block.parents) {
-                OUTCOME_TRY(parent, ipld->getCbor<BlockHeader>(parent_cid));
-                OUTCOME_TRY(meta, ipld->getCbor<MsgMeta>(parent.messages));
-                OUTCOME_TRY(meta.bls_messages.visit(
-                    [&](auto, auto &cid) -> outcome::result<void> {
-                      OUTCOME_TRY(message, ipld->getCbor<UnsignedMessage>(cid));
-                      messages.push_back({cid, std::move(message)});
-                      return outcome::success();
-                    }));
-                OUTCOME_TRY(meta.secp_messages.visit(
-                    [&](auto, auto &cid) -> outcome::result<void> {
-                      OUTCOME_TRY(message, ipld->getCbor<SignedMessage>(cid));
-                      messages.push_back({cid, std::move(message.message)});
-                      return outcome::success();
-                    }));
-              }
-              return messages;
-            }},
-        .ChainGetParentReceipts =
-            {[=](auto &block_cid)
-                 -> outcome::result<std::vector<MessageReceipt>> {
-              OUTCOME_TRY(block, ipld->getCbor<BlockHeader>(block_cid));
-              return adt::Array<MessageReceipt>{block.parent_message_receipts,
-                                                ipld}
-                  .values();
-            }},
-        .ChainGetRandomnessFromBeacon = {[=](auto &tipset_key,
-                                             auto tag,
-                                             auto epoch,
-                                             auto &entropy)
-                                             -> outcome::result<Randomness> {
-          OUTCOME_TRY(ts_branch, TsBranch::make(ts_load, tipset_key, ts_main));
-          return TipsetRandomness{ts_load}.getRandomnessFromBeacon(
-              ts_branch, tag, epoch, entropy);
-        }},
-        .ChainGetRandomnessFromTickets = {[=](auto &tipset_key,
-                                              auto tag,
-                                              auto epoch,
-                                              auto &entropy)
-                                              -> outcome::result<Randomness> {
-          OUTCOME_TRY(ts_branch, TsBranch::make(ts_load, tipset_key, ts_main));
-          return TipsetRandomness{ts_load}.getRandomnessFromTickets(
-              ts_branch, tag, epoch, entropy);
-        }},
-        .ChainGetTipSet = {[=](auto &tipset_key) {
-          return ts_load->load(tipset_key);
-        }},
-        .ChainGetTipSetByHeight = {[=](auto height, auto &tipset_key)
-                                       -> outcome::result<TipsetCPtr> {
-          OUTCOME_TRY(ts_branch, TsBranch::make(ts_load, tipset_key, ts_main));
-          OUTCOME_TRY(it, find(ts_branch, height));
-          return ts_load->loadw(it.second->second);
-        }},
-        .ChainHead = {[=]() { return chain_store->heaviestTipset(); }},
-        .ChainNotify = {[=]() {
-          auto channel = std::make_shared<Channel<std::vector<HeadChange>>>();
-          auto cnn = std::make_shared<connection_t>();
-          *cnn = chain_store->subscribeHeadChanges([=](auto &change) {
-            if (!channel->write({change})) {
-              assert(cnn->connected());
-              cnn->disconnect();
-            }
-          });
-          return Chan{std::move(channel)};
-        }},
-        .ChainReadObj = {[=](const auto &cid) { return ipld->get(cid); }},
-        // TODO(turuslan): FIL-165 implement method
-        .ChainSetHead = {},
-        .ChainTipSetWeight = {[=](auto &tipset_key)
-                                  -> outcome::result<TipsetWeight> {
-          OUTCOME_TRY(tipset, ts_load->load(tipset_key));
-          return weight_calculator->calculateWeight(*tipset);
-        }},
-        // TODO(turuslan): FIL-165 implement method
-        .ClientFindData = {},
-        // TODO(turuslan): FIL-165 implement method
-        .ClientHasLocal = {},
-        // TODO(turuslan): FIL-165 implement method
-        .ClientImport = {},
-        // TODO(turuslan): FIL-165 implement method
-        .ClientListImports = {},
-        // TODO(turuslan): FIL-165 implement method
-        .ClientQueryAsk = {},
-        // TODO(turuslan): FIL-165 implement method
-        .ClientRetrieve = {},
-        // TODO(turuslan): FIL-165 implement method
-        .ClientStartDeal = {},
-        // TODO(turuslan): FIL-165 implement method
-        .DealsImportData = {},
-        // TODO(turuslan): FIL-165 implement method
-        .GasEstimateMessageGas = {},
-        // TODO(turuslan): FIL-165 implement method
-        .MarketGetAsk = {},
-        // TODO(turuslan): FIL-165 implement method
-        .MarketGetRetrievalAsk = {},
-        // TODO(turuslan): FIL-165 implement method
-        .MarketReserveFunds = {},
-        // TODO(turuslan): FIL-165 implement method
-        .MarketSetAsk = {},
-        // TODO(turuslan): FIL-165 implement method
-        .MarketSetRetrievalAsk = {},
-        .MinerCreateBlock = {[=](auto &t) -> outcome::result<BlockWithCids> {
-          OUTCOME_TRY(context, tipsetContext(t.parents, true));
-          OUTCOME_TRY(miner_state, context.minerState(t.miner));
-          OUTCOME_TRY(block,
-                      blockchain::production::generate(
-                          *interpreter, ts_load, ipld, std::move(t)));
-
-          OUTCOME_TRY(block_signable, codec::cbor::encode(block.header));
-          OUTCOME_TRY(minfo, miner_state.info.get());
-          OUTCOME_TRY(worker_key, context.accountKey(minfo.worker));
-          OUTCOME_TRY(block_sig, key_store->sign(worker_key, block_signable));
-          block.header.block_sig = block_sig;
-
-          BlockWithCids block2;
-          block2.header = block.header;
-          for (auto &msg : block.bls_messages) {
-            OUTCOME_TRY(cid, ipld->setCbor(msg));
-            block2.bls_messages.emplace_back(std::move(cid));
-          }
-          for (auto &msg : block.secp_messages) {
-            OUTCOME_TRY(cid, ipld->setCbor(msg));
-            block2.secp_messages.emplace_back(std::move(cid));
-          }
-          return block2;
-        }},
-        .MinerGetBaseInfo = waitCb<boost::optional<MiningBaseInfo>>(
-            [=](auto &&miner, auto epoch, auto &&tipset_key, auto &&cb) {
-              OUTCOME_CB(auto context, tipsetContext(tipset_key, true));
-              MiningBaseInfo info;
-              OUTCOME_CB(auto ts_branch,
-                         TsBranch::make(ts_load, tipset_key, ts_main));
-              OUTCOME_CB(
-                  info.prev_beacon,
-                  latestBeacon(ts_load, ts_branch, context.tipset->height()));
-              auto prev{info.prev_beacon.round};
-              beaconEntriesForBlock(
-                  *drand_schedule,
-                  *beaconizer,
-                  epoch,
-                  prev,
-                  [=, MOVE(cb), MOVE(context), MOVE(info)](
-                      auto _beacons) mutable {
-                    OUTCOME_CB(info.beacons, _beacons);
-                    OUTCOME_CB(auto lookback,
-                               getLookbackTipSetForRound(
-                                   context.tipset, ts_branch, epoch));
-                    OUTCOME_CB(auto state, lookback.minerState(miner));
-                    OUTCOME_CB(auto seed, codec::cbor::encode(miner));
-                    auto post_rand{crypto::randomness::drawRandomness(
-                        info.beacon().data,
-                        DomainSeparationTag::WinningPoStChallengeSeed,
-                        epoch,
-                        seed)};
-                    OUTCOME_CB(
-                        info.sectors,
-                        getSectorsForWinningPoSt(miner, state, post_rand));
-                    if (info.sectors.empty()) {
-                      return cb(boost::none);
-                    }
-                    OUTCOME_CB(auto power_state, lookback.powerState());
-                    OUTCOME_CB(auto claim, power_state.claims.get(miner));
-                    info.miner_power = claim.qa_power;
-                    info.network_power = power_state.total_qa_power;
-                    OUTCOME_CB(auto minfo, state.info.get());
-                    OUTCOME_CB(info.worker, context.accountKey(minfo.worker));
-                    info.sector_size = minfo.sector_size;
-                    info.has_min_power = minerHasMinPower(
-                        claim.qa_power,
-                        power_state.num_miners_meeting_min_power);
-                    cb(std::move(info));
-                  });
-            }),
-        .MpoolPending = {[=](auto &tipset_key)
-                             -> outcome::result<std::vector<SignedMessage>> {
->>>>>>> eedcb2c1
           OUTCOME_TRY(context, tipsetContext(tipset_key));
           if (context.tipset->height()
               > chain_store->heaviestTipset()->height()) {
@@ -649,23 +427,22 @@
           }
           return mpool->pending();
         }};
-    api->MpoolPushMessage = {[=](auto message,
-                                 auto) -> outcome::result<SignedMessage> {
-<<<<<<< HEAD
-      OUTCOME_TRY(context, tipsetContext({}));
-      if (message.from.isId()) {
-        OUTCOME_TRYA(
-            message.from,
-            vm::runtime::resolveKey(context.state_tree, message.from, true));
-      }
-      OUTCOME_TRY(mpool->estimate(message));
-      OUTCOME_TRYA(message.nonce, mpool->nonce(message.from));
-      OUTCOME_TRY(signed_message,
-                  vm::message::MessageSignerImpl{key_store}.sign(message.from,
-                                                                 message));
-      OUTCOME_TRY(mpool->add(signed_message));
-      return std::move(signed_message);
-    }};
+    api->MpoolPushMessage = {
+        [=](auto message, auto) -> outcome::result<SignedMessage> {
+          OUTCOME_TRY(context, tipsetContext({}));
+          if (message.from.isId()) {
+            OUTCOME_TRYA(message.from,
+                         vm::runtime::resolveKey(
+                             context.state_tree, ipld, message.from, false));
+          }
+          OUTCOME_TRY(mpool->estimate(message));
+          OUTCOME_TRYA(message.nonce, mpool->nonce(message.from));
+          OUTCOME_TRY(signed_message,
+                      vm::message::MessageSignerImpl{key_store}.sign(
+                          message.from, message));
+          OUTCOME_TRY(mpool->add(signed_message));
+          return std::move(signed_message);
+        }};
     api->MpoolSelect = {[=](auto &, auto) {
       // TODO: implement
       return mpool->pending();
@@ -685,64 +462,17 @@
     api->NetAddrsListen = {};
     api->StateAccountKey = {
         [=](auto &address, auto &tipset_key) -> outcome::result<Address> {
-=======
-          OUTCOME_TRY(context, tipsetContext({}));
-          if (message.from.isId()) {
-            OUTCOME_TRYA(message.from,
-                         vm::runtime::resolveKey(
-                             context.state_tree, ipld, message.from, false));
-          }
-          OUTCOME_TRY(mpool->estimate(message));
-          OUTCOME_TRYA(message.nonce, mpool->nonce(message.from));
-          OUTCOME_TRY(signed_message,
-                      vm::message::MessageSignerImpl{key_store}.sign(
-                          message.from, message));
-          OUTCOME_TRY(mpool->add(signed_message));
-          return std::move(signed_message);
-        }},
-        .MpoolSelect = {[=](auto &, auto) {
-          // TODO: implement
-          return mpool->pending();
-        }},
-        .MpoolSub = {[=]() {
-          auto channel{std::make_shared<Channel<MpoolUpdate>>()};
-          auto cnn{std::make_shared<connection_t>()};
-          *cnn = mpool->subscribe([=](auto &change) {
-            if (!channel->write(change)) {
-              assert(cnn->connected());
-              cnn->disconnect();
-            }
-          });
-          return Chan{std::move(channel)};
-        }},
-        // TODO(turuslan): FIL-165 implement method
-        .NetAddrsListen = {},
-        .PledgeSector = {},
-        .StateAccountKey = {[=](auto &address,
-                                auto &tipset_key) -> outcome::result<Address> {
->>>>>>> eedcb2c1
           if (address.isKeyType()) {
             return address;
           }
           OUTCOME_TRY(context, tipsetContext(tipset_key));
           return context.accountKey(address);
         }};
-    api->StateCall = {[=](auto &message,
-                          auto &tipset_key) -> outcome::result<InvocResult> {
-<<<<<<< HEAD
-      OUTCOME_TRY(context, tipsetContext(tipset_key));
-      auto randomness = std::make_shared<TipsetRandomness>(ipld);
-      auto env = std::make_shared<Env>(
-          std::make_shared<InvokerImpl>(), randomness, ipld, context.tipset);
-      InvocResult result;
-      result.message = message;
-      OUTCOME_TRYA(result.receipt, env->applyImplicitMessage(message));
-      return result;
-    }};
-    api->StateListMessages = {[=](auto &match, auto &tipset_key, auto to_height)
-=======
+    api->StateCall = {
+        [=](auto &message, auto &tipset_key) -> outcome::result<InvocResult> {
           OUTCOME_TRY(context, tipsetContext(tipset_key));
           OUTCOME_TRY(ts_branch, TsBranch::make(ts_load, tipset_key, ts_main));
+
           auto randomness = std::make_shared<TipsetRandomness>(ts_load);
           auto env = std::make_shared<Env>(std::make_shared<InvokerImpl>(),
                                            randomness,
@@ -753,9 +483,8 @@
           result.message = message;
           OUTCOME_TRYA(result.receipt, env->applyImplicitMessage(message));
           return result;
-        }},
-        .StateListMessages = {[=](auto &match, auto &tipset_key, auto to_height)
->>>>>>> eedcb2c1
+        }};
+    api->StateListMessages = {[=](auto &match, auto &tipset_key, auto to_height)
                                   -> outcome::result<std::vector<CID>> {
       OUTCOME_TRY(context, tipsetContext(tipset_key));
 
@@ -966,37 +695,13 @@
           OUTCOME_TRY(context, tipsetContext(tipset_key));
           // TODO (a.chernyshov) miner version depends on actor code/version
           OUTCOME_TRY(state, context.minerState(address));
-<<<<<<< HEAD
-          return state.deadlineInfo(context.tipset->height());
+          const auto deadline_info =
+              state.deadlineInfo(context.tipset->height());
+          return deadline_info.nextNotElapsed();
         }};
     api->StateMinerSectors = {
         [=](auto &address, auto &filter, auto &tipset_key)
             -> outcome::result<std::vector<SectorOnChainInfo>> {
-=======
-          const auto deadline_info =
-              state.deadlineInfo(context.tipset->height());
-          return deadline_info.nextNotElapsed();
-        }},
-        .StateMinerSectors =
-            {[=](auto &address, auto &filter, auto &tipset_key)
-                 -> outcome::result<std::vector<SectorOnChainInfo>> {
-              OUTCOME_TRY(context, tipsetContext(tipset_key));
-              OUTCOME_TRY(state, context.minerState(address));
-              std::vector<SectorOnChainInfo> sectors;
-              OUTCOME_TRY(state.sectors.visit([&](auto id, auto &info) {
-                if (!filter || filter->count(id)) {
-                  sectors.push_back(info);
-                }
-                return outcome::success();
-              }));
-              return sectors;
-            }},
-        .StateNetworkName = {[=]() -> outcome::result<std::string> {
-          return chain_store->getNetworkName();
-        }},
-        .StateNetworkVersion =
-            [=](auto &tipset_key) -> outcome::result<NetworkVersion> {
->>>>>>> eedcb2c1
           OUTCOME_TRY(context, tipsetContext(tipset_key));
           OUTCOME_TRY(state, context.minerState(address));
           std::vector<SectorOnChainInfo> sectors;
