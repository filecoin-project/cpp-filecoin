/**
 * Copyright Soramitsu Co., Ltd. All Rights Reserved.
 * SPDX-License-Identifier: Apache-2.0
 */

#ifndef CPP_FILECOIN_CORE_API_RPC_JSON_HPP
#define CPP_FILECOIN_CORE_API_RPC_JSON_HPP

#include <rapidjson/document.h>
#include <cppcodec/base64_rfc4648.hpp>

#include "api/api.hpp"
#include "api/rpc/json_errors.hpp"
#include "api/rpc/rpc.hpp"
#include "common/enum.hpp"
#include "payment_channel_manager/payment_channel_manager.hpp"
#include "primitives/address/address_codec.hpp"
#include "primitives/cid/cid_of_cbor.hpp"

#define COMMA ,

#define ENCODE(type) Value encode(const type &v)

#define DECODE(type) static void decode(type &v, const Value &j)

namespace fc::api {
  using codec::cbor::CborDecodeStream;
  using common::Blob;
  using crypto::signature::BlsSignature;
  using crypto::signature::Secp256k1Signature;
  using crypto::signature::Signature;
  using markets::storage::StorageAsk;
  using primitives::BigInt;
  using primitives::FsStat;
  using primitives::LocalStorageMeta;
  using primitives::block::ElectionProof;
  using primitives::block::Ticket;
  using primitives::cid::getCidOfCbor;
  using primitives::sector::PoStProof;
  using primitives::sector::RegisteredProof;
  using primitives::tipset::HeadChangeType;
  using rapidjson::Document;
  using rapidjson::Value;
  using vm::actor::builtin::miner::PowerPair;
  using vm::actor::builtin::miner::SectorPreCommitInfo;
  using vm::actor::builtin::miner::WorkerKeyChange;
  using vm::actor::builtin::payment_channel::Merge;
  using vm::actor::builtin::payment_channel::ModularVerificationParameter;
  using base64 = cppcodec::base64_rfc4648;
  using SignatureType = crypto::signature::Type;

  struct Codec {
    rapidjson::MemoryPoolAllocator<> &allocator;

    template <typename T>
    static void decodeEnum(T &v, const Value &j) {
      v = T{decode<std::underlying_type_t<T>>(j)};
    }

    static std::string AsString(const Value &j) {
      if (!j.IsString()) {
        outcome::raise(JsonError::kWrongType);
      }
      return {j.GetString(), j.GetStringLength()};
    }

    static const Value &Get(const Value &j, const char *key) {
      if (!j.IsObject()) {
        outcome::raise(JsonError::kWrongType);
      }
      auto it = j.FindMember(key);
      if (it == j.MemberEnd()) {
        outcome::raise(JsonError::kOutOfRange);
      }
      return it->value;
    }

    void Set(Value &j, std::string_view key, Value &&value) {
      j.AddMember(encode(key), value, allocator);
    }

    template <typename T>
    void Set(Value &j, std::string_view key, const T &v) {
      Set(j, key, encode(v));
    }

    static std::vector<uint8_t> decodeBase64(const Value &j) {
      if (j.IsNull()) {
        return {};
      }
      return base64::decode(AsString(j));
    }

    static auto AsDocument(const Value &j) {
      Document document;
      static_cast<Value &>(document) = Value{j, document.GetAllocator()};
      return document;
    }

    ENCODE(Request) {
      Value j{rapidjson::kObjectType};
      Set(j, "jsonrpc", "2.0");
      Set(j, "id", v.id);
      Set(j, "method", v.method);
      Set(j, "params", Value{v.params, allocator});
      return j;
    }

    DECODE(Request) {
      decode(v.id, Get(j, "id"));
      v.method = AsString(Get(j, "method"));
      v.params = AsDocument(Get(j, "params"));
    }

    ENCODE(Response) {
      Value j{rapidjson::kObjectType};
      Set(j, "jsonrpc", "2.0");
      Set(j, "id", v.id);
      visit_in_place(
          v.result,
          [&](const Response::Error &error) { Set(j, "error", error); },
          [&](const Document &result) {
            Set(j, "result", Value{result, allocator});
          });
      return j;
    }

    DECODE(Response) {
      decode(v.id, Get(j, "id"));
      if (j.HasMember("error")) {
        v.result = decode<Response::Error>(Get(j, "error"));
      } else {
        v.result = AsDocument(Get(j, "result"));
      }
    }

    ENCODE(Response::Error) {
      Value j{rapidjson::kObjectType};
      Set(j, "code", v.code);
      Set(j, "message", v.message);
      return j;
    }

    DECODE(Response::Error) {
      decode(v.code, Get(j, "code"));
      v.message = AsString(Get(j, "message"));
    }

    template <typename T, typename = std::enable_if_t<std::is_same_v<T, bool>>>
    ENCODE(T) {
      return Value{v};
    }

    ENCODE(None) {
      return {};
    }

    ENCODE(int64_t) {
      return Value{v};
    }

    DECODE(int64_t) {
      if (!j.IsInt64()) {
        outcome::raise(JsonError::kWrongType);
      }
      v = j.GetInt64();
    }

    ENCODE(uint64_t) {
      return Value{v};
    }

    DECODE(uint64_t) {
      if (!j.IsUint64()) {
        outcome::raise(JsonError::kWrongType);
      }
      v = j.GetUint64();
    }

    DECODE(bool) {
      if (!j.IsBool()) {
        outcome::raise(JsonError::kWrongType);
      }
      v = j.GetBool();
    }

    ENCODE(std::string_view) {
      return {v.data(), static_cast<rapidjson::SizeType>(v.size()), allocator};
    }

    DECODE(std::string) {
      v = AsString(j);
    }

    ENCODE(gsl::span<const uint8_t>) {
      return encode(base64::encode(v.data(), v.size()));
    }

    template <size_t N>
    DECODE(std::array<uint8_t COMMA N>) {
      auto bytes = decodeBase64(j);
      if (bytes.size() != N) {
        outcome::raise(JsonError::kWrongLength);
      }
      std::copy(bytes.begin(), bytes.end(), v.begin());
    }

    DECODE(std::vector<uint8_t>) {
      v = decodeBase64(j);
    }

    DECODE(Buffer) {
      v = Buffer{decodeBase64(j)};
    }

    ENCODE(CID) {
      OUTCOME_EXCEPT(str, v.toString());
      Value j{rapidjson::kObjectType};
      Set(j, "/", str);
      return j;
    }

    DECODE(CID) {
      OUTCOME_EXCEPT(cid, CID::fromString(AsString(Get(j, "/"))));
      v = std::move(cid);
    }

    ENCODE(PeerId) {
      return encode(v.toBase58());
    }

    DECODE(PeerId) {
      OUTCOME_EXCEPT(id, PeerId::fromBase58(AsString(j)));
      v = std::move(id);
    }

    ENCODE(Ticket) {
      Value j{rapidjson::kObjectType};
      Set(j, "VRFProof", gsl::make_span(v.bytes));
      return j;
    }

    DECODE(Ticket) {
      decode(v.bytes, Get(j, "VRFProof"));
    }

    ENCODE(TipsetKey) {
      return encode(v.cids);
    }

    DECODE(TipsetKey) {
      return decode(v.cids, j);
    }

    ENCODE(Address) {
      return encode(primitives::address::encodeToString(v));
    }

    DECODE(Address) {
      OUTCOME_EXCEPT(decoded,
                     primitives::address::decodeFromString(AsString(j)));
      v = std::move(decoded);
    }

    ENCODE(Signature) {
      uint64_t type;
      gsl::span<const uint8_t> data;
      visit_in_place(
          v,
          [&](const BlsSignature &bls) {
            type = SignatureType::BLS;
            data = gsl::make_span(bls);
          },
          [&](const Secp256k1Signature &secp) {
            type = SignatureType::SECP256K1;
            data = gsl::make_span(secp);
          });
      Value j{rapidjson::kObjectType};
      Set(j, "Type", type);
      Set(j, "Data", data);
      return j;
    }

    DECODE(Signature) {
      uint64_t type;
      decode(type, Get(j, "Type"));
      auto &data = Get(j, "Data");
      if (type == SignatureType::BLS) {
        v = decode<BlsSignature>(data);
      } else if (type == SignatureType::SECP256K1) {
        v = decode<Secp256k1Signature>(data);
      } else {
        outcome::raise(JsonError::kWrongEnum);
      }
    }

    ENCODE(PoStProof) {
      Value j{rapidjson::kObjectType};
      Set(j, "RegisteredProof", common::to_int(v.registered_proof));
      Set(j, "ProofBytes", gsl::make_span(v.proof));
      return j;
    }

    DECODE(PoStProof) {
      std::underlying_type_t<RegisteredProof> registered_proof;
      decode(registered_proof, Get(j, "RegisteredProof"));
      v.registered_proof = RegisteredProof{registered_proof};
      decode(v.proof, Get(j, "ProofBytes"));
    }

    ENCODE(BigInt) {
      return encode(boost::lexical_cast<std::string>(v));
    }

    DECODE(BigInt) {
      v = BigInt{AsString(j)};
    }

    ENCODE(MinerInfo) {
      Value j{rapidjson::kObjectType};
      Set(j, "Owner", v.owner);
      Set(j, "Worker", v.worker);
      Set(j, "PendingWorkerKey", v.pending_worker_key);
      Set(j, "PeerId", v.peer_id);
      Set(j, "SealProofType", common::to_int(v.seal_proof_type));
      Set(j, "SectorSize", v.sector_size);
      Set(j, "WindowPoStPartitionSectors", v.window_post_partition_sectors);
      return j;
    }

    ENCODE(WorkerKeyChange) {
      Value j{rapidjson::kObjectType};
      Set(j, "NewWorker", v.new_worker);
      Set(j, "EffectiveAt", v.effective_at);
      return j;
    }

    ENCODE(DeadlineInfo) {
      Value j{rapidjson::kObjectType};
      Set(j, "CurrentEpoch", v.current_epoch);
      Set(j, "PeriodStart", v.period_start);
      Set(j, "Index", v.index);
      Set(j, "Open", v.open);
      Set(j, "Close", v.close);
      Set(j, "Challenge", v.challenge);
      Set(j, "FaultCutoff", v.fault_cutoff);
      return j;
    }

    DECODE(DomainSeparationTag) {
      decodeEnum(v, j);
    }

    ENCODE(Deadlines) {
      Value j{rapidjson::kObjectType};
      Set(j, "Due", v.due);
      return j;
    }

    ENCODE(BlockHeader) {
      Value j{rapidjson::kObjectType};
      Set(j, "Miner", v.miner);
      Set(j, "Ticket", v.ticket);
      Set(j, "ElectionProof", v.election_proof);
      Set(j, "BeaconEntries", v.beacon_entries);
      Set(j, "WinPoStProof", v.win_post_proof);
      Set(j, "Parents", v.parents);
      Set(j, "ParentWeight", v.parent_weight);
      Set(j, "Height", v.height);
      Set(j, "ParentStateRoot", v.parent_state_root);
      Set(j, "ParentMessageReceipts", v.parent_message_receipts);
      Set(j, "Messages", v.messages);
      Set(j, "BLSAggregate", v.bls_aggregate);
      Set(j, "Timestamp", v.timestamp);
      Set(j, "BlockSig", v.block_sig);
      Set(j, "ForkSignaling", v.fork_signaling);
      Set(j, "ParentBaseFee", v.parent_base_fee);
      return j;
    }

    DECODE(BlockHeader) {
      decode(v.miner, Get(j, "Miner"));
      decode(v.ticket, Get(j, "Ticket"));
      decode(v.election_proof, Get(j, "ElectionProof"));
      decode(v.beacon_entries, Get(j, "BeaconEntries"));
      decode(v.win_post_proof, Get(j, "WinPoStProof"));
      decode(v.parents, Get(j, "Parents"));
      decode(v.parent_weight, Get(j, "ParentWeight"));
      decode(v.height, Get(j, "Height"));
      decode(v.parent_state_root, Get(j, "ParentStateRoot"));
      decode(v.parent_message_receipts, Get(j, "ParentMessageReceipts"));
      decode(v.messages, Get(j, "Messages"));
      decode(v.bls_aggregate, Get(j, "BLSAggregate"));
      decode(v.timestamp, Get(j, "Timestamp"));
      decode(v.block_sig, Get(j, "BlockSig"));
      decode(v.fork_signaling, Get(j, "ForkSignaling"));
      decode(v.parent_base_fee, Get(j, "ParentBaseFee"));
    }

    DECODE(BlockTemplate) {
      decode(v.miner, Get(j, "Miner"));
      decode(v.parents, Get(j, "Parents"));
      decode(v.ticket, Get(j, "Ticket"));
      decode(v.election_proof, Get(j, "Eproof"));
      decode(v.beacon_entries, Get(j, "BeaconValues"));
      decode(v.messages, Get(j, "Messages"));
      decode(v.height, Get(j, "Epoch"));
      decode(v.timestamp, Get(j, "Timestamp"));
      decode(v.win_post_proof, Get(j, "WinningPoStProof"));
    }

    ENCODE(ElectionProof) {
      Value j{rapidjson::kObjectType};
      Set(j, "WinCount", v.win_count);
      Set(j, "VRFProof", v.vrf_proof);
      return j;
    }

    DECODE(ElectionProof) {
      decode(v.win_count, Get(j, "WinCount"));
      decode(v.vrf_proof, Get(j, "VRFProof"));
    }

    ENCODE(BeaconEntry) {
      Value j{rapidjson::kObjectType};
      Set(j, "Round", v.round);
      Set(j, "Data", v.data);
      return j;
    }

    DECODE(BeaconEntry) {
      decode(v.round, Get(j, "Round"));
      decode(v.data, Get(j, "Data"));
    }

    ENCODE(Tipset) {
      Value j{rapidjson::kObjectType};
      Set(j, "Cids", v.cids);
      Set(j, "Blocks", v.blks);
      Set(j, "Height", v.height);
      return j;
    }

    DECODE(Tipset) {
      decode(v.cids, Get(j, "Cids"));
      decode(v.blks, Get(j, "Blocks"));
      decode(v.height, Get(j, "Height"));
    }

    ENCODE(MessageReceipt) {
      Value j{rapidjson::kObjectType};
      Set(j, "ExitCode", common::to_int(v.exit_code));
      Set(j, "Return", gsl::make_span(v.return_value));
      Set(j, "GasUsed", v.gas_used);
      return j;
    }

    DECODE(MessageReceipt) {
      decodeEnum(v.exit_code, Get(j, "ExitCode"));
      decode(v.return_value, Get(j, "Return"));
      decode(v.gas_used, Get(j, "GasUsed"));
    }

    ENCODE(MsgWait) {
      Value j{rapidjson::kObjectType};
      Set(j, "Receipt", v.receipt);
      Set(j, "TipSet", v.tipset);
      return j;
    }

    DECODE(MsgWait) {
      decode(v.receipt, Get(j, "Receipt"));
      decode(v.tipset, Get(j, "TipSet"));
    }

    ENCODE(MpoolUpdate) {
      Value j{rapidjson::kObjectType};
      Set(j, "Type", common::to_int(v.type));
      Set(j, "Message", v.message);
      return j;
    }

    DECODE(MpoolUpdate) {
      decodeEnum(v.type, Get(j, "Type"));
      decode(v.message, Get(j, "Message"));
    }

    ENCODE(MinerPower) {
      Value j{rapidjson::kObjectType};
      Set(j, "MinerPower", v.miner);
      Set(j, "TotalPower", v.total);
      return j;
    }

    DECODE(MinerPower) {
      decode(v.miner, Get(j, "MinerPower"));
      decode(v.total, Get(j, "TotalPower"));
    }

    ENCODE(Claim) {
      Value j{rapidjson::kObjectType};
      Set(j, "RawBytePower", v.raw_power);
      Set(j, "QualityAdjPower", v.qa_power);
      return j;
    }

    DECODE(Claim) {
      decode(v.raw_power, Get(j, "RawBytePower"));
      decode(v.qa_power, Get(j, "QualityAdjPower"));
    }

    ENCODE(MarketBalance) {
      Value j{rapidjson::kObjectType};
      Set(j, "Escrow", v.escrow);
      Set(j, "Locked", v.locked);
      return j;
    }

    ENCODE(StorageParticipantBalance) {
      Value j{rapidjson::kObjectType};
      Set(j, "Locked", v.locked);
      Set(j, "Available", v.available);
      return j;
    }

    DECODE(StorageParticipantBalance) {
      decode(v.locked, Get(j, "Locked"));
      decode(v.available, Get(j, "Available"));
    }

    ENCODE(RleBitset) {
      return encode(std::vector<uint64_t>{v.begin(), v.end()});
    }

    DECODE(RleBitset) {
      std::vector<uint64_t> values;
      decode(values, j);
      v = {values.begin(), values.end()};
    }

    ENCODE(UnsignedMessage) {
      Value j{rapidjson::kObjectType};
      Set(j, "Version", v.version);
      Set(j, "To", v.to);
      Set(j, "From", v.from);
      Set(j, "Nonce", v.nonce);
      Set(j, "Value", v.value);
      Set(j, "GasLimit", v.gas_limit);
      Set(j, "GasFeeCap", v.gas_fee_cap);
      Set(j, "GasPremium", v.gas_premium);
      Set(j, "Method", v.method.method_number);
      Set(j, "Params", gsl::make_span(v.params));
      return j;
    }

    DECODE(UnsignedMessage) {
      decode(v.version, Get(j, "Version"));
      decode(v.to, Get(j, "To"));
      decode(v.from, Get(j, "From"));
      decode(v.nonce, Get(j, "Nonce"));
      decode(v.value, Get(j, "Value"));
      decode(v.gas_limit, Get(j, "GasLimit"));
      decode(v.gas_fee_cap, Get(j, "GasFeeCap"));
      decode(v.gas_premium, Get(j, "GasPremium"));
      decode(v.method.method_number, Get(j, "Method"));
      decode(v.params, Get(j, "Params"));
    }

    ENCODE(SignedMessage) {
      Value j{rapidjson::kObjectType};
      Set(j, "Message", v.message);
      Set(j, "Signature", v.signature);
      OUTCOME_EXCEPT(
          cid, v.signature.isBls() ? getCidOfCbor(v.message) : getCidOfCbor(v));
      Set(j, "_cid", cid);
      return j;
    }

    DECODE(SignedMessage) {
      decode(v.message, Get(j, "Message"));
      decode(v.signature, Get(j, "Signature"));
    }

    ENCODE(BlockMessages) {
      Value j{rapidjson::kObjectType};
      Set(j, "BlsMessages", v.bls);
      Set(j, "SecpkMessages", v.secp);
      Set(j, "Cids", v.cids);
      return j;
    }

    DECODE(BlockMessages) {
      decode(v.bls, Get(j, "BlsMessages"));
      decode(v.secp, Get(j, "SecpkMessages"));
      decode(v.cids, Get(j, "Cids"));
    }

    ENCODE(CidMessage) {
      Value j{rapidjson::kObjectType};
      Set(j, "Cid", v.cid);
      Set(j, "Message", v.message);
      return j;
    }

    DECODE(CidMessage) {
      decode(v.cid, Get(j, "Cid"));
      decode(v.message, Get(j, "Message"));
    }

    ENCODE(SectorInfo) {
      Value j{rapidjson::kObjectType};
      Set(j, "RegisteredProof", common::to_int(v.registered_proof));
      Set(j, "SectorNumber", v.sector);
      Set(j, "SealedCID", v.sealed_cid);
      return j;
    }

    ENCODE(PowerPair) {
      Value j{rapidjson::kObjectType};
      Set(j, "Raw", v.raw);
      Set(j, "QA", v.qa);
      return j;
    }

    ENCODE(Partition) {
      Value j{rapidjson::kObjectType};
      Set(j, "Sectors", v.sectors);
      Set(j, "Faults", v.faults);
      Set(j, "Recoveries", v.recoveries);
      Set(j, "Terminated", v.terminated);
      Set(j, "ExpirationsEpochs", v.expirations_epochs);
      Set(j, "EarlyTerminated", v.early_terminated);
      Set(j, "LivePower", v.live_power);
      Set(j, "FaultyPower", v.faulty_power);
      Set(j, "RecoveringPower", v.recovering_power);
      return j;
    }

    ENCODE(SectorPreCommitInfo) {
      Value j{rapidjson::kObjectType};
      Set(j, "RegisteredProof", common::to_int(v.registered_proof));
      Set(j, "SectorNumber", v.sector);
      Set(j, "SealedCID", v.sealed_cid);
      Set(j, "SealRandEpoch", v.seal_epoch);
      Set(j, "DealIDs", v.deal_ids);
      Set(j, "Expiration", v.expiration);
      return j;
    }

    DECODE(SectorPreCommitInfo) {
      decodeEnum(v.registered_proof, Get(j, "RegisteredProof"));
      decode(v.sector, Get(j, "SectorNumber"));
      decode(v.sealed_cid, Get(j, "SealedCID"));
      decode(v.seal_epoch, Get(j, "SealRandEpoch"));
      decode(v.deal_ids, Get(j, "DealIDs"));
      decode(v.expiration, Get(j, "Expiration"));
    }

    ENCODE(SectorPreCommitOnChainInfo) {
      Value j{rapidjson::kObjectType};
<<<<<<< HEAD
      Set(j, "SectorNumber", v.sector);
      Set(j, "SealProof", common::to_int(v.seal_proof));
      Set(j, "SealedCID", v.sealed_cid);
      Set(j, "DealIDs", v.deals);
      Set(j, "Activation", v.activation_epoch);
      Set(j, "Expiration", v.expiration);
=======
      Set(j, "Info", v.info);
      Set(j, "PreCommitDeposit", v.precommit_deposit);
      Set(j, "PreCommitEpoch", v.precommit_epoch);
>>>>>>> b210df73
      Set(j, "DealWeight", v.deal_weight);
      Set(j, "VerifiedDealWeight", v.verified_deal_weight);
      Set(j, "InitialPledge", v.init_pledge);
      Set(j, "ExpectedDayReward", v.expected_day_reward);
      Set(j, "ExpectedStoragePledge", v.expected_storage_pledge);
      return j;
    }

<<<<<<< HEAD
=======
    DECODE(SectorPreCommitOnChainInfo) {
      decode(v.info, Get(j, "Info"));
      decode(v.precommit_deposit, Get(j, "PreCommitDeposit"));
      decode(v.precommit_epoch, Get(j, "PreCommitEpoch"));
      decode(v.deal_weight, Get(j, "DealWeight"));
      decode(v.verified_deal_weight, Get(j, "VerifiedDealWeight"));
    }

    ENCODE(SectorOnChainInfo) {
      Value j{rapidjson::kObjectType};
      Set(j, "SectorNumber", v.sector);
      Set(j, "SealProof", common::to_int(v.seal_proof));
      Set(j, "SealedCID", v.sealed_cid);
      Set(j, "DealIDs", v.deals);
      Set(j, "Activation", v.activation_epoch);
      Set(j, "Expiration", v.expiration);
      Set(j, "DealWeight", v.deal_weight);
      Set(j, "VerifiedDealWeight", v.verified_deal_weight);
      Set(j, "InitialPledge", v.init_pledge);
      Set(j, "ExpectedDayReward", v.expected_day_reward);
      Set(j, "ExpectedStoragePledge", v.expected_storage_pledge);
      return j;
    }

>>>>>>> b210df73
    DECODE(SectorOnChainInfo) {
      decode(v.sector, Get(j, "SectorNumber"));
      decodeEnum(v.seal_proof, Get(j, "SealProof"));
      decode(v.sealed_cid, Get(j, "SealedCID"));
      decode(v.deals, Get(j, "DealIDs"));
      decode(v.activation_epoch, Get(j, "Activation"));
      decode(v.expiration, Get(j, "Expiration"));
      decode(v.deal_weight, Get(j, "DealWeight"));
      decode(v.verified_deal_weight, Get(j, "VerifiedDealWeight"));
      decode(v.init_pledge, Get(j, "InitialPledge"));
      decode(v.expected_day_reward, Get(j, "ExpectedDayReward"));
      decode(v.expected_storage_pledge, Get(j, "ExpectedStoragePledge"));
    }

    ENCODE(ChainSectorInfo) {
      Value j{rapidjson::kObjectType};
      Set(j, "Info", v.info);
      Set(j, "ID", v.id);
      return j;
    }

    DECODE(ChainSectorInfo) {
      decode(v.info, Get(j, "Info"));
      decode(v.id, Get(j, "ID"));
    }

    ENCODE(ModularVerificationParameter) {
      Value j{rapidjson::kObjectType};
      Set(j, "Actor", v.actor);
      Set(j, "Method", v.method.method_number);
      Set(j, "Data", gsl::make_span(v.data));
      return j;
    }

    DECODE(ModularVerificationParameter) {
      decode(v.actor, Get(j, "Actor"));
      decode(v.method.method_number, Get(j, "Method"));
      decode(v.data, Get(j, "Data"));
    }

    ENCODE(Merge) {
      Value j{rapidjson::kObjectType};
      Set(j, "Lane", v.lane);
      Set(j, "Nonce", v.nonce);
      return j;
    }

    DECODE(Merge) {
      decode(v.lane, Get(j, "Lane"));
      decode(v.nonce, Get(j, "Nonce"));
    }

    ENCODE(SignedVoucher) {
      Value j{rapidjson::kObjectType};
      Set(j, "TimeLockMin", v.time_lock_min);
      Set(j, "TimeLockMax", v.time_lock_max);
      Set(j, "SecretPreimage", gsl::make_span(v.secret_preimage));
      Set(j, "Extra", v.extra);
      Set(j, "Lane", v.lane);
      Set(j, "Nonce", v.nonce);
      Set(j, "Amount", v.amount);
      Set(j, "MinSettleHeight", v.min_close_height);
      Set(j, "Merges", v.merges);
      Set(j, "Signature", v.signature);
      return j;
    }

    DECODE(SignedVoucher) {
      decode(v.time_lock_min, Get(j, "TimeLockMin"));
      decode(v.time_lock_max, Get(j, "TimeLockMax"));
      decode(v.secret_preimage, Get(j, "SecretPreimage"));
      decode(v.extra, Get(j, "Extra"));
      decode(v.lane, Get(j, "Lane"));
      decode(v.nonce, Get(j, "Nonce"));
      decode(v.amount, Get(j, "Amount"));
      decode(v.min_close_height, Get(j, "MinSettleHeight"));
      decode(v.merges, Get(j, "Merges"));
      decode(v.signature, Get(j, "Signature"));
    }

    ENCODE(HeadChange) {
      const char *type{};
      if (v.type == HeadChangeType::CURRENT) {
        type = "current";
      } else if (v.type == HeadChangeType::REVERT) {
        type = "revert";
      } else if (v.type == HeadChangeType::APPLY) {
        type = "apply";
      }
      Value j{rapidjson::kObjectType};
      Set(j, "Type", type);
      Set(j, "Val", v.value);
      return j;
    }

    DECODE(HeadChange) {
      auto type = AsString(Get(j, "Type"));
      if (type == "current") {
        v.type = HeadChangeType::CURRENT;
      } else if (type == "revert") {
        v.type = HeadChangeType::REVERT;
      } else if (type == "apply") {
        v.type = HeadChangeType::APPLY;
      } else {
        outcome::raise(JsonError::kWrongEnum);
      }
      decode(v.value, Get(j, "Val"));
    }

    ENCODE(libp2p::multi::Multiaddress) {
      return encode(v.getStringAddress());
    }

    ENCODE(PeerInfo) {
      Value j{rapidjson::kObjectType};
      Set(j, "ID", v.id.toBase58());
      Set(j, "Addrs", v.addresses);
      return j;
    }

    ENCODE(StorageAsk) {
      Value j{rapidjson::kObjectType};
      Set(j, "Price", v.price);
      Set(j, "MinPieceSize", v.min_piece_size);
      Set(j, "Miner", v.miner);
      Set(j, "Timestamp", v.timestamp);
      Set(j, "Expiry", v.expiry);
      Set(j, "SeqNo", v.seq_no);
      return j;
    }

    ENCODE(AddChannelInfo) {
      Value j{rapidjson::kObjectType};
      Set(j, "Channel", v.channel);
      Set(j, "ChannelMessage", v.channel_message);
      return j;
    }

    DECODE(AddChannelInfo) {
      decode(v.channel, Get(j, "Channel"));
      decode(v.channel_message, Get(j, "ChannelMessage"));
    }

    ENCODE(SignedStorageAsk) {
      Value j{rapidjson::kObjectType};
      Set(j, "Ask", v.ask);
      Set(j, "Signature", v.signature);
      return j;
    }

    DECODE(DataRef) {
      decode(v.transfer_type, Get(j, "TransferType"));
      decode(v.root, Get(j, "Root"));
      decode(v.piece_cid, Get(j, "PieceCid"));
      v.piece_size = decode<uint64_t>(Get(j, "PieceSize"));
    }

    DECODE(StartDealParams) {
      decode(v.data, Get(j, "Data"));
      decode(v.wallet, Get(j, "Wallet"));
      decode(v.miner, Get(j, "Miner"));
      decode(v.epoch_price, Get(j, "EpochPrice"));
      decode(v.min_blocks_duration, Get(j, "MinBlocksDuration"));
      decode(v.deal_start_epoch, Get(j, "DealStartEpoch"));
    }

    template <typename T>
    ENCODE(Chan<T>) {
      return encode(v.id);
    }

    template <typename T>
    DECODE(Chan<T>) {
      return decode(v.id, j);
    }

    ENCODE(Actor) {
      Value j{rapidjson::kObjectType};
      Set(j, "Code", v.code);
      Set(j, "Head", v.head);
      Set(j, "Nonce", v.nonce);
      Set(j, "Balance", v.balance);
      return j;
    }

    DECODE(Actor) {
      decode(v.code, Get(j, "Code"));
      decode(v.head, Get(j, "Head"));
      decode(v.nonce, Get(j, "Nonce"));
      decode(v.balance, Get(j, "Balance"));
    }

    ENCODE(InvocResult) {
      Value j{rapidjson::kObjectType};
      Set(j, "Msg", v.message);
      Set(j, "MsgRct", v.receipt);
      Set(j, "InternalExecutions", v.internal_executions);
      Set(j, "Error", v.error);
      return j;
    }

    DECODE(InvocResult) {
      decode(v.message, Get(j, "Msg"));
      decode(v.receipt, Get(j, "MsgRct"));
      decode(v.internal_executions, Get(j, "InternalExecutions"));
      v.error = AsString(Get(j, "Error"));
    }

    ENCODE(ExecutionResult) {
      Value j{rapidjson::kObjectType};
      Set(j, "Msg", v.message);
      Set(j, "MsgRct", v.receipt);
      Set(j, "Error", v.error);
      return j;
    }

    DECODE(ExecutionResult) {
      decode(v.message, Get(j, "Msg"));
      decode(v.receipt, Get(j, "MsgRct"));
      v.error = AsString(Get(j, "Error"));
    }

    template <typename T>
    Value encodeAs(CborDecodeStream &s) {
      T v;
      s >> v;
      return encode(v);
    }

    Value encode(CborDecodeStream &s) {
      if (s.isCid()) {
        return encodeAs<CID>(s);
      } else if (s.isList()) {
        auto n = s.listLength();
        Value j{rapidjson::kArrayType};
        j.Reserve(n, allocator);
        auto l = s.list();
        for (; n != 0; --n) {
          j.PushBack(encode(l), allocator);
        }
        return j;
      } else if (s.isMap()) {
        auto m = s.map();
        Value j{rapidjson::kObjectType};
        j.MemberReserve(m.size(), allocator);
        for (auto &p : m) {
          Set(j, p.first, encode(p.second));
        }
        return j;
      } else if (s.isNull()) {
        s.next();
        return {};
      } else if (s.isInt()) {
        return encodeAs<int64_t>(s);
      } else if (s.isStr()) {
        return encodeAs<std::string>(s);
      } else if (s.isBytes()) {
        return encodeAs<std::vector<uint8_t>>(s);
      }
      outcome::raise(JsonError::kWrongType);
    }

    ENCODE(IpldObject) {
      Value j{rapidjson::kObjectType};
      Set(j, "Cid", v.cid);
      CborDecodeStream s{v.raw};
      Set(j, "Obj", encode(s));
      return j;
    }

    DECODE(IpldObject) {
      outcome::raise(JsonError::kWrongType);
    }

    ENCODE(ActorState) {
      Value j{rapidjson::kObjectType};
      Set(j, "Balance", v.balance);
      Set(j, "State", v.state);
      return j;
    }

    DECODE(ActorState) {
      // Because IpldObject cannot be decoded
      outcome::raise(JsonError::kWrongType);
    }

    ENCODE(VersionResult) {
      Value j{rapidjson::kObjectType};
      Set(j, "Version", v.version);
      Set(j, "APIVersion", v.api_version);
      Set(j, "BlockDelay", v.block_delay);
      return j;
    }

    ENCODE(MiningBaseInfo) {
      Value j{rapidjson::kObjectType};
      Set(j, "MinerPower", v.miner_power);
      Set(j, "NetworkPower", v.network_power);
      Set(j, "Sectors", v.sectors);
      Set(j, "WorkerKey", v.worker);
      Set(j, "SectorSize", v.sector_size);
      Set(j, "PrevBeaconEntry", v.prev_beacon);
      Set(j, "BeaconEntries", v.beacons);
      return j;
    }

    ENCODE(DealProposal) {
      Value j{rapidjson::kObjectType};
      Set(j, "PieceCID", v.piece_cid);
      Set(j, "PieceSize", static_cast<uint64_t>(v.piece_size));
      Set(j, "Client", v.client);
      Set(j, "Provider", v.provider);
      Set(j, "StartEpoch", v.start_epoch);
      Set(j, "EndEpoch", v.end_epoch);
      Set(j, "StoragePricePerEpoch", v.storage_price_per_epoch);
      Set(j, "ProviderCollateral", v.provider_collateral);
      Set(j, "ClientCollateral", v.client_collateral);
      return j;
    }

    DECODE(DealProposal) {
      decode(v.piece_cid, Get(j, "PieceCID"));
      v.piece_size = decode<uint64_t>(Get(j, "PieceSize"));
      decode(v.client, Get(j, "Client"));
      decode(v.provider, Get(j, "Provider"));
      decode(v.start_epoch, Get(j, "StartEpoch"));
      decode(v.end_epoch, Get(j, "EndEpoch"));
      decode(v.storage_price_per_epoch, Get(j, "StoragePricePerEpoch"));
      decode(v.provider_collateral, Get(j, "ProviderCollateral"));
      decode(v.client_collateral, Get(j, "ClientCollateral"));
    }

    ENCODE(DealState) {
      Value j{rapidjson::kObjectType};
      Set(j, "SectorStartEpoch", v.sector_start_epoch);
      Set(j, "LastUpdatedEpoch", v.last_updated_epoch);
      Set(j, "SlashEpoch", v.slash_epoch);
      return j;
    }

    DECODE(DealState) {
      decode(v.sector_start_epoch, Get(j, "SectorStartEpoch"));
      decode(v.last_updated_epoch, Get(j, "LastUpdatedEpoch"));
      decode(v.slash_epoch, Get(j, "SlashEpoch"));
    }

    ENCODE(StorageDeal) {
      Value j{rapidjson::kObjectType};
      Set(j, "Proposal", v.proposal);
      Set(j, "State", v.state);
      return j;
    }

    DECODE(StorageDeal) {
      decode(v.proposal, Get(j, "Proposal"));
      decode(v.state, Get(j, "State"));
    }

    ENCODE(SectorLocation) {
      Value j{rapidjson::kObjectType};
      Set(j, "Deadline", v.deadline);
      Set(j, "Partition", v.partition);
      return j;
    }

    DECODE(SectorLocation) {
      decode(v.deadline, Get(j, "Deadline"));
      decode(v.partition, Get(j, "Partition"));
    }

    ENCODE(BlockWithCids) {
      Value j{rapidjson::kObjectType};
      Set(j, "Header", v.header);
      Set(j, "BlsMessages", v.bls_messages);
      Set(j, "SecpkMessages", v.secp_messages);
      return j;
    }

    DECODE(BlockWithCids) {
      decode(v.header, Get(j, "Header"));
      decode(v.bls_messages, Get(j, "BlsMessages"));
      decode(v.secp_messages, Get(j, "SecpkMessages"));
    }

    ENCODE(QueryOffer) {
      Value j{rapidjson::kObjectType};
      Set(j, "Err", v.error);
      Set(j, "Root", v.root);
      Set(j, "Size", v.size);
      Set(j, "MinPrice", v.min_price);
      Set(j, "PaymentInterval", v.payment_interval);
      Set(j, "PaymentIntervalIncrease", v.payment_interval_increase);
      Set(j, "Miner", v.miner);
      Set(j, "MinerPeerID", v.peer);
      return j;
    }

    DECODE(FileRef) {
      decode(v.path, Get(j, "Path"));
      decode(v.is_car, Get(j, "IsCAR"));
    }

    DECODE(RetrievalOrder) {
      decode(v.root, Get(j, "Root"));
      decode(v.size, Get(j, "Size"));
      decode(v.total, Get(j, "Total"));
      decode(v.interval, Get(j, "PaymentInterval"));
      decode(v.interval_inc, Get(j, "PaymentIntervalIncrease"));
      decode(v.client, Get(j, "Client"));
      decode(v.miner, Get(j, "Miner"));
      decode(v.peer, Get(j, "MinerPeerID"));
    }

    ENCODE(Import) {
      Value j{rapidjson::kObjectType};
      Set(j, "Status", v.status);
      Set(j, "Key", v.key);
      Set(j, "FilePath", v.path);
      Set(j, "Size", v.size);
      return j;
    }

    ENCODE(LocalStorageMeta) {
      Value j{rapidjson::kObjectType};
      Set(j, "ID", v.id);
      Set(j, "Weight", v.weight);
      Set(j, "CanSeal", v.can_seal);
      Set(j, "CanStore", v.can_store);
      return j;
    }

    DECODE(LocalStorageMeta) {
      decode(v.id, Get(j, "ID"));
      decode(v.weight, Get(j, "Weight"));
      decode(v.can_seal, Get(j, "CanSeal"));
      decode(v.can_store, Get(j, "CanStore"));
    }

    ENCODE(FsStat) {
      Value j{rapidjson::kObjectType};
      Set(j, "Capacity", v.capacity);
      Set(j, "Available", v.available);
      Set(j, "Used", v.used);
      return j;
    }

    DECODE(FsStat) {
      decode(v.capacity, Get(j, "Capacity"));
      decode(v.available, Get(j, "Available"));
      decode(v.used, Get(j, "Used"));
    }

    template <typename T>
    ENCODE(adt::Array<T>) {
      return encode(v.amt.cid());
    }

    template <typename T>
    ENCODE(boost::optional<T>) {
      if (v) {
        return encode(*v);
      }
      return {};
    }

    template <typename T>
    DECODE(boost::optional<T>) {
      if (!j.IsNull()) {
        v = decode<T>(j);
      }
    }

    template <typename T,
              typename = std::enable_if_t<!std::is_same_v<T, uint8_t>>>
    ENCODE(std::vector<T>) {
      Value j{rapidjson::kArrayType};
      j.Reserve(v.size(), allocator);
      for (auto &elem : v) {
        j.PushBack(encode(elem), allocator);
      }
      return j;
    }

    template <typename T>
    DECODE(std::vector<T>) {
      if (j.IsNull()) {
        return;
      }
      if (!j.IsArray()) {
        outcome::raise(JsonError::kWrongType);
      }
      v.reserve(j.Size());
      for (auto it = j.Begin(); it != j.End(); ++it) {
        v.emplace_back(decode<T>(*it));
      }
    }

    template <typename T>
    ENCODE(std::map<std::string COMMA T>) {
      Value j{rapidjson::kObjectType};
      j.MemberReserve(v.size(), allocator);
      for (auto &pair : v) {
        Set(j, pair.first, pair.second);
      }
      return j;
    }

    template <typename T>
    DECODE(std::map<std::string COMMA T>) {
      for (auto it = j.MemberBegin(); it != j.MemberEnd(); ++it) {
        v.emplace(AsString(it->name), decode<T>(it->value));
      }
    }

    template <size_t i = 0, typename T>
    void encodeTuple(Value &j, const T &tuple) {
      if constexpr (i < std::tuple_size_v<T>) {
        j.PushBack(encode(std::get<i>(tuple)), allocator);
        encodeTuple<i + 1>(j, tuple);
      }
    }

    template <typename... T>
    ENCODE(std::tuple<T...>) {
      Value j{rapidjson::kArrayType};
      j.Reserve(sizeof...(T), allocator);
      encodeTuple(j, v);
      return j;
    }

    template <size_t i = 0, typename... T>
    DECODE(std::tuple<T...>) {
      if (!j.IsArray()) {
        outcome::raise(JsonError::kWrongType);
      }
      if constexpr (i < sizeof...(T)) {
        if (i >= j.Size()) {
          outcome::raise(JsonError::kOutOfRange);
        }
        decode(std::get<i>(v), j[i]);
        decode<i + 1>(v, j);
      }
    }

    template <typename T>
    static T decode(const Value &j) {
      T v{codec::cbor::kDefaultT<T>()};
      decode(v, j);
      return v;
    }
  };

  template <typename T>
  static Document encode(const T &v) {
    Document document;
    static_cast<Value &>(document) = Codec{document.GetAllocator()}.encode(v);
    return document;
  }

  template <typename T>
  outcome::result<T> decode(const Value &j) {
    try {
      return Codec::decode<T>(j);
    } catch (std::system_error &e) {
      return outcome::failure(e.code());
    }
  }
}  // namespace fc::api

#endif  // CPP_FILECOIN_CORE_API_RPC_JSON_HPP<|MERGE_RESOLUTION|>--- conflicted
+++ resolved
@@ -658,28 +658,14 @@
 
     ENCODE(SectorPreCommitOnChainInfo) {
       Value j{rapidjson::kObjectType};
-<<<<<<< HEAD
-      Set(j, "SectorNumber", v.sector);
-      Set(j, "SealProof", common::to_int(v.seal_proof));
-      Set(j, "SealedCID", v.sealed_cid);
-      Set(j, "DealIDs", v.deals);
-      Set(j, "Activation", v.activation_epoch);
-      Set(j, "Expiration", v.expiration);
-=======
       Set(j, "Info", v.info);
       Set(j, "PreCommitDeposit", v.precommit_deposit);
       Set(j, "PreCommitEpoch", v.precommit_epoch);
->>>>>>> b210df73
       Set(j, "DealWeight", v.deal_weight);
       Set(j, "VerifiedDealWeight", v.verified_deal_weight);
-      Set(j, "InitialPledge", v.init_pledge);
-      Set(j, "ExpectedDayReward", v.expected_day_reward);
-      Set(j, "ExpectedStoragePledge", v.expected_storage_pledge);
-      return j;
-    }
-
-<<<<<<< HEAD
-=======
+      return j;
+    }
+
     DECODE(SectorPreCommitOnChainInfo) {
       decode(v.info, Get(j, "Info"));
       decode(v.precommit_deposit, Get(j, "PreCommitDeposit"));
@@ -704,7 +690,6 @@
       return j;
     }
 
->>>>>>> b210df73
     DECODE(SectorOnChainInfo) {
       decode(v.sector, Get(j, "SectorNumber"));
       decodeEnum(v.seal_proof, Get(j, "SealProof"));
