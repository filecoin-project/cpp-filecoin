--- conflicted
+++ resolved
@@ -30,11 +30,7 @@
   using crypto::signature::Signature;
   using markets::storage::StorageAsk;
   using primitives::BigInt;
-<<<<<<< HEAD
   using primitives::LocalStorageMeta;
-  using primitives::block::BeaconEntry;
-=======
->>>>>>> 810a9f58
   using primitives::block::BlockHeader;
   using primitives::block::ElectionProof;
   using primitives::cid::getCidOfCbor;
