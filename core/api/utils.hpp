/**
 * Copyright Soramitsu Co., Ltd. All Rights Reserved.
 * SPDX-License-Identifier: Apache-2.0
 */

#pragma once

#include <future>

#include "adt/channel.hpp"
#include "common/error_text.hpp"
#include "common/outcome.hpp"

#define API_METHOD(_name, _result, ...) \
  ApiMethod<_result, ##__VA_ARGS__> _name{"Filecoin." #_name};

namespace fc::api {
  using adt::Channel;

  template <typename... T>
  using ParamsTuple =
      std::tuple<std::remove_const_t<std::remove_reference_t<T>>...>;

  template <typename T, typename... Ts>
  class ApiMethod {
   public:
    using Result = T;
    using OutcomeResult = outcome::result<T>;
    using Params = ParamsTuple<Ts...>;
    using Callback = std::function<void(OutcomeResult)>;
    using FunctionSimpleSignature = OutcomeResult(Ts...);
    using FunctionSignature = void(Callback, Ts...);

    OutcomeResult operator()(Ts... args) const {
      if (!f_) {
        return ERROR_TEXT("API not set up");
      }
      std::promise<OutcomeResult> wait;
      f_([&wait](const OutcomeResult &res) { return wait.set_value(res); },
         args...);
      return wait.get_future().get();
    }
    outcome::result<void> operator()(
        const std::function<void(OutcomeResult)> &cb, Ts... args) const {
      if (!f_) {
        return ERROR_TEXT("API not set up");
      }
      f_(cb, args...);
      return outcome::success();
    }

    explicit ApiMethod(std::string name) noexcept : name_(std::move(name)){};

    ApiMethod &operator=(std::function<FunctionSimpleSignature> &&f) {
      if (f) {
        f_ = [wf{std::forward<std::function<FunctionSimpleSignature>>(f)}](
                 auto &&cb, auto &&... args) -> void {
          cb(wf(std::forward<decltype(args)>(args)...));
        };
      } else {
        f_ = {};
      }
      return *this;
    }

    ApiMethod &operator=(std::function<FunctionSignature> &&f) {
      f_ = std::forward<std::function<FunctionSignature>>(f);
      return *this;
    }

    explicit operator bool() const {
      return static_cast<bool>(f_);
    }

    [[nodiscard]] std::string getName() const {
      return name_;
    }

   private:
    std::string name_;

    std::function<FunctionSignature> f_;
  };

  template <typename T>
  struct Chan {
    using Type = T;
    Chan() = default;
    // TODO (a.chernyshov) (FIL-414) Rework class to make constructor explicit
    // or remove comment and close the task
    // NOLINTNEXTLINE(google-explicit-constructor)
    Chan(std::shared_ptr<Channel<T>> channel) : channel{std::move(channel)} {}
    static Chan make() {
      return std::make_shared<Channel<T>>();
    }
    uint64_t id{};
    std::shared_ptr<Channel<T>> channel;
  };

  template <typename T>
  struct is_chan : std::false_type {};

  template <typename T>
  struct is_chan<Chan<T>> : std::true_type {};
<<<<<<< HEAD
=======

  template <typename T>
  struct Wait {
    using Type = T;
    using Result = outcome::result<T>;
    using Cb = std::function<void(Result)>;

    Wait() = default;
    // TODO (a.chernyshov) (FIL-414) Rework class to make constructor explicit
    // or remove comment and close the task
    // NOLINTNEXTLINE(google-explicit-constructor)
    Wait(std::shared_ptr<Channel<Result>> channel)
        : channel{std::move(channel)} {}
    static Wait make() {
      return std::make_shared<Channel<Result>>();
    }

    void waitOwn(Cb cb) {
      wait([c{channel}, cb{std::move(cb)}](auto &&v) { cb(v); });
    }

    void wait(Cb cb) {
      channel->read([cb{std::move(cb)}](auto opt) {
        if (opt) {
          cb(std::move(*opt));
        } else {
          cb(ERROR_TEXT("Wait::wait: channel closed"));
        }
        return false;
      });
    }

    auto waitSync() {
      std::promise<Result> p;
      wait([&](auto v) { p.set_value(std::move(v)); });
      return p.get_future().get();
    }

    std::shared_ptr<Channel<Result>> channel;
  };

  template <typename T, typename F>
  auto waitCb(F &&f) {
    return [f{std::forward<F>(f)}](auto &&...args) {
      auto channel{std::make_shared<Channel<outcome::result<T>>>()};
      f(std::forward<decltype(args)>(args)..., [channel](auto &&_r) {
        channel->write(std::forward<decltype(_r)>(_r));
      });
      return Wait{channel};
    };
  }

  template <typename T>
  struct is_wait : std::false_type {};

  template <typename T>
  struct is_wait<Wait<T>> : std::true_type {};
>>>>>>> 2341f717
}  // namespace fc::api<|MERGE_RESOLUTION|>--- conflicted
+++ resolved
@@ -102,64 +102,4 @@
 
   template <typename T>
   struct is_chan<Chan<T>> : std::true_type {};
-<<<<<<< HEAD
-=======
-
-  template <typename T>
-  struct Wait {
-    using Type = T;
-    using Result = outcome::result<T>;
-    using Cb = std::function<void(Result)>;
-
-    Wait() = default;
-    // TODO (a.chernyshov) (FIL-414) Rework class to make constructor explicit
-    // or remove comment and close the task
-    // NOLINTNEXTLINE(google-explicit-constructor)
-    Wait(std::shared_ptr<Channel<Result>> channel)
-        : channel{std::move(channel)} {}
-    static Wait make() {
-      return std::make_shared<Channel<Result>>();
-    }
-
-    void waitOwn(Cb cb) {
-      wait([c{channel}, cb{std::move(cb)}](auto &&v) { cb(v); });
-    }
-
-    void wait(Cb cb) {
-      channel->read([cb{std::move(cb)}](auto opt) {
-        if (opt) {
-          cb(std::move(*opt));
-        } else {
-          cb(ERROR_TEXT("Wait::wait: channel closed"));
-        }
-        return false;
-      });
-    }
-
-    auto waitSync() {
-      std::promise<Result> p;
-      wait([&](auto v) { p.set_value(std::move(v)); });
-      return p.get_future().get();
-    }
-
-    std::shared_ptr<Channel<Result>> channel;
-  };
-
-  template <typename T, typename F>
-  auto waitCb(F &&f) {
-    return [f{std::forward<F>(f)}](auto &&...args) {
-      auto channel{std::make_shared<Channel<outcome::result<T>>>()};
-      f(std::forward<decltype(args)>(args)..., [channel](auto &&_r) {
-        channel->write(std::forward<decltype(_r)>(_r));
-      });
-      return Wait{channel};
-    };
-  }
-
-  template <typename T>
-  struct is_wait : std::false_type {};
-
-  template <typename T>
-  struct is_wait<Wait<T>> : std::true_type {};
->>>>>>> 2341f717
 }  // namespace fc::api