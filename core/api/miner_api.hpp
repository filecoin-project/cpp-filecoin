--- conflicted
+++ resolved
@@ -11,13 +11,8 @@
 #include "primitives/sector/sector.hpp"
 
 namespace fc::api {
-<<<<<<< HEAD
-  using mining::DealInfo;
-  using mining::DealSchedule;
-=======
   using mining::types::DealInfo;
   using mining::types::DealSchedule;
->>>>>>> b210df73
   using primitives::DealId;
   using primitives::piece::UnpaddedPieceSize;
   using primitives::sector::SectorNumber;
