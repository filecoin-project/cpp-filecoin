--- conflicted
+++ resolved
@@ -25,12 +25,8 @@
   using boost::asio::io_context;
   using markets::retrieval::RetrievalAsk;
   using markets::retrieval::provider::RetrievalProvider;
-<<<<<<< HEAD
   using markets::storage::SignedStorageAskV1_1_0;
-=======
-  using markets::storage::MinerDeal;
-  using markets::storage::SignedStorageAsk;
->>>>>>> c4e7d417
+  using markets::storage::provider::MinerDeal;
   using markets::storage::provider::StorageProvider;
   using markets::storage::provider::StoredAsk;
   using miner::Miner;
@@ -63,16 +59,6 @@
 
   const static common::Logger kStorageApiLogger =
       common::createLogger("Storage API");
-<<<<<<< HEAD
-
-  struct PieceLocation {
-    SectorNumber sector_number;
-    PaddedPieceSize offset;
-    PaddedPieceSize length;
-  };
-  CBOR_TUPLE(PieceLocation, sector_number, offset, length)
-=======
->>>>>>> c4e7d417
 
   // TODO(ortyomka): [FIL-421] implement it
   struct ApiSectorInfo {
