--- conflicted
+++ resolved
@@ -14,6 +14,8 @@
   void visitCommon(A &&a, const F &f) {
     f(a.AuthNew);
     f(a.NetAddrsListen);
+    f(a.NetConnect);
+    f(a.NetPeers);
     f(a.Version);
   }
 
@@ -97,12 +99,6 @@
     f(a.MpoolPushMessage);
     f(a.MpoolSelect);
     f(a.MpoolSub);
-<<<<<<< HEAD
-    f(a.NetAddrsListen);
-    f(a.NetConnect);
-    f(a.NetPeers);
-=======
->>>>>>> 67bbf3fa
     f(a.PaychAllocateLane);
     f(a.PaychGet);
     f(a.PaychVoucherAdd);
