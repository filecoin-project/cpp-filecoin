--- conflicted
+++ resolved
@@ -26,12 +26,8 @@
   using storage::blockchain::MsgWaiter;
   using storage::keystore::KeyStore;
   using storage::mpool::Mpool;
-<<<<<<< HEAD
   using sync::PubSubGate;
-  using vm::interpreter::Interpreter;
-=======
   using vm::runtime::EnvironmentContext;
->>>>>>> f4f84155
   using Logger = common::Logger;
 
   outcome::result<IpldObject> getNode(std::shared_ptr<Ipld> ipld,
