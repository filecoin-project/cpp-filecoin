/**
 * Copyright Soramitsu Co., Ltd. All Rights Reserved.
 * SPDX-License-Identifier: Apache-2.0
 */

#ifndef CPP_FILECOIN_CORE_API_MAKE_HPP
#define CPP_FILECOIN_CORE_API_MAKE_HPP

#include "api/node_api.hpp"
#include "blockchain/weight_calculator.hpp"
#include "common/logger.hpp"
#include "common/todo_error.hpp"
#include "fwd.hpp"
#include "storage/chain/chain_store.hpp"
#include "storage/chain/msg_waiter.hpp"
#include "storage/keystore/keystore.hpp"
#include "storage/mpool/mpool.hpp"
#include "vm/interpreter/interpreter.hpp"

namespace fc::api {
  using blockchain::weight::WeightCalculator;
  using crypto::bls::BlsProvider;
  using drand::Beaconizer;
  using drand::DrandSchedule;
  using storage::blockchain::ChainStore;
  using storage::blockchain::MsgWaiter;
  using storage::keystore::KeyStore;
  using storage::mpool::Mpool;
  using sync::PubSubGate;
  using vm::interpreter::Interpreter;
  using Logger = common::Logger;

  outcome::result<IpldObject> getNode(std::shared_ptr<Ipld> ipld,
                                      const CID &root,
                                      gsl::span<const std::string> parts);

  std::shared_ptr<FullNodeApi> makeImpl(
      std::shared_ptr<ChainStore> chain_store,
<<<<<<< HEAD
      std::string network_name,
=======
      const std::string &network_name,
>>>>>>> 9f9a0a95
      std::shared_ptr<WeightCalculator> weight_calculator,
      TsLoadPtr ts_load,
      TsBranchPtr ts_main,
      std::shared_ptr<Ipld> ipld,
      std::shared_ptr<Mpool> mpool,
      std::shared_ptr<Interpreter> interpreter,
      std::shared_ptr<MsgWaiter> msg_waiter,
      std::shared_ptr<Beaconizer> beaconizer,
      std::shared_ptr<DrandSchedule> drand_schedule,
      std::shared_ptr<PubSubGate> pubsub,
      std::shared_ptr<KeyStore> key_store);
}  // namespace fc::api

#endif  // CPP_FILECOIN_CORE_API_MAKE_HPP<|MERGE_RESOLUTION|>--- conflicted
+++ resolved
@@ -36,11 +36,7 @@
 
   std::shared_ptr<FullNodeApi> makeImpl(
       std::shared_ptr<ChainStore> chain_store,
-<<<<<<< HEAD
-      std::string network_name,
-=======
       const std::string &network_name,
->>>>>>> 9f9a0a95
       std::shared_ptr<WeightCalculator> weight_calculator,
       TsLoadPtr ts_load,
       TsBranchPtr ts_main,
