--- conflicted
+++ resolved
@@ -34,23 +34,9 @@
                                       const CID &root,
                                       gsl::span<const std::string> parts);
 
-<<<<<<< HEAD
-  Api makeImpl(std::shared_ptr<ChainStore> chain_store,
-               std::string network_name,
-               std::shared_ptr<WeightCalculator> weight_calculator,
-               TsLoadPtr ts_load,
-               TsBranchPtr ts_main,
-               std::shared_ptr<Ipld> ipld,
-               std::shared_ptr<Mpool> mpool,
-               std::shared_ptr<Interpreter> interpreter,
-               std::shared_ptr<MsgWaiter> msg_waiter,
-               std::shared_ptr<Beaconizer> beaconizer,
-               std::shared_ptr<DrandSchedule> drand_schedule,
-               std::shared_ptr<PubSubGate> pubsub,
-               std::shared_ptr<KeyStore> key_store);
-=======
   std::shared_ptr<FullNodeApi> makeImpl(
       std::shared_ptr<ChainStore> chain_store,
+      std::string network_name,
       std::shared_ptr<WeightCalculator> weight_calculator,
       TsLoadPtr ts_load,
       TsBranchPtr ts_main,
@@ -60,9 +46,8 @@
       std::shared_ptr<MsgWaiter> msg_waiter,
       std::shared_ptr<Beaconizer> beaconizer,
       std::shared_ptr<DrandSchedule> drand_schedule,
-      std::shared_ptr<PubSub> pubsub,
+      std::shared_ptr<PubSubGate> pubsub,
       std::shared_ptr<KeyStore> key_store);
->>>>>>> 67bbf3fa
 }  // namespace fc::api
 
 #endif  // CPP_FILECOIN_CORE_API_MAKE_HPP