--- conflicted
+++ resolved
@@ -19,11 +19,7 @@
   outcome::result<IpldObject> getNode(std::shared_ptr<Ipld> ipld,
                                       const CID &root,
                                       gsl::span<const std::string> parts) {
-<<<<<<< HEAD
-    if (root.content_type != libp2p::multi::MulticodecType::Code::DAG_CBOR) {
-=======
     if (root.content_type != CID::Multicodec::DAG_CBOR) {
->>>>>>> b727da49
       return TodoError::kError;
     }
     OUTCOME_TRY(raw, ipld->get(root));
@@ -72,12 +68,7 @@
           auto s2 = s;
           CID cid;
           s2 >> cid;
-<<<<<<< HEAD
-          if (cid.content_type
-              == libp2p::multi::MulticodecType::Code::DAG_CBOR) {
-=======
           if (cid.content_type == CID::Multicodec::DAG_CBOR) {
->>>>>>> b727da49
             OUTCOME_TRY(raw2, ipld->get(cid));
             s = CborDecodeStream{raw2};
           } else {
