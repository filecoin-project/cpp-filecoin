--- conflicted
+++ resolved
@@ -40,11 +40,7 @@
 
     API_METHOD(WalletList, jwt::kAdminPermission, std::vector<Address>)
 
-<<<<<<< HEAD
-    API_METHOD(WalletDelete, jwt::kReadPermission, void, const Address &)
-=======
     API_METHOD(WalletDelete, jwt::kAdminPermission, void, const Address &)
->>>>>>> afa22eda
 
     API_METHOD(WalletSign,
                jwt::kSignPermission,
@@ -68,10 +64,7 @@
     f(a.WalletHas);
     f(a.WalletImport);
     f(a.WalletList);
-<<<<<<< HEAD
-=======
     f(a.WalletDelete);
->>>>>>> afa22eda
     f(a.WalletNew);
     f(a.WalletSetDefault);
     f(a.WalletSign);
