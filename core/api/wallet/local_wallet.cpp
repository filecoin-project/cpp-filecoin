/**
 * Copyright Soramitsu Co., Ltd. All Rights Reserved.
 * SPDX-License-Identifier: Apache-2.0
 */

#include "api/wallet/local_wallet.hpp"

#include "common/error_text.hpp"
#include "crypto/bls/impl/bls_provider_impl.hpp"
#include "crypto/secp256k1/impl/secp256k1_provider_impl.hpp"
#include "primitives/address/address_codec.hpp"

namespace fc::api {

  void LocalWallet::fillLocalWalletApi(
      const std::shared_ptr<WalletApi> &api,
      const std::shared_ptr<KeyStore> &key_store,
      const std::function<outcome::result<TipsetContext>(
          const TipsetKey &tipset_key, bool interpret)> &ts_ctx,
      const std::shared_ptr<OneKey> &wallet_default_address) {
    api->WalletBalance = [=](auto &address) -> outcome::result<TokenAmount> {
      OUTCOME_TRY(context, ts_ctx({}, false));
      OUTCOME_TRY(actor, context.state_tree.tryGet(address));
      if (actor) {
        return actor->balance;
      }
      return 0;
    };
    api->WalletDefaultAddress = [=]() -> outcome::result<Address> {
      if (!wallet_default_address->has())
        return ERROR_TEXT("WalletDefaultAddress: default wallet is not set");
      return wallet_default_address->getCbor<Address>();
    };
    api->WalletHas = [=](auto address) -> outcome::result<bool> {
      if (!address.isKeyType()) {
        OUTCOME_TRY(context, ts_ctx({}, false));
        OUTCOME_TRYA(address, context.accountKey(address));
      }
      return key_store->has(address);
    };
    api->WalletImport = {[=](auto &info) -> outcome::result<Address> {
      OUTCOME_TRY(private_key, info.getPrivateKey());
      return key_store->put(info.type, private_key);
    }};
    api->WalletNew = {[=](auto &type) -> outcome::result<Address> {
      Address address;
      if (type == "bls") {
        OUTCOME_TRYA(address,
                     key_store->put(crypto::signature::Type::kBls,
                                    crypto::bls::BlsProviderImpl{}
                                        .generateKeyPair()
                                        .value()
                                        .private_key));
      } else if (type == "secp256k1") {
        OUTCOME_TRYA(address,
                     key_store->put(crypto::signature::Type::kSecp256k1,
                                    crypto::secp256k1::Secp256k1ProviderImpl{}
                                        .generate()
                                        .value()
                                        .private_key));
      } else {
        return ERROR_TEXT("WalletNew: unknown type");
      }
      if (!wallet_default_address->has()) {
        wallet_default_address->setCbor(address);
      }
      return std::move(address);
    }};
    api->WalletList = [=]() -> outcome::result<std::vector<Address>> {
<<<<<<< HEAD

=======
      OUTCOME_TRY(all, key_store->list());
      std::sort(all.begin(), all.end());

      std::set<Address> seen;
      std::vector<Address> out;
      out.reserve(all.size());

      std::string k_name_prefix = "wallet-";
      for (auto &a : all) {
        if (encodeToString(a).substr(0, k_name_prefix.size())
            == k_name_prefix) {
          std::string name = encodeToString(a).erase(0, k_name_prefix.size());
          OUTCOME_TRY(address, primitives::address::decodeFromString(name));
          if (seen.find(address) != seen.end()) {
            continue;
          }
          seen.insert(address);

          out.push_back(address);
        }
      }

      std::sort(out.begin(), out.end());

      return out;
>>>>>>> 31900a33
    };
    api->WalletSetDefault = [=](auto &address) -> outcome::result<void> {
      wallet_default_address->setCbor(address);
      return outcome::success();
    };
    api->WalletSign = [=](auto address,
                          auto data) -> outcome::result<Signature> {
      if (!address.isKeyType()) {
        OUTCOME_TRY(context, ts_ctx({}, false));
        OUTCOME_TRYA(address, context.accountKey(address));
      }
      return key_store->sign(address, data);
    };
    api->WalletVerify =
        [=](auto address, auto data, auto signature) -> outcome::result<bool> {
      if (!address.isKeyType()) {
        OUTCOME_TRY(context, ts_ctx({}, false));
        OUTCOME_TRYA(address, context.accountKey(address));
      }
      return key_store->verify(address, data, signature);
    };

    api->WalletDelete = [=](auto &address)->outcome::result<void>{
      OUTCOME_TRY(has, key_store->has(address));
      if(has){
        OUTCOME_TRY(key_store->remove(address));
        return outcome::success();
      }
      return ERROR_TEXT("WalletDelete: Address does not exist");
    };
  }

}  // namespace fc::api<|MERGE_RESOLUTION|>--- conflicted
+++ resolved
@@ -67,9 +67,6 @@
       return std::move(address);
     }};
     api->WalletList = [=]() -> outcome::result<std::vector<Address>> {
-<<<<<<< HEAD
-
-=======
       OUTCOME_TRY(all, key_store->list());
       std::sort(all.begin(), all.end());
 
@@ -95,7 +92,6 @@
       std::sort(out.begin(), out.end());
 
       return out;
->>>>>>> 31900a33
     };
     api->WalletSetDefault = [=](auto &address) -> outcome::result<void> {
       wallet_default_address->setCbor(address);
