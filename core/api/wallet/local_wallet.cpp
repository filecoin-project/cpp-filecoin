--- conflicted
+++ resolved
@@ -68,31 +68,10 @@
     }};
     api->WalletList = [=]() -> outcome::result<std::vector<Address>> {
       OUTCOME_TRY(addresses, key_store->list());
-<<<<<<< HEAD
-
-      std::set<Address> seen;
-
-      for (const Address &address_temp : addresses) {
-        OUTCOME_TRY(address,
-                    primitives::address::decodeFromString(encodeToString(address_temp)));
-        if (seen.find(address) == seen.end()) {
-          seen.insert(address);
-        }
-      }
-
-      std::vector<Address> out;
-      while(not seen.empty())
-      {
-        out.emplace_back(std::move(seen.extract(seen.begin()).value()));
-      }
-
-      return out;
-=======
       std::sort(addresses.begin(), addresses.end());
       auto last = std::unique(addresses.begin(), addresses.end());
       addresses.erase(last, addresses.end());
       return std::move(addresses);
->>>>>>> afa22eda
     };
     api->WalletSetDefault = [=](auto &address) -> outcome::result<void> {
       wallet_default_address->setCbor(address);
