--- conflicted
+++ resolved
@@ -364,76 +364,12 @@
         wrapCb([=](auto &tipset_key) -> outcome::result<TipsetWeight> {
           OUTCOME_TRY(tipset, ts_load->load(tipset_key));
           return weight_calculator->calculateWeight(*tipset);
-<<<<<<< HEAD
-        });
-
-    api->ClientFindData = [=](auto &&cb, auto &&root_cid, auto &&piece_cid) {
-      OUTCOME_CB(auto peers, market_discovery->getPeers(root_cid));
-      // if piece_cid is specified, remove peers without the piece_cid
-      if (piece_cid.has_value()) {
-        peers.erase(std::remove_if(peers.begin(),
-                                   peers.end(),
-                                   [&piece_cid](auto &peer) {
-                                     return peer.piece != *piece_cid;
-                                   }),
-                    peers.end());
-      }
-
-      auto waiter = std::make_shared<
-          AsyncWaiter<RetrievalPeer, outcome::result<QueryResponse>>>(
-          peers.size(), [=](auto all_calls) {
-            std::vector<QueryOffer> result;
-            for (const auto &[peer, maybe_response] : all_calls) {
-              if (maybe_response.has_error()) {
-                logger->error("Error when query peer {}",
-                              maybe_response.error().message());
-              } else {
-                auto response{maybe_response.value()};
-                std::string error_message;
-                switch (response.response_status) {
-                  case markets::retrieval::QueryResponseStatus::
-                      kQueryResponseAvailable:
-                    break;
-                  case markets::retrieval::QueryResponseStatus::
-                      kQueryResponseUnavailable:
-                    error_message = "retrieval query offer was unavailable: "
-                                    + response.message;
-                    break;
-                  case markets::retrieval::QueryResponseStatus::
-                      kQueryResponseError:
-                    error_message =
-                        "retrieval query offer errored: " + response.message;
-                    break;
-                }
-
-                result.emplace_back(QueryOffer{
-                    error_message,
-                    root_cid,
-                    piece_cid,
-                    response.item_size,
-                    response.unseal_price
-                        + response.min_price_per_byte * response.item_size,
-                    response.unseal_price,
-                    response.payment_interval,
-                    response.interval_increase,
-                    response.payment_address,
-                    peer});
-              }
-            }
-            cb(result);
-          });
-      for (const auto &peer : peers) {
-        OUTCOME_CB1(retrieval_market_client->query(
-            peer, {root_cid, {piece_cid}}, waiter->on(peer)));
-      }
-    };
-=======
-        }};
-
-    auto retrievalQuery{[=](const Address &miner,
+        });
+
+    auto retrievalQuery{[=](auto &&cb,
+                            const Address &miner,
                             const CID &root,
-                            const boost::optional<CID> &piece,
-                            auto cb) {
+                            const boost::optional<CID> &piece) {
       OUTCOME_CB(auto minfo, api->StateMinerInfo(miner, {}));
       RetrievalPeer peer;
       peer.address = miner;
@@ -467,53 +403,52 @@
       });
     }};
 
-    api->ClientFindData = waitCb<std::vector<QueryOffer>>(
-        [=](auto &&root_cid, auto &&piece_cid, auto &&cb) {
-          OUTCOME_CB(auto peers, market_discovery->getPeers(root_cid));
-          // if piece_cid is specified, remove peers without the piece_cid
-          if (piece_cid.has_value()) {
-            peers.erase(std::remove_if(peers.begin(),
-                                       peers.end(),
-                                       [&piece_cid](auto &peer) {
-                                         return peer.piece != *piece_cid;
-                                       }),
-                        peers.end());
-          }
-
-          auto waiter = std::make_shared<
-              AsyncWaiter<RetrievalPeer, outcome::result<QueryOffer>>>(
-              peers.size(), [=](auto all_calls) {
-                std::vector<QueryOffer> result;
-                for (const auto &[peer, maybe_response] : all_calls) {
-                  if (maybe_response.has_error()) {
-                    logger->error("Error when query peer {}",
-                                  maybe_response.error().message());
-                  } else {
-                    result.emplace_back(maybe_response.value());
-                  }
-                }
-                cb(result);
-              });
-          for (const auto &peer : peers) {
-            retrievalQuery(peer.address, root_cid, piece_cid, waiter->on(peer));
-          }
-        });
->>>>>>> 7f2f69b4
+    api->ClientFindData = [=](auto &&cb, auto &&root_cid, auto &&piece_cid) {
+      OUTCOME_CB(auto peers, market_discovery->getPeers(root_cid));
+      // if piece_cid is specified, remove peers without the piece_cid
+      if (piece_cid.has_value()) {
+        peers.erase(std::remove_if(peers.begin(),
+                                   peers.end(),
+                                   [&piece_cid](auto &peer) {
+                                     return peer.piece != *piece_cid;
+                                   }),
+                    peers.end());
+      }
+
+      auto waiter = std::make_shared<
+          AsyncWaiter<RetrievalPeer, outcome::result<QueryOffer>>>(
+          peers.size(), [=](auto all_calls) {
+            std::vector<QueryOffer> result;
+            for (const auto &[peer, maybe_response] : all_calls) {
+              if (maybe_response.has_error()) {
+                logger->error("Error when query peer {}",
+                              maybe_response.error().message());
+              } else {
+                result.emplace_back(maybe_response.value());
+              }
+            }
+            cb(result);
+          });
+      for (const auto &peer : peers) {
+        retrievalQuery(waiter->on(peer), peer.address, root_cid, piece_cid);
+      }
+    };
 
     // TODO(turuslan): FIL-165 implement method
     api->ClientHasLocal = {};
-    api->ClientMinerQueryOffer = waitCb<QueryOffer>(retrievalQuery);
+    api->ClientMinerQueryOffer = retrievalQuery;
     // TODO(turuslan): FIL-165 implement method
     api->ClientQueryAsk = {};
 
     /**
      * Initiates the retrieval deal of a file in retrieval market.
      */
-<<<<<<< HEAD
-    api->ClientRetrieve = [retrieval_market_client](
-                              auto &&cb, auto &&order, auto &&file_ref) {
+    api->ClientRetrieve = [=](auto &&cb, auto order, auto &&file_ref) {
+      if (!file_ref.is_car) {
+        return cb(ERROR_TEXT("ClientRetrieve unixfs not implemented"));
+      }
       if (order.size == 0) {
-        cb(ERROR_TEXT("Cannot make retrieval deal for zero bytes"));
+        return cb(ERROR_TEXT("Cannot make retrieval deal for zero bytes"));
       }
       auto price_per_byte = bigdiv(order.total, order.size);
       DealProposalParams params{
@@ -523,101 +458,54 @@
           .payment_interval = order.payment_interval,
           .payment_interval_increase = order.payment_interval_increase,
           .unseal_price = order.unseal_price};
+      if (!order.peer) {
+        OUTCOME_CB(auto info, api->StateMinerInfo(order.miner, {}));
+        OUTCOME_CB(auto id, PeerId::fromBytes(info.peer_id));
+        order.peer = RetrievalPeer{order.miner, std::move(id), {}};
+      }
       OUTCOME_CB1(retrieval_market_client->retrieve(
           order.root,
           params,
           order.total,
-          order.peer,
+          *order.peer,
           order.client,
           order.miner,
-          [cb{std::move(cb)}](outcome::result<void> res) {
+          [=, cb{std::move(cb)}](outcome::result<void> res) {
             if (res.has_error()) {
               logger->error("Error in ClientRetrieve {}",
                             res.error().message());
-              cb(res.error());
-            } else {
-              logger->info("retrieval deal proposed");
-              cb(outcome::success());
+              return cb(res.error());
             }
+            logger->info("retrieval deal done");
+            OUTCOME_CB1(storage::car::makeSelectiveCar(
+                *markets_ipld, {{order.root, {}}}, file_ref.path));
+            cb(outcome::success());
           }));
     };
-=======
-    api->ClientRetrieve =
-        waitCb<None>([=](auto order, auto &&file_ref, auto &&cb) {
-          if (!file_ref.is_car) {
-            return cb(ERROR_TEXT("ClientRetrieve unixfs not implemented"));
-          }
-          if (order.size == 0) {
-            return cb(ERROR_TEXT("Cannot make retrieval deal for zero bytes"));
-          }
-          auto price_per_byte = bigdiv(order.total, order.size);
-          DealProposalParams params{
-              .selector = kAllSelector,
-              .piece = order.piece,
-              .price_per_byte = price_per_byte,
-              .payment_interval = order.payment_interval,
-              .payment_interval_increase = order.payment_interval_increase,
-              .unseal_price = order.unseal_price};
-          if (!order.peer) {
-            OUTCOME_CB(auto info, api->StateMinerInfo(order.miner, {}));
-            OUTCOME_CB(auto id, PeerId::fromBytes(info.peer_id));
-            order.peer = RetrievalPeer{order.miner, std::move(id), {}};
-          }
-          OUTCOME_CB1(retrieval_market_client->retrieve(
-              order.root,
-              params,
-              order.total,
-              *order.peer,
-              order.client,
-              order.miner,
-              [=, cb{std::move(cb)}](outcome::result<void> res) {
-                if (res.has_error()) {
-                  logger->error("Error in ClientRetrieve {}",
-                                res.error().message());
-                  return cb(res.error());
-                }
-                logger->info("retrieval deal done");
-                OUTCOME_CB1(storage::car::makeSelectiveCar(
-                    *markets_ipld, {{order.root, {}}}, file_ref.path));
-                cb(outcome::success());
-              }));
-        });
->>>>>>> 7f2f69b4
 
     api->ClientStartDeal = {/* impemented in node/main.cpp */};
 
     api->GasEstimateFeeCap = wrapCb([=](auto &msg, auto max_blocks, auto &) {
       return mpool->estimateFeeCap(msg.gas_premium, max_blocks);
-<<<<<<< HEAD
     });
     api->GasEstimateGasPremium =
         wrapCb([=](auto max_blocks, auto &, auto, auto &) {
           return mpool->estimateGasPremium(max_blocks);
         });
-    api->GasEstimateMessageGas = wrapCb(
-        [=](auto msg, auto &spec, auto &) -> outcome::result<UnsignedMessage> {
+    api->GasEstimateMessageGas =
+        wrapCb([=](auto msg,
+                   auto &spec,
+                   auto &tsk) -> outcome::result<UnsignedMessage> {
+          if (msg.from.isId()) {
+            OUTCOME_TRY(context, tipsetContext(tsk));
+            OUTCOME_TRYA(msg.from,
+                         vm::runtime::resolveKey(
+                             context.state_tree, context, msg.from, false));
+          }
           OUTCOME_TRY(mpool->estimate(
               msg, spec ? spec->max_fee : storage::mpool::kDefaultMaxFee));
           return msg;
         });
-=======
-    }};
-    api->GasEstimateGasPremium = {[=](auto max_blocks, auto &, auto, auto &) {
-      return mpool->estimateGasPremium(max_blocks);
-    }};
-    api->GasEstimateMessageGas = [=](auto msg, auto &spec, auto &tsk)
-        -> outcome::result<UnsignedMessage> {
-      if (msg.from.isId()) {
-        OUTCOME_TRY(context, tipsetContext(tsk));
-        OUTCOME_TRYA(msg.from,
-                     vm::runtime::resolveKey(
-                         context.state_tree, context, msg.from, false));
-      }
-      OUTCOME_TRY(mpool->estimate(
-          msg, spec ? spec->max_fee : storage::mpool::kDefaultMaxFee));
-      return msg;
-    };
->>>>>>> 7f2f69b4
 
     api->MarketReserveFunds =
         wrapCb([=](const Address &wallet,
@@ -690,7 +578,6 @@
       OUTCOME_CB(auto cached, interpreter_cache->get(it2.second->second.key));
       ts_lock.unlock();
 
-<<<<<<< HEAD
       auto prev{info.prev_beacon.round};
       beaconEntriesForBlock(
           *drand_schedule,
@@ -717,7 +604,11 @@
                 seed)};
             OUTCOME_CB(info.sectors,
                        getSectorsForWinningPoSt(
-                           miner, miner_state, post_rand, lookback));
+                           getNetworkVersion(context.tipset->epoch()),
+                           miner,
+                           miner_state,
+                           post_rand,
+                           lookback));
             if (info.sectors.empty()) {
               return cb(boost::none);
             }
@@ -734,55 +625,6 @@
           });
     };
     api->MpoolPending = wrapCb(
-=======
-          auto prev{info.prev_beacon.round};
-          beaconEntriesForBlock(
-              *drand_schedule,
-              *beaconizer,
-              epoch,
-              prev,
-              [=, MOVE(cb), MOVE(context), MOVE(info)](auto _beacons) mutable {
-                OUTCOME_CB(info.beacons, _beacons);
-                TipsetContext lookback{
-                    nullptr,
-                    {withVersion(ipld, epoch), std::move(cached.state_root)},
-                    {}};
-                OUTCOME_CB(auto actor, lookback.state_tree.tryGet(miner));
-                if (!actor) {
-                  return cb(boost::none);
-                }
-                OUTCOME_CB(auto miner_state,
-                           getCbor<MinerActorStatePtr>(lookback, actor->head));
-                OUTCOME_CB(auto seed, codec::cbor::encode(miner));
-                auto post_rand{crypto::randomness::drawRandomness(
-                    info.beacon().data,
-                    DomainSeparationTag::WinningPoStChallengeSeed,
-                    epoch,
-                    seed)};
-                OUTCOME_CB(info.sectors,
-                           getSectorsForWinningPoSt(
-                               getNetworkVersion(context.tipset->epoch()),
-                               miner,
-                               miner_state,
-                               post_rand,
-                               lookback));
-                if (info.sectors.empty()) {
-                  return cb(boost::none);
-                }
-                OUTCOME_CB(auto power_state, lookback.powerState());
-                OUTCOME_CB(auto claim, power_state->getClaim(miner));
-                info.miner_power = claim->qa_power;
-                info.network_power = power_state->total_qa_power;
-                OUTCOME_CB(auto miner_info, miner_state->getInfo());
-                OUTCOME_CB(info.worker, context.accountKey(miner_info->worker));
-                info.sector_size = miner_info->sector_size;
-                info.has_min_power = minerHasMinPower(
-                    claim->qa_power, power_state->num_miners_meeting_min_power);
-                cb(std::move(info));
-              });
-        });
-    api->MpoolPending = {
->>>>>>> 7f2f69b4
         [=](auto &tipset_key) -> outcome::result<std::vector<SignedMessage>> {
           OUTCOME_TRY(context, tipsetContext(tipset_key));
           if (context.tipset->height()
@@ -959,30 +801,17 @@
           OUTCOME_TRY(context, tipsetContext(tipset_key));
           OUTCOME_TRY(power_state, context.powerState());
           return power_state->claims.keys();
-<<<<<<< HEAD
-        });
-    api->StateListActors =
-        wrapCb([=](auto &tipset_key) -> outcome::result<std::vector<Address>> {
-          OUTCOME_TRY(context, tipsetContext(tipset_key));
-          OUTCOME_TRY(root, context.state_tree.flush());
-          adt::Map<Actor, adt::AddressKeyer> actors{root, ipld};
-
-          return actors.keys();
-        });
-    api->StateMarketBalance = wrapCb(
-=======
-        }};
-    api->StateListActors =
-        [=](auto &tsk) -> outcome::result<std::vector<Address>> {
+        });
+    api->StateListActors = wrapCb([=](auto &tsk)
+                                      -> outcome::result<std::vector<Address>> {
       OUTCOME_TRY(context, tipsetContext(tsk));
       OUTCOME_TRY(root, context.state_tree.flush());
       OUTCOME_TRY(info, getCbor<StateTreeImpl::StateRoot>(context, root));
       adt::Map<Actor, adt::AddressKeyer> actors{info.actor_tree_root, context};
 
       return actors.keys();
-    };
-    api->StateMarketBalance = {
->>>>>>> 7f2f69b4
+    });
+    api->StateMarketBalance = wrapCb(
         [=](auto &address, auto &tipset_key) -> outcome::result<MarketBalance> {
           OUTCOME_TRY(context, tipsetContext(tipset_key));
           OUTCOME_TRY(state, context.marketState());
@@ -1031,58 +860,38 @@
     api->StateMinerActiveSectors = wrapCb(
         [=](auto &miner,
             auto &tsk) -> outcome::result<std::vector<SectorOnChainInfo>> {
-<<<<<<< HEAD
           OUTCOME_TRY(context, tipsetContext(tsk));
           OUTCOME_TRY(state, context.minerState(miner));
           std::vector<SectorOnChainInfo> sectors;
           OUTCOME_TRY(deadlines, state->deadlines.get());
-          for (auto &_deadline : deadlines.due) {
-            OUTCOME_TRY(deadline, state->getDeadline(context, _deadline));
-            OUTCOME_TRY(deadline.partitions.visit(
-                [&](auto, auto &part) -> outcome::result<void> {
-                  for (auto &id : part->activeSectors()) {
+          for (const auto &deadline_cid : deadlines.due) {
+            OUTCOME_TRY(deadline, deadline_cid.get());
+            OUTCOME_TRY(deadline->partitions.visit(
+                [&](auto, const auto &part) -> outcome::result<void> {
+                  for (const auto &id : part->activeSectors()) {
                     OUTCOME_TRYA(sectors.emplace_back(),
-                                 state->sectors.get(id));
+                                 state->sectors.sectors.get(id));
                   }
                   return outcome::success();
                 }));
           }
           return sectors;
         });
+    api->StateMinerAvailableBalance =
+        wrapCb([=](auto &miner, auto &tsk) -> outcome::result<TokenAmount> {
+          OUTCOME_TRY(context, tipsetContext(tsk));
+          OUTCOME_TRY(actor, context.state_tree.get(miner));
+          OUTCOME_TRY(miner_state,
+                      getCbor<MinerActorStatePtr>(context, actor.head));
+          OUTCOME_TRY(vested,
+                      miner_state->checkVestedFunds(context.tipset->height()));
+          OUTCOME_TRY(available,
+                      miner_state->getAvailableBalance(actor.balance));
+          return vested + available;
+        });
     api->StateMinerDeadlines =
         wrapCb([=](auto &address,
                    auto &tipset_key) -> outcome::result<std::vector<Deadline>> {
-=======
-      OUTCOME_TRY(context, tipsetContext(tsk));
-      OUTCOME_TRY(state, context.minerState(miner));
-      std::vector<SectorOnChainInfo> sectors;
-      OUTCOME_TRY(deadlines, state->deadlines.get());
-      for (const auto &deadline_cid : deadlines.due) {
-        OUTCOME_TRY(deadline, deadline_cid.get());
-        OUTCOME_TRY(deadline->partitions.visit(
-            [&](auto, const auto &part) -> outcome::result<void> {
-              for (const auto &id : part->activeSectors()) {
-                OUTCOME_TRYA(sectors.emplace_back(),
-                             state->sectors.sectors.get(id));
-              }
-              return outcome::success();
-            }));
-      }
-      return sectors;
-    };
-    api->StateMinerAvailableBalance =
-        [=](auto &miner, auto &tsk) -> outcome::result<TokenAmount> {
-      OUTCOME_TRY(context, tipsetContext(tsk));
-      OUTCOME_TRY(actor, context.state_tree.get(miner));
-      OUTCOME_TRY(miner_state, getCbor<MinerActorStatePtr>(context, actor.head));
-      OUTCOME_TRY(vested, miner_state->checkVestedFunds(context.tipset->height()));
-      OUTCOME_TRY(available, miner_state->getAvailableBalance(actor.balance));
-      return vested + available;
-    };
-    api->StateMinerDeadlines = {
-        [=](auto &address,
-            auto &tipset_key) -> outcome::result<std::vector<Deadline>> {
->>>>>>> 7f2f69b4
           OUTCOME_TRY(context, tipsetContext(tipset_key));
           OUTCOME_TRY(state, context.minerState(address));
           OUTCOME_TRY(deadlines, state->deadlines.get());
@@ -1195,14 +1004,13 @@
     constexpr auto kInitialPledgeNum{110};
     constexpr auto kInitialPledgeDen{100};
     api->StateMinerPreCommitDepositForPower =
-<<<<<<< HEAD
         wrapCb([=](auto &miner,
                    const SectorPreCommitInfo &precommit,
                    auto &tsk) -> outcome::result<TokenAmount> {
           OUTCOME_TRY(context, tipsetContext(tsk));
           OUTCOME_TRY(sector_size, getSectorSize(precommit.registered_proof));
           OUTCOME_TRY(market, context.marketState());
-          // TODO(turuslan): older market actor versions
+          // TODO(m.tagirov): older market actor versions
           OUTCOME_TRY(
               weights,
               vm::actor::builtin::v5::market::validate(market,
@@ -1217,7 +1025,7 @@
               weights.space_time_verified)};
           OUTCOME_TRY(power, context.powerState());
           OUTCOME_TRY(reward, context.rewardState());
-          // TODO(turuslan): older miner actor versions
+          // TODO(m.tagirov): older miner actor versions
           return kInitialPledgeNum
                  * vm::actor::builtin::v5::miner::preCommitDepositForPower(
                      reward->this_epoch_reward_smoothed,
@@ -1232,7 +1040,7 @@
           OUTCOME_TRY(context, tipsetContext(tsk));
           OUTCOME_TRY(sector_size, getSectorSize(precommit.registered_proof));
           OUTCOME_TRY(market, context.marketState());
-          // TODO(turuslan): older market actor versions
+          // TODO(m.tagirov): older market actor versions
           OUTCOME_TRY(
               weights,
               vm::actor::builtin::v5::market::validate(market,
@@ -1252,7 +1060,7 @@
                           std::make_shared<StateTreeImpl>(
                               std::move(context.state_tree)),
                           context.tipset->epoch()));
-          // TODO(turuslan): older miner actor versions
+          // TODO(m.tagirov): older miner actor versions
           return kInitialPledgeNum
                  * vm::actor::builtin::v5::miner::initialPledgeForPower(
                      circ,
@@ -1262,74 +1070,6 @@
                      reward->this_epoch_baseline_power)
                  / kInitialPledgeDen;
         });
-=======
-        [=](auto &miner,
-            const SectorPreCommitInfo &precommit,
-            auto &tsk) -> outcome::result<TokenAmount> {
-      OUTCOME_TRY(context, tipsetContext(tsk));
-      OUTCOME_TRY(sector_size, getSectorSize(precommit.registered_proof));
-      OUTCOME_TRY(market, context.marketState());
-      // TODO(m.tagirov): older market actor versions
-      OUTCOME_TRY(
-          weights,
-          vm::actor::builtin::v5::market::validate(market,
-                                                   miner,
-                                                   precommit.deal_ids,
-                                                   context.tipset->epoch(),
-                                                   precommit.expiration));
-      const auto weight{vm::actor::builtin::types::miner::qaPowerForWeight(
-          sector_size,
-          precommit.expiration - context.tipset->epoch(),
-          weights.space_time,
-          weights.space_time_verified)};
-      OUTCOME_TRY(power, context.powerState());
-      OUTCOME_TRY(reward, context.rewardState());
-      // TODO(m.tagirov): older miner actor versions
-      return kInitialPledgeNum
-             * vm::actor::builtin::v5::miner::preCommitDepositForPower(
-                 reward->this_epoch_reward_smoothed,
-                 power->this_epoch_qa_power_smoothed,
-                 weight)
-             / kInitialPledgeDen;
-    };
-    api->StateMinerInitialPledgeCollateral =
-        [=](auto &miner,
-            const SectorPreCommitInfo &precommit,
-            auto &tsk) -> outcome::result<TokenAmount> {
-      OUTCOME_TRY(context, tipsetContext(tsk));
-      OUTCOME_TRY(sector_size, getSectorSize(precommit.registered_proof));
-      OUTCOME_TRY(market, context.marketState());
-      // TODO(m.tagirov): older market actor versions
-      OUTCOME_TRY(
-          weights,
-          vm::actor::builtin::v5::market::validate(market,
-                                                   miner,
-                                                   precommit.deal_ids,
-                                                   context.tipset->epoch(),
-                                                   precommit.expiration));
-      const auto weight{vm::actor::builtin::types::miner::qaPowerForWeight(
-          sector_size,
-          precommit.expiration - context.tipset->epoch(),
-          weights.space_time,
-          weights.space_time_verified)};
-      OUTCOME_TRY(power, context.powerState());
-      OUTCOME_TRY(reward, context.rewardState());
-      OUTCOME_TRY(
-          circ,
-          env_context.circulating->circulating(
-              std::make_shared<StateTreeImpl>(std::move(context.state_tree)),
-              context.tipset->epoch()));
-      // TODO(m.tagirov): older miner actor versions
-      return kInitialPledgeNum
-             * vm::actor::builtin::v5::miner::initialPledgeForPower(
-                 circ,
-                 reward->this_epoch_reward_smoothed,
-                 power->this_epoch_qa_power_smoothed,
-                 weight,
-                 reward->this_epoch_baseline_power)
-             / kInitialPledgeDen;
-    };
->>>>>>> 7f2f69b4
 
     api->GetProofType =
         wrapCb([=](const Address &miner_address, const TipsetKey &tipset_key)
@@ -1350,13 +1090,8 @@
                    -> outcome::result<boost::optional<SectorOnChainInfo>> {
           OUTCOME_TRY(context, tipsetContext(tipset_key));
           OUTCOME_TRY(state, context.minerState(address));
-<<<<<<< HEAD
-          return state->sectors.tryGet(sector_number);
-        });
-=======
           return state->sectors.sectors.tryGet(sector_number);
-        }};
->>>>>>> 7f2f69b4
+        });
     // TODO(artyom-yurin): FIL-165 implement method
     api->StateSectorPartition = {};
 
