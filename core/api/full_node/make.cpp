--- conflicted
+++ resolved
@@ -747,14 +747,8 @@
           }));
       return map;
     };
-<<<<<<< HEAD
-
-    api->MarketAddBalance = [=](auto &address, auto &wallet, auto &amount)
-        -> outcome::result<boost::optional<CID>> {
-=======
     api->MarketAddBalance =
         [=](auto &address, auto &wallet, auto &amount) -> outcome::result<CID> {
->>>>>>> afa22eda
       OUTCOME_TRY(
           encoded_params,
           codec::cbor::encode(
