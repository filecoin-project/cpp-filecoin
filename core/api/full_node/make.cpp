--- conflicted
+++ resolved
@@ -1167,16 +1167,7 @@
         OUTCOME_TRYA(address, context.accountKey(address));
       }
       return key_store->has(address);
-<<<<<<< HEAD
-    };
-    api->WalletImport = [=](auto &info) {
-      return key_store->put(info.type == SignatureType::BLS, info.private_key);
-    };
-    api->WalletNew = [=](auto &type) -> outcome::result<Address> {
-      auto bls{type == "bls"}, secp{type == "secp256k1"};
-      if (!bls && !secp) {
-=======
-    }};
+    };
     api->WalletImport = {[=](auto &info) {
       return key_store->put(info.type, info.private_key);
     }};
@@ -1197,14 +1188,13 @@
                                         .value()
                                         .private_key));
       } else {
->>>>>>> 2341f717
         return ERROR_TEXT("WalletNew: unknown type");
       }
       if (!wallet_default_address->has()) {
         wallet_default_address->setCbor(address);
       }
       return std::move(address);
-    };
+    }};
     api->WalletSetDefault = [=](auto &address) -> outcome::result<void> {
       wallet_default_address->setCbor(address);
       return outcome::success();
