/**
 * Copyright Soramitsu Co., Ltd. All Rights Reserved.
 * SPDX-License-Identifier: Apache-2.0
 */

#pragma once

#include "api/common_api.hpp"
#include "common/libp2p/peer/cbor_peer_id.hpp"
#include "const.hpp"
#include "data_transfer/types.hpp"
#include "drand/messages.hpp"
#include "markets/retrieval/types.hpp"
#include "markets/storage/ask_protocol.hpp"
#include "markets/storage/client/import_manager/import_manager.hpp"
#include "markets/storage/deal_protocol.hpp"
#include "primitives/block/block.hpp"
#include "primitives/chain_epoch/chain_epoch.hpp"
#include "primitives/tipset/tipset.hpp"
#include "storage/mpool/mpool.hpp"
#include "vm/actor/builtin/types/miner/deadline_info.hpp"
#include "vm/actor/builtin/types/miner/deadlines.hpp"
#include "vm/actor/builtin/types/miner/miner_info.hpp"
#include "vm/actor/builtin/types/payment_channel/voucher.hpp"
#include "vm/actor/builtin/types/storage_power/claim.hpp"
#include "vm/runtime/runtime_types.hpp"

namespace fc::api {
  using crypto::randomness::DomainSeparationTag;
  using crypto::randomness::Randomness;
  using crypto::signature::Signature;
  using data_transfer::TransferId;
  using drand::BeaconEntry;
  using libp2p::multi::Multiaddress;
  using libp2p::peer::PeerId;
  using markets::retrieval::RetrievalPeer;
  using markets::storage::DataRef;
  using markets::storage::SignedStorageAsk;
  using markets::storage::StorageDeal;
  using markets::storage::StorageDealStatus;
  using markets::storage::client::import_manager::Import;
  using primitives::BigInt;
  using primitives::ChainEpoch;
  using primitives::DealId;
  using primitives::EpochDuration;
  using primitives::GasAmount;
  using primitives::RleBitset;
  using primitives::SectorNumber;
  using primitives::SectorSize;
  using primitives::StoragePower;
  using primitives::TipsetWeight;
  using primitives::TokenAmount;
  using primitives::address::Address;
  using primitives::block::BlockHeader;
  using primitives::block::BlockTemplate;
  using primitives::block::BlockWithCids;
  using primitives::piece::PaddedPieceSize;
  using primitives::sector::RegisteredPoStProof;
  using primitives::sector::RegisteredSealProof;
  using primitives::sector::SectorInfo;
  using primitives::tipset::HeadChange;
  using primitives::tipset::TipsetCPtr;
  using primitives::tipset::TipsetKey;
  using storage::mpool::MpoolUpdate;
  using vm::actor::Actor;
  using vm::actor::builtin::types::miner::DeadlineInfo;
  using vm::actor::builtin::types::miner::Deadlines;
  using vm::actor::builtin::types::miner::SectorOnChainInfo;
  using vm::actor::builtin::types::miner::SectorPreCommitInfo;
  using vm::actor::builtin::types::miner::SectorPreCommitOnChainInfo;
  using vm::actor::builtin::types::payment_channel::LaneId;
  using vm::actor::builtin::types::payment_channel::SignedVoucher;
  using vm::actor::builtin::types::storage_power::Claim;
  using vm::message::SignedMessage;
  using vm::message::UnsignedMessage;
  using vm::runtime::MessageReceipt;
  using vm::version::NetworkVersion;
  using SignatureType = crypto::signature::Type;

  struct InvocResult {
    UnsignedMessage message;
    MessageReceipt receipt;
    std::string error;
  };

  using MarketDealMap = std::map<std::string, StorageDeal>;

  struct FileRef {
    std::string path;
    bool is_car;
  };

  /** Unique identifier for a channel */
  struct ChannelId {
    PeerId initiator{codec::cbor::kDefaultT<PeerId>()};
    PeerId responder{codec::cbor::kDefaultT<PeerId>()};
    TransferId id;
  };

  struct DatatransferChannel {
    TransferId transfer_id;
    uint64_t status;
    CID base_cid;
    bool is_initiator;
    bool is_sender;
    std::string voucher;
    std::string message;
    PeerId other_peer{codec::cbor::kDefaultT<PeerId>()};
    uint64_t transferred;
  };

  struct StorageMarketDealInfo {
    CID proposal_cid;
    StorageDealStatus state;
    std::string message;
    Address provider;
    DataRef data_ref;
    CID piece_cid;
    uint64_t size;
    TokenAmount price_per_epoch;
    EpochDuration duration;
    DealId deal_id;
    uint64_t creation_time;
    bool verified;
    ChannelId transfer_channel_id;
    DatatransferChannel data_transfer;
  };

  /**
   * Client import response
   */
  struct ImportRes {
    /** root CID of imported data */
    CID root;

    /**
     * Storage id of multistorage in Lotus
     * Not supported in Fuhon, returns 0
     */
    uint64_t import_id;
  };

  struct RetrievalOrder {
    CID root;
    boost::optional<CID> piece;
    uint64_t size;
    /** StoreId of multistore (not implemented in Fuhon) */
    boost::optional<uint64_t> local_store;
    TokenAmount total;
    TokenAmount unseal_price;
    uint64_t payment_interval;
    uint64_t payment_interval_increase;
    Address client;
    Address miner;
    boost::optional<RetrievalPeer> peer;
  };

  struct StartDealParams {
    DataRef data;
    Address wallet;
    Address miner;
    TokenAmount epoch_price;
    EpochDuration min_blocks_duration;
    TokenAmount provider_collateral;
    ChainEpoch deal_start_epoch;
    bool fast_retrieval;
    bool verified_deal;
  };

  struct MarketBalance {
    TokenAmount escrow, locked;
  };

  struct QueryOffer {
    std::string error;
    CID root;
    boost::optional<CID> piece;
    uint64_t size;
    TokenAmount min_price;
    TokenAmount unseal_price;
    uint64_t payment_interval;
    uint64_t payment_interval_increase;
    Address miner;
    RetrievalPeer peer;
  };

  struct AddChannelInfo {
    Address channel;      // payment channel actor address
    CID channel_message;  // message cid
  };

  struct KeyInfo {
    SignatureType type;
    common::Blob<32> private_key;
  };

  struct Partition {
    RleBitset all;
    RleBitset faulty;
    RleBitset recovering;
    RleBitset live;
    RleBitset active;
  };

  struct Deadline {
    RleBitset partitions_posted;
  };

  struct SectorLocation {
    uint64_t deadline;
    uint64_t partition;
  };

  struct MinerPower {
    Claim miner;
    Claim total;
  };

  struct MsgWait {
    CID message;
    MessageReceipt receipt;
    TipsetKey tipset;
    ChainEpoch height{};
  };

  struct BlockMessages {
    std::vector<UnsignedMessage> bls;
    std::vector<SignedMessage> secp;
    std::vector<CID> cids;
  };

  struct CidMessage {
    CID cid;
    UnsignedMessage message;
  };

  struct IpldObject {
    CID cid;
    Buffer raw;
  };

  struct MiningBaseInfo {
    StoragePower miner_power;
    StoragePower network_power;
    std::vector<SectorInfo> sectors;
    Address worker;
    SectorSize sector_size;
    BeaconEntry prev_beacon;
    std::vector<BeaconEntry> beacons;
    bool has_min_power;

    auto &beacon() const {
      return beacons.empty() ? prev_beacon : beacons.back();
    }
  };

  struct ActorState {
    BigInt balance;
    IpldObject state;
  };

  struct MessageSendSpec {
    TokenAmount max_fee;
  };

  struct MinerInfo {
    Address owner;
    Address worker;
    std::vector<Address> control;
    Buffer peer_id;
    std::vector<Multiaddress> multiaddrs;
    RegisteredPoStProof window_post_proof_type{RegisteredPoStProof::kUndefined};
    SectorSize sector_size{};
    uint64_t window_post_partition_sectors{};
  };

  struct DealCollateralBounds {
    TokenAmount min;
    TokenAmount max;
  };

  inline const boost::optional<MessageSendSpec> kPushNoSpec;

  constexpr uint64_t kNoConfidence{};

  constexpr ChainEpoch kLookbackNoLimit{-1};

  /**
   * FullNode API is a low-level interface to the Filecoin network full node.
   * Provides the latest node API v2.0.0
   */
  struct FullNodeApi : public CommonApi {
    API_METHOD(BeaconGetEntry, BeaconEntry, ChainEpoch)

    API_METHOD(ChainGetBlock, BlockHeader, const CID &)
    API_METHOD(ChainGetBlockMessages, BlockMessages, const CID &)
    API_METHOD(ChainGetGenesis, TipsetCPtr)
    API_METHOD(ChainGetNode, IpldObject, const std::string &)
    API_METHOD(ChainGetMessage, UnsignedMessage, const CID &)
    API_METHOD(ChainGetParentMessages, std::vector<CidMessage>, const CID &)
    API_METHOD(ChainGetParentReceipts, std::vector<MessageReceipt>, const CID &)
    API_METHOD(ChainGetRandomnessFromBeacon,
               Randomness,
               const TipsetKey &,
               DomainSeparationTag,
               ChainEpoch,
               const Buffer &)
    API_METHOD(ChainGetRandomnessFromTickets,
               Randomness,
               const TipsetKey &,
               DomainSeparationTag,
               ChainEpoch,
               const Buffer &)
    API_METHOD(ChainGetTipSet, TipsetCPtr, const TipsetKey &)
    API_METHOD(ChainGetTipSetByHeight,
               TipsetCPtr,
               ChainEpoch,
               const TipsetKey &)
    API_METHOD(ChainHead, TipsetCPtr)
    API_METHOD(ChainNotify, Chan<std::vector<HeadChange>>)
    API_METHOD(ChainReadObj, Buffer, CID)
    API_METHOD(ChainSetHead, void, const TipsetKey &)
    API_METHOD(ChainTipSetWeight, TipsetWeight, const TipsetKey &)

    /**
     * Identifies peers that have a certain file, and returns QueryOffers for
     * each peer.
     * @param data root cid
     * @param optional piece cid
     */
    API_METHOD(ClientFindData,
               std::vector<QueryOffer>,
               const CID &,
               const boost::optional<CID> &)
    API_METHOD(ClientHasLocal, bool, const CID &)

    /**
     * Imports file under the specified path into Storage Market Client
     * filestore.
     * @param FielRef - path to the file and flag if the file is a CAR. CAR file
     * must be a one single root CAR.
     * @return CID - root CID to the data
     */
    API_METHOD(ClientImport, ImportRes, const FileRef &)

    /**
     * Returns information about the deals made by the local client
     */
    API_METHOD(ClientListDeals, std::vector<StorageMarketDealInfo>)

    /**
     * Lists imported files and their root CIDs
     */
    API_METHOD(ClientListImports, std::vector<Import>)
<<<<<<< HEAD
    /**
     * @note long operation
     */
=======
    API_METHOD(ClientMinerQueryOffer,
               Wait<QueryOffer>,
               const Address &,
               const CID &,
               const boost::optional<CID> &)
>>>>>>> 7f2f69b4
    API_METHOD(ClientQueryAsk,
               SignedStorageAsk,
               const std::string &,
               const Address &)

    /**
     * Initiates the retrieval of a file, as specified in the order
     * @note long operation
     */
    API_METHOD(ClientRetrieve, void, const RetrievalOrder &, const FileRef &)

    /**
     * Proposes a storage deal with a miner
     */
    API_METHOD(ClientStartDeal, CID, const StartDealParams &)

    API_METHOD(GasEstimateFeeCap,
               TokenAmount,
               const UnsignedMessage &,
               int64_t,
               const TipsetKey &)
    API_METHOD(GasEstimateGasPremium,
               TokenAmount,
               uint64_t,
               const Address &,
               GasAmount,
               const TipsetKey &)
    API_METHOD(GasEstimateMessageGas,
               UnsignedMessage,
               const UnsignedMessage &,
               const boost::optional<MessageSendSpec> &,
               const TipsetKey &)

    /**
     * Ensures that a storage market participant has a certain amount of
     * available funds. If additional funds are needed, they will be sent from
     * the 'wallet' address.
     * @param wallet to send from
     * @param address to ensure
     * @param amount to ensure
     * @return CID of transfer message if message was sent or boost::none if
     * required funds were already available
     */
    API_METHOD(MarketReserveFunds,
               boost::optional<CID>,
               const Address &,
               const Address &,
               const TokenAmount &)

    API_METHOD(MinerCreateBlock, BlockWithCids, const BlockTemplate &)
    /**
     * @note long operation
     */
    API_METHOD(MinerGetBaseInfo,
               boost::optional<MiningBaseInfo>,
               const Address &,
               ChainEpoch,
               const TipsetKey &)

    API_METHOD(MpoolPending, std::vector<SignedMessage>, const TipsetKey &)
    API_METHOD(MpoolPushMessage,
               SignedMessage,
               const UnsignedMessage &,
               const boost::optional<MessageSendSpec> &)
    API_METHOD(MpoolSelect,
               std::vector<SignedMessage>,
               const TipsetKey &,
               double)
    API_METHOD(MpoolSub, Chan<MpoolUpdate>)

    /** Payment channel manager */

    /**
     * Allocate new payment channel lane
     * @param payment channel actor address
     * @return new lane id
     */
    API_METHOD(PaychAllocateLane, LaneId, const Address &)

    /**
     * Get or create payment channel and waits for message is committed
     * Search for payment channel in local storage.
     * If found, adds ensure_funds to payment channel actor.
     * If not found, creates payment channel actor with ensure_funds
     * @param from address
     * @param to address
     * @param ensure_funds - amount allocated for payment channel
     * @return add payment channel info with actor address and message cid
     */
    API_METHOD(PaychGet,
               Wait<AddChannelInfo>,
               const Address &,
               const Address &,
               const TokenAmount &)

    /**
     * Add voucher to local storage
     * @param payment channel address
     * @param signed voucher
     * @param signature one more time - not used
     * @param delta - not used
     * @return delta
     */
    API_METHOD(PaychVoucherAdd,
               TokenAmount,
               const Address &,
               const SignedVoucher &,
               const Buffer &,
               const TokenAmount &)

    /**
     * Validate voucher
     * @param payment channel actor address
     * @param voucher to validate
     */
    API_METHOD(PaychVoucherCheckValid,
               void,
               const Address &,
               const SignedVoucher &)

    /**
     * Creates voucher for payment channel lane
     * @param payment channel actor address
     * @param token amound to redeem
     * @param lane id
     * @return signed voucher
     */
    API_METHOD(PaychVoucherCreate,
               SignedVoucher,
               const Address &,
               const TokenAmount &,
               const LaneId &)

    API_METHOD(StateAccountKey, Address, const Address &, const TipsetKey &)
    API_METHOD(StateCall,
               InvocResult,
               const UnsignedMessage &,
               const TipsetKey &)
    API_METHOD(StateDealProviderCollateralBounds,
               DealCollateralBounds,
               PaddedPieceSize,
               bool,
               const TipsetKey &)
    API_METHOD(StateListMessages,
               std::vector<CID>,
               const UnsignedMessage &,
               const TipsetKey &,
               ChainEpoch)
    API_METHOD(StateGetActor, Actor, const Address &, const TipsetKey &)
    API_METHOD(StateReadState, ActorState, const Actor &, const TipsetKey &)
    API_METHOD(StateListMiners, std::vector<Address>, const TipsetKey &)
    API_METHOD(StateListActors, std::vector<Address>, const TipsetKey &)
    API_METHOD(StateMarketBalance,
               MarketBalance,
               const Address &,
               const TipsetKey &)
    API_METHOD(StateMarketDeals, MarketDealMap, const TipsetKey &)
    API_METHOD(StateLookupID, Address, const Address &, const TipsetKey &)
    API_METHOD(StateMarketStorageDeal, StorageDeal, DealId, const TipsetKey &)

    API_METHOD(StateMinerActiveSectors,
               std::vector<SectorOnChainInfo>,
               const Address &,
               const TipsetKey &)
    API_METHOD(StateMinerAvailableBalance,
               TokenAmount,
               const Address &,
               const TipsetKey &)
    /** Returns PoSt submissions since the proving period started. */
    API_METHOD(StateMinerDeadlines,
               std::vector<Deadline>,
               const Address &,
               const TipsetKey &)
    API_METHOD(StateMinerFaults, RleBitset, const Address &, const TipsetKey &)
    API_METHOD(StateMinerInfo, MinerInfo, const Address &, const TipsetKey &)
    API_METHOD(StateMinerPartitions,
               std::vector<Partition>,
               const Address &,
               uint64_t,
               const TipsetKey &)
    API_METHOD(StateMinerPower, MinerPower, const Address &, const TipsetKey &)
    API_METHOD(StateMinerProvingDeadline,
               DeadlineInfo,
               const Address &,
               const TipsetKey &)
    API_METHOD(StateMinerSectorAllocated,
               bool,
               const Address &,
               SectorNumber,
               const TipsetKey &)
    API_METHOD(StateMinerSectors,
               std::vector<SectorOnChainInfo>,
               const Address &,
               const boost::optional<RleBitset> &,
               const TipsetKey &)
    API_METHOD(StateNetworkName, std::string)
    API_METHOD(StateNetworkVersion, NetworkVersion, const TipsetKey &)
    API_METHOD(StateMinerPreCommitDepositForPower,
               TokenAmount,
               const Address &,
               const SectorPreCommitInfo &,
               const TipsetKey &)
    API_METHOD(StateMinerInitialPledgeCollateral,
               TokenAmount,
               const Address &,
               const SectorPreCommitInfo &,
               const TipsetKey &);

    /**
     * Gets the current seal proof type for the given miner
     * @param Address - miner address
     * @param tipset
     * @return preferred registered seal proof type
     */
    API_METHOD(GetProofType,
               RegisteredSealProof,
               const Address &,
               const TipsetKey &);

    API_METHOD(StateSectorPreCommitInfo,
               SectorPreCommitOnChainInfo,
               const Address &,
               SectorNumber,
               const TipsetKey &);
    API_METHOD(StateSectorGetInfo,
               boost::optional<SectorOnChainInfo>,
               const Address &,
               SectorNumber,
               const TipsetKey &);
    API_METHOD(StateSectorPartition,
               SectorLocation,
               const Address &,
               SectorNumber,
               const TipsetKey &);

    /**
     * Verified registry actor state method
     * @return the data cap for the given address
     */
    API_METHOD(StateVerifiedClientStatus,
               boost::optional<StoragePower>,
               const Address &,
               const TipsetKey &)

    /**
     * @note long operation
     */
    API_METHOD(StateSearchMsg,
               boost::optional<MsgWait>,
               const TipsetKey &,
               const CID &,
               ChainEpoch,
               bool)
    /**
     * @note long operation
     */
    API_METHOD(StateWaitMsg, MsgWait, const CID &, uint64_t, ChainEpoch, bool)

    API_METHOD(SyncSubmitBlock, void, const BlockWithCids &)

    /** Wallet */
    API_METHOD(WalletBalance, TokenAmount, const Address &)
    API_METHOD(WalletDefaultAddress, Address)
    API_METHOD(WalletHas, bool, const Address &)
    API_METHOD(WalletImport, Address, const KeyInfo &)
    API_METHOD(WalletNew, Address, const std::string &)
    API_METHOD(WalletSetDefault, void, const Address &)
    API_METHOD(WalletSign, Signature, const Address &, const Buffer &)
    /** Verify signature by address (may be id or key address) */
    API_METHOD(
        WalletVerify, bool, const Address &, const Buffer &, const Signature &)
  };

  template <typename A, typename F>
  void visit(const FullNodeApi &, A &&a, const F &f) {
    visitCommon(a, f);
    f(a.BeaconGetEntry);
    f(a.ChainGetBlock);
    f(a.ChainGetBlockMessages);
    f(a.ChainGetGenesis);
    f(a.ChainGetMessage);
    f(a.ChainGetNode);
    f(a.ChainGetParentMessages);
    f(a.ChainGetParentReceipts);
    f(a.ChainGetRandomnessFromBeacon);
    f(a.ChainGetRandomnessFromTickets);
    f(a.ChainGetTipSet);
    f(a.ChainGetTipSetByHeight);
    f(a.ChainHead);
    f(a.ChainNotify);
    f(a.ChainReadObj);
    f(a.ChainSetHead);
    f(a.ChainTipSetWeight);
    f(a.ClientFindData);
    f(a.ClientHasLocal);
    f(a.ClientImport);
    f(a.ClientListDeals);
    f(a.ClientListImports);
    f(a.ClientMinerQueryOffer);
    f(a.ClientQueryAsk);
    f(a.ClientRetrieve);
    f(a.ClientStartDeal);
    f(a.GasEstimateFeeCap);
    f(a.GasEstimateGasPremium);
    f(a.GasEstimateMessageGas);
    f(a.MarketReserveFunds);
    f(a.MinerCreateBlock);
    f(a.MinerGetBaseInfo);
    f(a.MpoolPending);
    f(a.MpoolPushMessage);
    f(a.MpoolSelect);
    f(a.MpoolSub);
    f(a.PaychAllocateLane);
    f(a.PaychGet);
    f(a.PaychVoucherAdd);
    f(a.PaychVoucherCheckValid);
    f(a.PaychVoucherCreate);
    f(a.StateAccountKey);
    f(a.StateCall);
    f(a.StateDealProviderCollateralBounds);
    f(a.StateGetActor);
    f(a.StateListActors);
    f(a.StateListMessages);
    f(a.StateListMiners);
    f(a.StateLookupID);
    f(a.StateMarketBalance);
    f(a.StateMarketDeals);
    f(a.StateMarketStorageDeal);
    f(a.StateMinerActiveSectors);
    f(a.StateMinerAvailableBalance);
    f(a.StateMinerDeadlines);
    f(a.StateMinerFaults);
    f(a.StateMinerInfo);
    f(a.StateMinerInitialPledgeCollateral);
    f(a.StateMinerPartitions);
    f(a.StateMinerPower);
    f(a.StateMinerPreCommitDepositForPower);
    f(a.StateMinerProvingDeadline);
    f(a.StateMinerSectorAllocated);
    f(a.StateMinerSectors);
    f(a.StateNetworkName);
    f(a.StateNetworkVersion);
    f(a.StateReadState);
    f(a.StateSearchMsg);
    f(a.StateSectorGetInfo);
    f(a.StateSectorPartition);
    f(a.StateVerifiedClientStatus);
    f(a.GetProofType);
    f(a.StateSectorPreCommitInfo);
    f(a.StateWaitMsg);
    f(a.SyncSubmitBlock);
    f(a.WalletBalance);
    f(a.WalletDefaultAddress);
    f(a.WalletHas);
    f(a.WalletImport);
    f(a.WalletNew);
    f(a.WalletSetDefault);
    f(a.WalletSign);
    f(a.WalletVerify);
  }
}  // namespace fc::api<|MERGE_RESOLUTION|>--- conflicted
+++ resolved
@@ -352,17 +352,17 @@
      * Lists imported files and their root CIDs
      */
     API_METHOD(ClientListImports, std::vector<Import>)
-<<<<<<< HEAD
     /**
      * @note long operation
      */
-=======
     API_METHOD(ClientMinerQueryOffer,
-               Wait<QueryOffer>,
+               QueryOffer,
                const Address &,
                const CID &,
                const boost::optional<CID> &)
->>>>>>> 7f2f69b4
+      /**
+* @note long operation
+*/
     API_METHOD(ClientQueryAsk,
                SignedStorageAsk,
                const std::string &,
@@ -451,9 +451,10 @@
      * @param to address
      * @param ensure_funds - amount allocated for payment channel
      * @return add payment channel info with actor address and message cid
+     * @note long operation
      */
     API_METHOD(PaychGet,
-               Wait<AddChannelInfo>,
+               AddChannelInfo,
                const Address &,
                const Address &,
                const TokenAmount &)
