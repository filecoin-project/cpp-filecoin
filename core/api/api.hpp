--- conflicted
+++ resolved
@@ -387,42 +387,32 @@
                const TipsetKey &)
     API_METHOD(StateMinerWorker, Address, const Address &, const TipsetKey &)
     API_METHOD(StateNetworkName, std::string)
-<<<<<<< HEAD
-=======
     API_METHOD(StateMinerPreCommitDepositForPower,
                TokenAmount,
                const Address &,
                const SectorPreCommitInfo &,
                const TipsetKey &)
->>>>>>> b210df73
     API_METHOD(StateMinerInitialPledgeCollateral,
                TokenAmount,
                const Address &,
                SectorNumber,
-<<<<<<< HEAD
-               const TipsetKey &)
-=======
                const TipsetKey &);
     API_METHOD(StateSectorPreCommitInfo,
                boost::optional<SectorPreCommitOnChainInfo>,
                const Address &,
                SectorNumber,
                const TipsetKey &);
->>>>>>> b210df73
     API_METHOD(StateSectorGetInfo,
                SectorOnChainInfo,
                const Address &,
                SectorNumber,
                const TipsetKey &);
-<<<<<<< HEAD
-=======
     API_METHOD(StateSectorPartition,
                SectorLocation,
                const Address &,
                SectorNumber,
                const TipsetKey &);
     API_METHOD(StateSearchMsg, boost::optional<MsgWait>, const CID &)
->>>>>>> b210df73
     API_METHOD(StateWaitMsg, Wait<MsgWait>, const CID &)
 
     API_METHOD(SyncSubmitBlock, void, const BlockWithCids &)
