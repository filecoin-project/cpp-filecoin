--- conflicted
+++ resolved
@@ -64,11 +64,8 @@
   using primitives::block::BeaconEntry;
   using primitives::block::BlockHeader;
   using primitives::block::BlockTemplate;
-<<<<<<< HEAD
+  using primitives::block::BlockWithCids;
   using primitives::cid::Comm;
-=======
-  using primitives::block::BlockWithCids;
->>>>>>> c6c6e521
   using primitives::sector::SectorInfo;
   using primitives::ticket::EPostProof;
   using primitives::ticket::Ticket;
