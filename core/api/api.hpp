--- conflicted
+++ resolved
@@ -166,12 +166,8 @@
   struct MsgWait {
     CID message;
     MessageReceipt receipt;
-<<<<<<< HEAD
-    TipsetCPtr tipset;
-=======
     TipsetKey tipset;
     ChainEpoch height;
->>>>>>> 3b5e0335
   };
 
   struct BlockMessages {
@@ -306,8 +302,7 @@
     API_METHOD(ChainGetTipSet, TipsetCPtr, const TipsetKey &)
     API_METHOD(ChainGetTipSetByHeight,
                TipsetCPtr,
-               ChainEpoch,
-               const TipsetKey &)
+               ChainEpoch)
     API_METHOD(ChainHead, TipsetCPtr)
     API_METHOD(ChainNotify, Chan<std::vector<HeadChange>>)
     API_METHOD(ChainReadObj, Buffer, CID)
