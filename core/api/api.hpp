--- conflicted
+++ resolved
@@ -66,11 +66,7 @@
   using primitives::block::BlockTemplate;
   using primitives::block::BlockWithCids;
   using primitives::cid::Comm;
-<<<<<<< HEAD
   using primitives::piece::PaddedPieceSize;
-  using primitives::sector::RegisteredProof;
-=======
->>>>>>> 05e59f40
   using primitives::sector::SectorInfo;
   using primitives::tipset::HeadChange;
   using primitives::tipset::Tipset;
