--- conflicted
+++ resolved
@@ -220,7 +220,15 @@
     assert(o.ts_main->chain.begin()->second.key == genesis_tsk);
   }
 
-<<<<<<< HEAD
+  void writableIpld(Config &config, NodeObjects &o) {
+    auto car_path{config.join("cids_index.car")};
+    // TODO(turuslan): max memory
+    // estimated, 1gb
+    o.ipld_cids_write = *storage::cids_index::loadOrCreateWithProgress(
+        car_path, true, 1 << 30, o.ipld, log());
+    o.ipld = o.ipld_cids_write;
+  }
+
   /**
    * Run timer loop
    * @param scheduler - timer scheduler
@@ -263,15 +271,6 @@
     timerLoop(
         o.scheduler, 100, [&] { o.storage_market_client->pollWaiting(); });
     return o.storage_market_client->init();
-=======
-  void writableIpld(Config &config, NodeObjects &o) {
-    auto car_path{config.join("cids_index.car")};
-    // TODO(turuslan): max memory
-    // estimated, 1gb
-    o.ipld_cids_write = *storage::cids_index::loadOrCreateWithProgress(
-        car_path, true, 1 << 30, o.ipld, log());
-    o.ipld = o.ipld_cids_write;
->>>>>>> 2cf176da
   }
 
   outcome::result<NodeObjects> createNodeObjects(Config &config) {
