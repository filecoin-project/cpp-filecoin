--- conflicted
+++ resolved
@@ -277,10 +277,11 @@
             node_objects.chain_events,
             std::make_shared<PieceIOImpl>("/tmp/fuhon/piece_io"));
     // timer is set to 100 ms
-<<<<<<< HEAD
-    timerLoop(node_objects.scheduler, 100, [&] {
-      node_objects.storage_market_client->pollWaiting();
-    });
+    timerLoop(node_objects.scheduler,
+              100,
+              [client{node_objects.storage_market_client}] {
+                client->pollWaiting();
+              });
     return node_objects.storage_market_client->init();
   }
 
@@ -291,12 +292,6 @@
                                               node_objects.api,
                                               node_objects.ipld);
     return outcome::success();
-=======
-    timerLoop(o.scheduler, 100, [client{o.storage_market_client}] {
-      client->pollWaiting();
-    });
-    return o.storage_market_client->init();
->>>>>>> 1ef430cd
   }
 
   outcome::result<NodeObjects> createNodeObjects(Config &config) {
