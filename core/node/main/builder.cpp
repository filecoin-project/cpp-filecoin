--- conflicted
+++ resolved
@@ -68,11 +68,8 @@
   using libp2p::protocol::scheduler::Ticks;
   using markets::discovery::Discovery;
   using markets::pieceio::PieceIOImpl;
-<<<<<<< HEAD
   using markets::storage::kStorageMarketImportDir;
-=======
   using markets::storage::chain_events::ChainEventsImpl;
->>>>>>> 67815639
   using markets::storage::client::StorageMarketClientImpl;
   using storage::InMemoryStorage;
   using storage::ipfs::InMemoryDatastore;
@@ -260,6 +257,7 @@
         std::make_shared<storage::MapPrefix>("storage_market_imports/",
                                              o.kv_store),
         kStorageMarketImportDir);
+    o.chain_events = std::make_shared<ChainEventsImpl>(o.api);
     o.storage_market_client = std::make_shared<StorageMarketClientImpl>(
         o.host,
         o.io_context,
@@ -268,6 +266,7 @@
         std::make_shared<Discovery>(
             std::make_shared<storage::MapPrefix>("discovery/", o.kv_store)),
         o.api,
+        o.chain_events,
         std::make_shared<PieceIOImpl>("/tmp/fuhon/piece_io"));
     // timer is set to 100 ms
     timerLoop(
@@ -491,26 +490,7 @@
 
     o.datatransfer = DataTransfer::make(o.host, o.graphsync);
 
-<<<<<<< HEAD
     OUTCOME_TRY(createStorageMarketClient(o));
-=======
-    o.storage_market_import_manager = std::make_shared<ImportManager>(
-        std::make_shared<storage::MapPrefix>("storage_market_imports/",
-                                             o.kv_store),
-        kImportsDir);
-    o.chain_events = std::make_shared<ChainEventsImpl>(o.api);
-    o.storage_market_client = std::make_shared<StorageMarketClientImpl>(
-        o.host,
-        o.io_context,
-        o.storage_market_import_manager,
-        o.datatransfer,
-        std::make_shared<Discovery>(
-            std::make_shared<storage::MapPrefix>("discovery/", o.kv_store)),
-        o.api,
-        o.chain_events,
-        std::make_shared<PieceIOImpl>("/tmp/fuhon/piece_io"));
-    OUTCOME_TRY(o.storage_market_client->init());
->>>>>>> 67815639
 
     o.api = api::makeImpl(o.chain_store,
                           *config.network_name,
