--- conflicted
+++ resolved
@@ -3,64 +3,13 @@
  * SPDX-License-Identifier: Apache-2.0
  */
 
-#ifndef CPP_FILECOIN_SYNC_FWD_HPP
-#define CPP_FILECOIN_SYNC_FWD_HPP
+#ifndef CPP_FILECOIN_NODE_FWD_HPP
+#define CPP_FILECOIN_NODE_FWD_HPP
 
 #include <boost/signals2.hpp>
 
-#include <libp2p/peer/peer_id.hpp>
-
-#include "primitives/big_int.hpp"
-#include "primitives/block/block.hpp"
-#include "primitives/tipset/tipset.hpp"
-#include "vm/message/message.hpp"
-
 namespace libp2p {
   struct Host;
-<<<<<<< HEAD
-}
-
-namespace fc::sync {
-  using libp2p::peer::PeerId;
-  using primitives::BigInt;
-  using primitives::tipset::Tipset;
-  using primitives::tipset::TipsetKey;
-  using primitives::block::BlockHeader;
-  using primitives::block::BlockWithCids;
-  using primitives::block::BlockWithMessages;
-  using primitives::block::SignedMessage;
-  using vm::message::UnsignedMessage;
-  using crypto::signature::Signature;
-  using TipsetCPtr = std::shared_ptr<const Tipset>;
-  using primitives::tipset::TipsetHash;
-  using BranchId = uint64_t;
-  using Height = uint64_t;
-
-  constexpr BranchId kNoBranch = 0;
-  constexpr BranchId kGenesisBranch = 1;
-
-  namespace events {
-    using Connection = boost::signals2::connection;
-
-    struct Events;
-
-    // event types
-    struct PeerConnected;
-    struct PeerDisconnected;
-    struct PeerLatency;
-    struct TipsetFromHello;
-    struct BlockFromPubSub;
-    struct MessageFromPubSub;
-    struct BlockStored;
-    struct TipsetStored;
-    struct PossibleHead;
-    struct HeadInterpreted;
-    struct CurrentHead;
-  }
-}  // namespace fc::sync
-
-#endif  // CPP_FILECOIN_SYNC_FWD_HPP
-=======
 
   namespace connection {
     class Stream;
@@ -72,9 +21,6 @@
   }  // namespace peer
 
   namespace protocol {
-    class Identify;
-    class IdentifyPush;
-    class IdentifyDelta;
     class Scheduler;
 
     namespace gossip {
@@ -110,10 +56,6 @@
     struct DrandSchedule;
   }  // namespace drand
 
-  namespace hello {
-    struct Hello;
-  }  // namespace hello
-
   namespace markets {
     namespace storage {
       namespace provider {
@@ -135,10 +77,6 @@
       struct Tipset;
     }  // namespace tipset
   }    // namespace primitives
-
-  namespace pubsub {
-    struct PubSub;
-  }  // namespace pubsub
 
   namespace storage {
     namespace blockchain {
@@ -183,5 +121,27 @@
 namespace fc {
   using Ipld = storage::ipfs::IpfsDatastore;
   using IpldPtr = std::shared_ptr<Ipld>;
+
+  namespace sync {
+    namespace events {
+      using Connection = boost::signals2::connection;
+
+      struct Events;
+
+      // event types
+      struct PeerConnected;
+      struct PeerDisconnected;
+      struct PeerLatency;
+      struct TipsetFromHello;
+      struct BlockFromPubSub;
+      struct MessageFromPubSub;
+      struct BlockStored;
+      struct TipsetStored;
+      struct PossibleHead;
+      struct HeadInterpreted;
+      struct CurrentHead;
+    }  // namespace events
+  }    // namespace sync
 }  // namespace fc
->>>>>>> 66e5eaf2
+
+#endif  // CPP_FILECOIN_NODE_FWD_HPP