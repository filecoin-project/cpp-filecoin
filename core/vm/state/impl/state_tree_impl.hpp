--- conflicted
+++ resolved
@@ -36,20 +36,15 @@
     /// Write changes to storage
     outcome::result<CID> flush() override;
     /// Get store
-<<<<<<< HEAD
     std::shared_ptr<IpfsDatastore> getStore() const override;
-    outcome::result<void> remove(const Address &address);
-=======
-    std::shared_ptr<IpfsDatastore> getStore() override;
     outcome::result<void> remove(const Address &address) override;
     void txBegin() override;
     void txRevert() override;
     void txEnd() override;
->>>>>>> 14a1558d
 
    private:
-    Tx &tx();
-    void _set(ActorId id, const Actor &actor);
+    Tx &tx() const;
+    void _set(ActorId id, const Actor &actor) const;
     /**
      * Sets root of StateTree
      * @param root - cid of hamt for StateTree v0 or cid of struct StateRoot for
@@ -60,7 +55,7 @@
     StateTreeVersion version_;
     std::shared_ptr<IpfsDatastore> store_;
     adt::Map<actor::Actor, adt::AddressKeyer> by_id;
-    std::vector<Tx> tx_;
+    mutable std::vector<Tx> tx_;
   };
 }  // namespace fc::vm::state
 
