/**
 * Copyright Soramitsu Co., Ltd. All Rights Reserved.
 * SPDX-License-Identifier: Apache-2.0
 */

#include "vm/exit_code/exit_code.hpp"

#include <spdlog/fmt/fmt.h>
#include <sstream>

OUTCOME_CPP_DEFINE_CATEGORY(fc::vm, VMExitCode, e) {
  if (e == fc::vm::VMExitCode::kFatal) {
    return "VMExitCode::kFatal";
  }
  return fmt::format("VMExitCode vm exit code {}", e);
}

OUTCOME_CPP_DEFINE_CATEGORY(fc::vm, VMFatal, e) {
  return "VMFatal::kFatal fatal vm error";
}

OUTCOME_CPP_DEFINE_CATEGORY(fc::vm, VMAbortExitCode, e) {
  return fmt::format("VMAbortExitCode vm exit code {}", e);
}

namespace fc::vm {
  bool isVMExitCode(const std::error_code &error) {
    return error.category() == __libp2p::Category<VMExitCode>::get();
  }

  bool isFatal(const std::error_code &error) {
    return error.category() == __libp2p::Category<VMFatal>::get();
  }

  bool isAbortExitCode(const std::error_code &error) {
    return error.category() == __libp2p::Category<VMAbortExitCode>::get();
  }

  boost::optional<VMExitCode> normalizeVMExitCode(VMExitCode error) {
    using E = VMExitCode;
    switch (error) {
      case E::kFatal:
        return {};

      case E::kOk:
      case E::kSysErrSenderInvalid:
      case E::kSysErrSenderStateInvalid:
      case E::kSysErrInvalidMethod:
      case E::kSysErrInvalidParameters:
      case E::kSysErrInvalidReceiver:
      case E::kSysErrInsufficientFunds:
      case E::kSysErrOutOfGas:
      case E::kSysErrForbidden:
      case E::kSysErrorIllegalActor:
      case E::kSysErrorIllegalArgument:
      case E::kSysErrSerialization:
      case E::kSysErrorReserved3:
      case E::kSysErrorReserved4:
      case E::kSysErrorReserved5:
      case E::kSysErrInternal:
        return error;

      case E::kErrIllegalArgument:
      case E::kErrNotFound:
      case E::kErrForbidden:
      case E::kErrInsufficientFunds:
      case E::kErrIllegalState:
      case E::kErrSerialization:
        return error;

      case E::kErrPlaceholder:
        return error;

      case E::kDecodeActorParamsError:
        return E{1};
      case E::kEncodeActorResultError:
        return E{2};

      case E::kSendTransferInsufficient:
        return E{1};

      case E::kAccountActorCreateWrongAddressType:
        return E::kErrIllegalArgument;
      case E::kAccountActorResolveNotFound:
      case E::kAccountActorResolveNotAccountActor:
        return E{1};

      case E::kMinerActorOwnerNotSignable:
      case E::kMinerActorNotAccount:
      case E::kMinerActorMinerNotBls:
      case E::kMinerActorIllegalArgument:
        return E::kErrIllegalArgument;
      case E::kMinerActorNotFound:
        return E::kErrNotFound;
      case E::kMinerActorWrongCaller:
      case E::kMinerActorWrongEpoch:
        return E::kErrForbidden;
      case E::kMinerActorPostTooLate:
      case E::kMinerActorPostTooEarly:
      case E::kMinerActorInsufficientFunds:
        return E::kErrInsufficientFunds;
      case E::kMinerActorIllegalState:
        return E::kErrIllegalState;

<<<<<<< HEAD
      // TODO(turuslan): FIL-128 StoragePowerActor
      case E::kStoragePowerActorWrongCaller:
      case E::kStoragePowerActorOutOfBound:
      case E::kStoragePowerActorAlreadyExists:
      case E::kStoragePowerActorDeletionError:
        break;
      case E::kStoragePowerActorIllegalArgument:
        return E::kErrIllegalArgument;
      case E::kStoragePowerActorForbidden:
        return E::kErrForbidden;
      case E::kStoragePowerActorIllegalState:
=======
      case E::kMultisigActorWrongCaller:
        return E{1};
      case E::kMultisigActorIllegalArgument:
        return E::kErrIllegalArgument;
      case E::kMultisigActorNotFound:
        return E::kErrNotFound;
      case E::kMultisigActorForbidden:
        return E::kErrForbidden;
      case E::kMultisigActorInsufficientFunds:
        return E::kErrInsufficientFunds;
      case E::kMultisigActorIllegalState:
>>>>>>> 0e4b088e
        return E::kErrIllegalState;

      case E::kInitActorNotBuiltinActor:
      case E::kInitActorSingletonActor:
        return E{1};

      case E::kRewardActorNegativeWithdrawable:
      case E::kRewardActorWrongCaller:
        return E{1};

      case E::kAssert:
        return E{1};

      case E::kNotImplemented:
        return {};
    }
    return {};
  }
}  // namespace fc::vm<|MERGE_RESOLUTION|>--- conflicted
+++ resolved
@@ -102,33 +102,6 @@
       case E::kMinerActorIllegalState:
         return E::kErrIllegalState;
 
-<<<<<<< HEAD
-      // TODO(turuslan): FIL-128 StoragePowerActor
-      case E::kStoragePowerActorWrongCaller:
-      case E::kStoragePowerActorOutOfBound:
-      case E::kStoragePowerActorAlreadyExists:
-      case E::kStoragePowerActorDeletionError:
-        break;
-      case E::kStoragePowerActorIllegalArgument:
-        return E::kErrIllegalArgument;
-      case E::kStoragePowerActorForbidden:
-        return E::kErrForbidden;
-      case E::kStoragePowerActorIllegalState:
-=======
-      case E::kMultisigActorWrongCaller:
-        return E{1};
-      case E::kMultisigActorIllegalArgument:
-        return E::kErrIllegalArgument;
-      case E::kMultisigActorNotFound:
-        return E::kErrNotFound;
-      case E::kMultisigActorForbidden:
-        return E::kErrForbidden;
-      case E::kMultisigActorInsufficientFunds:
-        return E::kErrInsufficientFunds;
-      case E::kMultisigActorIllegalState:
->>>>>>> 0e4b088e
-        return E::kErrIllegalState;
-
       case E::kInitActorNotBuiltinActor:
       case E::kInitActorSingletonActor:
         return E{1};
