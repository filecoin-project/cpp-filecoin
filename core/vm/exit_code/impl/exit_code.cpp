/**
 * Copyright Soramitsu Co., Ltd. All Rights Reserved.
 * SPDX-License-Identifier: Apache-2.0
 */

#include "vm/exit_code/exit_code.hpp"

#include <spdlog/fmt/fmt.h>
#include <sstream>

OUTCOME_CPP_DEFINE_CATEGORY(fc::vm, VMExitCode, e) {
  if (e == fc::vm::VMExitCode::kFatal) {
    return "VMExitCode::kFatal";
  }
  return fmt::format("VMExitCode vm exit code {}", e);
}

OUTCOME_CPP_DEFINE_CATEGORY(fc::vm, VMFatal, e) {
  return "VMFatal::kFatal fatal vm error";
}

OUTCOME_CPP_DEFINE_CATEGORY(fc::vm, VMAbortExitCode, e) {
  return fmt::format("VMAbortExitCode vm exit code {}", e);
}

namespace fc::vm {
  bool isVMExitCode(const std::error_code &error) {
    return error.category() == __libp2p::Category<VMExitCode>::get();
  }

  bool isFatal(const std::error_code &error) {
    return error.category() == __libp2p::Category<VMFatal>::get();
  }

  bool isAbortExitCode(const std::error_code &error) {
    return error.category() == __libp2p::Category<VMAbortExitCode>::get();
  }
<<<<<<< HEAD

  boost::optional<VMExitCode> normalizeVMExitCode(VMExitCode error) {
    using E = VMExitCode;
    switch (error) {
      case E::kFatal:
        return {};

      case E::kOk:
      case E::kSysErrSenderInvalid:
      case E::kSysErrSenderStateInvalid:
      case E::kSysErrInvalidMethod:
      case E::kSysErrInvalidParameters:
      case E::kSysErrInvalidReceiver:
      case E::kSysErrInsufficientFunds:
      case E::kSysErrOutOfGas:
      case E::kSysErrForbidden:
      case E::kSysErrorIllegalActor:
      case E::kSysErrorIllegalArgument:
      case E::kSysErrSerialization:
      case E::kSysErrorReserved3:
      case E::kSysErrorReserved4:
      case E::kSysErrorReserved5:
      case E::kSysErrInternal:
        return error;

      case E::kErrIllegalArgument:
      case E::kErrNotFound:
      case E::kErrForbidden:
      case E::kErrInsufficientFunds:
      case E::kErrIllegalState:
      case E::kErrSerialization:
      case E::kErrFirstActorSpecificExitCode:
        return error;

      case E::kErrPlaceholder:
        return error;

      case E::kDecodeActorParamsError:
        return E{1};
      case E::kEncodeActorResultError:
        return E{2};

      case E::kSendTransferInsufficient:
        return E{1};

      case E::kAccountActorCreateWrongAddressType:
        return E::kErrIllegalArgument;
      case E::kAccountActorResolveNotFound:
      case E::kAccountActorResolveNotAccountActor:
        return E{1};

      case E::kMinerActorOwnerNotSignable:
      case E::kMinerActorNotAccount:
      case E::kMinerActorMinerNotBls:
      case E::kMinerActorIllegalArgument:
        return E::kErrIllegalArgument;
      case E::kMinerActorNotFound:
        return E::kErrNotFound;
      case E::kMinerActorWrongCaller:
      case E::kMinerActorWrongEpoch:
        return E::kErrForbidden;
      case E::kMinerActorPostTooLate:
      case E::kMinerActorPostTooEarly:
      case E::kMinerActorInsufficientFunds:
        return E::kErrInsufficientFunds;
      case E::kMinerActorIllegalState:
        return E::kErrIllegalState;

      case E::kInitActorNotBuiltinActor:
      case E::kInitActorSingletonActor:
        return E{1};

      case E::kAssert:
        return E{1};

      case E::kNotImplemented:
        return {};
    }
    return {};
  }
=======
>>>>>>> c4133a5d
}  // namespace fc::vm<|MERGE_RESOLUTION|>--- conflicted
+++ resolved
@@ -35,87 +35,4 @@
   bool isAbortExitCode(const std::error_code &error) {
     return error.category() == __libp2p::Category<VMAbortExitCode>::get();
   }
-<<<<<<< HEAD
-
-  boost::optional<VMExitCode> normalizeVMExitCode(VMExitCode error) {
-    using E = VMExitCode;
-    switch (error) {
-      case E::kFatal:
-        return {};
-
-      case E::kOk:
-      case E::kSysErrSenderInvalid:
-      case E::kSysErrSenderStateInvalid:
-      case E::kSysErrInvalidMethod:
-      case E::kSysErrInvalidParameters:
-      case E::kSysErrInvalidReceiver:
-      case E::kSysErrInsufficientFunds:
-      case E::kSysErrOutOfGas:
-      case E::kSysErrForbidden:
-      case E::kSysErrorIllegalActor:
-      case E::kSysErrorIllegalArgument:
-      case E::kSysErrSerialization:
-      case E::kSysErrorReserved3:
-      case E::kSysErrorReserved4:
-      case E::kSysErrorReserved5:
-      case E::kSysErrInternal:
-        return error;
-
-      case E::kErrIllegalArgument:
-      case E::kErrNotFound:
-      case E::kErrForbidden:
-      case E::kErrInsufficientFunds:
-      case E::kErrIllegalState:
-      case E::kErrSerialization:
-      case E::kErrFirstActorSpecificExitCode:
-        return error;
-
-      case E::kErrPlaceholder:
-        return error;
-
-      case E::kDecodeActorParamsError:
-        return E{1};
-      case E::kEncodeActorResultError:
-        return E{2};
-
-      case E::kSendTransferInsufficient:
-        return E{1};
-
-      case E::kAccountActorCreateWrongAddressType:
-        return E::kErrIllegalArgument;
-      case E::kAccountActorResolveNotFound:
-      case E::kAccountActorResolveNotAccountActor:
-        return E{1};
-
-      case E::kMinerActorOwnerNotSignable:
-      case E::kMinerActorNotAccount:
-      case E::kMinerActorMinerNotBls:
-      case E::kMinerActorIllegalArgument:
-        return E::kErrIllegalArgument;
-      case E::kMinerActorNotFound:
-        return E::kErrNotFound;
-      case E::kMinerActorWrongCaller:
-      case E::kMinerActorWrongEpoch:
-        return E::kErrForbidden;
-      case E::kMinerActorPostTooLate:
-      case E::kMinerActorPostTooEarly:
-      case E::kMinerActorInsufficientFunds:
-        return E::kErrInsufficientFunds;
-      case E::kMinerActorIllegalState:
-        return E::kErrIllegalState;
-
-      case E::kInitActorNotBuiltinActor:
-      case E::kInitActorSingletonActor:
-        return E{1};
-
-      case E::kAssert:
-        return E{1};
-
-      case E::kNotImplemented:
-        return {};
-    }
-    return {};
-  }
-=======
->>>>>>> c4133a5d
 }  // namespace fc::vm