--- conflicted
+++ resolved
@@ -51,16 +51,7 @@
     return maybe_params;
   }
 
-<<<<<<< HEAD
-  /// Encode actor params, raises appropriate error
-  template <typename T>
-  outcome::result<MethodParams> encodeActorParams(const T &params) {
-    auto maybe_bytes = codec::cbor::encode(params);
-    if (!maybe_bytes) {
-      return VMExitCode::ENCODE_ACTOR_PARAMS_ERROR;
-    }
-    return MethodParams{maybe_bytes.value()};
-  }
+  using runtime::encodeActorParams;
 
   template <typename T>
   outcome::result<T> decodeActorReturn(const InvocationOutput &result) {
@@ -74,9 +65,6 @@
     return InvocationOutput{Buffer{encoded}};
   }
 
-=======
-  using runtime::encodeActorParams;
->>>>>>> 0280f3fb
 }  // namespace fc::vm::actor
 
 #endif  // CPP_FILECOIN_CORE_VM_ACTOR_ACTOR_METHOD_HPP