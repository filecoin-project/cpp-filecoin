/**
 * Copyright Soramitsu Co., Ltd. All Rights Reserved.
 * SPDX-License-Identifier: Apache-2.0
 */

#include "vm/actor/cgo/actors.hpp"

<<<<<<< HEAD
#include "crypto/blake2/blake2b160.hpp"
#include "crypto/bls/impl/bls_provider_impl.hpp"
#include "crypto/secp256k1/impl/secp256k1_provider_impl.hpp"
#include "proofs/impl/proof_engine_impl.hpp"
#include "storage/keystore/impl/in_memory/in_memory_keystore.hpp"
#include "vm/actor/builtin/v0/account/account_actor.hpp"
=======
#include "proofs/proofs.hpp"
>>>>>>> 626d5516
#include "vm/actor/cgo/c_actors.h"
#include "vm/actor/cgo/go_actors.h"
#include "vm/dvm/dvm.hpp"
#include "vm/runtime/env.hpp"
#include "vm/toolchain/toolchain.hpp"

#define RUNTIME_METHOD(name)                             \
  void rt_##name(const std::shared_ptr<Runtime> &,       \
                 CborDecodeStream &,                     \
                 CborEncodeStream &);                    \
  CBOR_METHOD(name) {                                    \
    rt_##name(runtimes.at(arg.get<size_t>()), arg, ret); \
  }                                                      \
  void rt_##name(const std::shared_ptr<Runtime> &rt,     \
                 CborDecodeStream &arg,                  \
                 CborEncodeStream &ret)

namespace fc::vm::actor::cgo {
  using crypto::randomness::DomainSeparationTag;
  using crypto::randomness::Randomness;
  using primitives::ChainEpoch;
  using primitives::GasAmount;
  using primitives::TokenAmount;
  using primitives::address::Address;
  using primitives::piece::PieceInfo;
  using primitives::sector::RegisteredSealProof;
  using primitives::sector::SealVerifyInfo;
  using primitives::sector::WindowPoStVerifyInfo;
  using toolchain::Toolchain;

  void configMainnet() {
    cgoCall<cgoActorsConfigMainnet>(BytesIn{});
  }

  constexpr auto kFatal{VMExitCode::kFatal};
  constexpr auto kOk{VMExitCode::kOk};

  static std::map<size_t, std::shared_ptr<Runtime>> runtimes;
  static size_t next_runtime{0};

<<<<<<< HEAD
  static storage::keystore::InMemoryKeyStore keystore{
      std::make_shared<crypto::bls::BlsProviderImpl>(),
      std::make_shared<crypto::secp256k1::Secp256k1ProviderImpl>()};

  static std::shared_ptr<proofs::ProofEngine> proofs =
      std::make_shared<proofs::ProofEngineImpl>();

=======
>>>>>>> 626d5516
  outcome::result<Buffer> invoke(const CID &code,
                                 const std::shared_ptr<Runtime> &runtime) {
    CborEncodeStream arg;
    auto id{next_runtime++};  // TODO: mod
    auto message{runtime->getMessage().get()};
    auto version{runtime->getNetworkVersion()};
    arg << id << version << message.from << message.to
        << runtime->getCurrentEpoch() << message.value << code << message.method
        << message.params;
    runtimes.emplace(id, runtime);
    auto ret{cgoCall<cgoActorsInvoke>(arg)};
    runtimes.erase(id);
    auto exit{ret.get<VMExitCode>()};
    if (exit != kOk) {
      return exit;
    }
    return ret.get<Buffer>();
  }

  template <typename T>
  inline auto charge(CborEncodeStream &ret, const outcome::result<T> &r) {
    if (!r && r.error() == asAbort(VMExitCode::kSysErrOutOfGas)) {
      ret << VMExitCode::kSysErrOutOfGas;
      return true;
    }
    return false;
  }

  template <typename T>
  inline auto chargeFatal(CborEncodeStream &ret, const outcome::result<T> &r) {
    if (charge(ret, r)) {
      return true;
    }
    if (!r) {
      ret << kFatal;
      return true;
    }
    return false;
  }

  inline auto charge(CborEncodeStream &ret,
                     const std::shared_ptr<Runtime> &rt,
                     GasAmount gas) {
    return !chargeFatal(ret, rt->execution()->chargeGas(gas));
  }

  inline boost::optional<Buffer> ipldGet(CborEncodeStream &ret,
                                         const std::shared_ptr<Runtime> &rt,
                                         const CID &cid) {
    if (auto r{rt->execution()->charging_ipld->get(cid)}) {
      return std::move(r.value());
    } else {
      chargeFatal(ret, r);
    }
    return {};
  }

  inline boost::optional<CID> ipldPut(CborEncodeStream &ret,
                                      const std::shared_ptr<Runtime> &rt,
                                      BytesIn value) {
    OUTCOME_EXCEPT(cid, common::getCidOf(value));
    if (auto r{rt->execution()->charging_ipld->set(cid, Buffer{value})}) {
      return std::move(cid);
    } else {
      chargeFatal(ret, r);
    }
    return {};
  }

  RUNTIME_METHOD(gocRtIpldGet) {
    if (auto value{ipldGet(ret, rt, arg.get<CID>())}) {
      ret << kOk << *value;
    }
  }

  RUNTIME_METHOD(gocRtIpldPut) {
    auto buf = arg.get<Buffer>();
    if (auto cid{ipldPut(ret, rt, buf)}) {
      ret << kOk << *cid;
    }
  }

  RUNTIME_METHOD(gocRtCharge) {
    if (charge(ret, rt, arg.get<GasAmount>())) {
      ret << kOk;
    }
  }

  RUNTIME_METHOD(gocRtRandomnessFromTickets) {
    auto tag{arg.get<DomainSeparationTag>()};
    auto round{arg.get<ChainEpoch>()};
    auto seed{arg.get<Buffer>()};
    auto r = rt->getRandomnessFromTickets(tag, round, seed);
    if (!r) {
      ret << kFatal;
    } else {
      ret << kOk << r.value();
    }
  }

  RUNTIME_METHOD(gocRtRandomnessFromBeacon) {
    auto tag{arg.get<DomainSeparationTag>()};
    auto round{arg.get<ChainEpoch>()};
    auto seed{arg.get<Buffer>()};
    auto r = rt->getRandomnessFromBeacon(tag, round, seed);
    if (!r) {
      ret << kFatal;
    } else {
      ret << kOk << r.value();
    }
  }

  RUNTIME_METHOD(gocRtBlake) {
    auto data{arg.get<Buffer>()};
    auto hash{rt->hashBlake2b(data)};
    if (!chargeFatal(ret, hash)) {
      ret << kOk << hash.value();
    }
  }

  RUNTIME_METHOD(gocRtVerifyPost) {
    auto info{arg.get<WindowPoStVerifyInfo>()};
    if (charge(ret, rt, rt->execution()->env->pricelist.onVerifyPost(info))) {
      info.randomness[31] &= 0x3f;
      auto r{proofs->verifyWindowPoSt(info)};
      ret << kOk << (r && r.value());
    }
  }

  RUNTIME_METHOD(gocRtVerifySeals) {
    auto n{arg.get<size_t>()};
    ret << kOk;
    for (auto i{0u}; i < n; ++i) {
      auto r{proofs->verifySeal(arg.get<SealVerifyInfo>())};
      ret << (r && r.value());
    }
  }

  RUNTIME_METHOD(gocRtActorId) {
    if (auto _id{
            rt->execution()->state_tree->tryLookupId(arg.get<Address>())}) {
      if (auto &id{_id.value()}) {
        ret << kOk << true << *id;
      } else {
        ret << kOk << false;
      }
    } else {
      ret << kFatal;
    }
  }

  RUNTIME_METHOD(gocRtSend) {
    auto to = arg.get<Address>();
    auto method = arg.get<uint64_t>();
    auto params = arg.get<Buffer>();
    auto value = arg.get<TokenAmount>();
    auto r{rt->send(to, method, params, value)};
    if (!r) {
      auto &e{r.error()};
      if (!isVMExitCode(e) || e == kFatal) {
        ret << kFatal;
      } else {
        ret << kOk << e.value();

        dvm::onReceipt({VMExitCode{e.value()}, {}, rt->execution()->gas_used});
      }
    } else {
      ret << kOk << kOk << r.value();
    }
  }

  RUNTIME_METHOD(gocRtVerifySig) {
    auto signature_bytes{arg.get<Buffer>()};
    auto address{arg.get<Address>()};
    auto data{arg.get<Buffer>()};
    auto ok{rt->verifySignatureBytes(signature_bytes, address, data)};
    if (!chargeFatal(ret, ok)) {
      ret << kOk << ok.value();
    }
  }

  RUNTIME_METHOD(gocRtVerifyConsensusFault) {
    auto block1{arg.get<Buffer>()};
    auto block2{arg.get<Buffer>()};
    auto extra{arg.get<Buffer>()};
    auto _fault{rt->verifyConsensusFault(block1, block2, extra)};
    // TODO(turuslan): correct error handling
    if (!charge(ret, _fault)) {
      auto &fault{_fault.value()};
      if (fault) {
        ret << kOk << true << fault->target << fault->epoch << fault->type;
      } else {
        ret << kOk << false;
      }
    }
  }

  RUNTIME_METHOD(gocRtCommD) {
    auto type{arg.get<RegisteredSealProof>()};
    auto pieces{arg.get<std::vector<PieceInfo>>()};
    if (auto cid{rt->computeUnsealedSectorCid(type, pieces)}) {
      ret << kOk << true << cid.value();
    } else if (!charge(ret, cid)) {
      ret << kOk << false;
    }
  }

  RUNTIME_METHOD(gocRtNewAddress) {
    if (auto address{rt->createNewActorAddress()}) {
      ret << kOk << address.value();
    } else {
      ret << kFatal;
    }
  }

  RUNTIME_METHOD(gocRtCreateActor) {
    auto code{arg.get<CID>()};
    auto address{arg.get<Address>()};
    const auto address_matcher =
        toolchain::Toolchain::createAddressMatcher(rt->getActorVersion());
    if (!address_matcher->isBuiltinActor(code)
        || address_matcher->isSingletonActor(code)
        || rt->execution()->state_tree->get(address)) {
      ret << VMExitCode::kSysErrIllegalArgument;
    } else if (charge(
                   ret, rt, rt->execution()->env->pricelist.onCreateActor())) {
      if (rt->execution()->state_tree->set(
              address, {code, actor::kEmptyObjectCid, 0, 0})) {
        ret << kOk;
      } else {
        ret << kFatal;
      }
    }
  }

  RUNTIME_METHOD(gocRtActorCode) {
    if (auto _actor{rt->execution()->state_tree->tryGet(arg.get<Address>())}) {
      if (auto &actor{_actor.value()}) {
        ret << kOk << true << actor->code;
      } else {
        ret << kOk << false;
      }
    } else {
      ret << kFatal;
    }
  }

  RUNTIME_METHOD(gocRtActorBalance) {
    if (auto balance{rt->getBalance(rt->getMessage().get().to)}) {
      ret << kOk << balance.value();
    } else {
      ret << kFatal;
    }
  }

  RUNTIME_METHOD(gocRtStateGet) {
    if (auto _actor{
            rt->execution()->state_tree->get(rt->getMessage().get().to)}) {
      auto &head{_actor.value().head};
      if (auto state{ipldGet(ret, rt, head)}) {
        ret << kOk << true << *state;
        if (arg.get<bool>()) {
          ret << head;
        }
      }
    } else {
      ret << kOk << false;
    }
  }

  RUNTIME_METHOD(gocRtStateCommit) {
    if (auto cid{ipldPut(ret, rt, arg.get<Buffer>())}) {
      if (auto _actor{
              rt->execution()->state_tree->get(rt->getMessage().get().to)}) {
        auto &actor{_actor.value()};
        if (actor.head != arg.get<CID>()) {
          ret << kFatal;
        } else {
          actor.head = *cid;
          if (rt->execution()->state_tree->set(rt->getMessage().get().to,
                                               actor)) {
            ret << kOk;
          } else {
            ret << kFatal;
          }
        }
      } else {
        ret << kFatal;
      }
    }
  }

  RUNTIME_METHOD(gocRtDeleteActor) {
    if (rt->deleteActor(arg.get<Address>())) {
      ret << kOk;
    } else {
      ret << kFatal;
    }
  }

  RUNTIME_METHOD(gocRtCirc) {
    if (auto _amount{rt->getTotalFilCirculationSupply()}) {
      ret << kOk << _amount.value();
    } else {
      ret << VMExitCode::kErrIllegalState;
    }
  }
}  // namespace fc::vm::actor::cgo<|MERGE_RESOLUTION|>--- conflicted
+++ resolved
@@ -5,16 +5,7 @@
 
 #include "vm/actor/cgo/actors.hpp"
 
-<<<<<<< HEAD
-#include "crypto/blake2/blake2b160.hpp"
-#include "crypto/bls/impl/bls_provider_impl.hpp"
-#include "crypto/secp256k1/impl/secp256k1_provider_impl.hpp"
 #include "proofs/impl/proof_engine_impl.hpp"
-#include "storage/keystore/impl/in_memory/in_memory_keystore.hpp"
-#include "vm/actor/builtin/v0/account/account_actor.hpp"
-=======
-#include "proofs/proofs.hpp"
->>>>>>> 626d5516
 #include "vm/actor/cgo/c_actors.h"
 #include "vm/actor/cgo/go_actors.h"
 #include "vm/dvm/dvm.hpp"
@@ -55,16 +46,9 @@
   static std::map<size_t, std::shared_ptr<Runtime>> runtimes;
   static size_t next_runtime{0};
 
-<<<<<<< HEAD
-  static storage::keystore::InMemoryKeyStore keystore{
-      std::make_shared<crypto::bls::BlsProviderImpl>(),
-      std::make_shared<crypto::secp256k1::Secp256k1ProviderImpl>()};
-
   static std::shared_ptr<proofs::ProofEngine> proofs =
       std::make_shared<proofs::ProofEngineImpl>();
 
-=======
->>>>>>> 626d5516
   outcome::result<Buffer> invoke(const CID &code,
                                  const std::shared_ptr<Runtime> &runtime) {
     CborEncodeStream arg;
