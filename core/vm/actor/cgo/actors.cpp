--- conflicted
+++ resolved
@@ -245,26 +245,13 @@
   }
 
   RUNTIME_METHOD(gocRtCommD) {
-<<<<<<< HEAD
-    auto type{arg.get<RegisteredProof>()};
+    auto type{arg.get<RegisteredSealProof>()};
     auto pieces{arg.get<std::vector<PieceInfo>>()};
 
     if (auto cid{rt->computeUnsealedSectorCid(type, pieces)}) {
       ret << kOk << true << cid.value();
     } else {
       ret << kOk << false;
-=======
-    if (charge(ret,
-               rt,
-               rt.execution()->env->pricelist.onComputeUnsealedSectorCid())) {
-      auto type{arg.get<RegisteredSealProof>()};
-      auto pieces{arg.get<std::vector<PieceInfo>>()};
-      if (auto r{proofs::Proofs::generateUnsealedCID(type, pieces, true)}) {
-        ret << kOk << true << r.value();
-      } else {
-        ret << kOk << false;
-      }
->>>>>>> 9400a0ca
     }
   }
 
@@ -359,7 +346,7 @@
   }
 
   RUNTIME_METHOD(gocRtCirc) {
-    if (auto _amount{rt.getTotalFilCirculationSupply()}) {
+    if (auto _amount{rt->getTotalFilCirculationSupply()}) {
       ret << kOk << _amount.value();
     } else {
       ret << VMExitCode::kErrIllegalState;
