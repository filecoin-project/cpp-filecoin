/**
 * Copyright Soramitsu Co., Ltd. All Rights Reserved.
 * SPDX-License-Identifier: Apache-2.0
 */

#include "vm/actor/cgo/actors.hpp"

#include "crypto/blake2/blake2b160.hpp"
#include "crypto/bls/impl/bls_provider_impl.hpp"
#include "crypto/secp256k1/impl/secp256k1_provider_impl.hpp"
#include "proofs/proofs.hpp"
#include "storage/keystore/impl/in_memory/in_memory_keystore.hpp"
#include "vm/actor/builtin/v0/account/account_actor.hpp"
#include "vm/actor/cgo/c_actors.h"
#include "vm/actor/cgo/go_actors.h"
<<<<<<< HEAD
=======
#include "vm/dvm/dvm.hpp"
>>>>>>> 09bcf329
#include "vm/runtime/env.hpp"
#include "vm/runtime/impl/runtime_impl.hpp"

#define RUNTIME_METHOD(name)                                         \
  void rt_##name(Runtime &, CborDecodeStream &, CborEncodeStream &); \
  CBOR_METHOD(name) {                                                \
    rt_##name(runtimes.at(arg.get<size_t>()), arg, ret);             \
  }                                                                  \
  void rt_##name(Runtime &rt, CborDecodeStream &arg, CborEncodeStream &ret)

namespace fc::vm::actor::cgo {
  using builtin::v0::account::AccountActorState;
  using crypto::randomness::DomainSeparationTag;
  using crypto::randomness::Randomness;
  using crypto::signature::Signature;
  using primitives::ChainEpoch;
  using primitives::GasAmount;
  using primitives::TokenAmount;
  using primitives::address::Address;
  using primitives::piece::PieceInfo;
  using primitives::sector::SealVerifyInfo;
  using primitives::sector::WindowPoStVerifyInfo;
  using runtime::resolveKey;
  using runtime::RuntimeImpl;
  using storage::hamt::HamtError;

  void config(const StoragePower &min_verified_deal_size,
              const StoragePower &consensus_miner_min_power,
              const std::vector<RegisteredProof> &supported_proofs) {
    CborEncodeStream arg;
    arg << min_verified_deal_size << consensus_miner_min_power;
    arg << supported_proofs.size();
    for (auto proof : supported_proofs) {
      arg << proof;
    }
    cgoCall<cgoActorsConfig>(arg);
  }

  constexpr auto kFatal{VMExitCode::kFatal};
  constexpr auto kOk{VMExitCode::kOk};

  static std::map<size_t, RuntimeImpl> runtimes;
  static size_t next_runtime{0};

  static storage::keystore::InMemoryKeyStore keystore{
      std::make_shared<crypto::bls::BlsProviderImpl>(),
      std::make_shared<crypto::secp256k1::Secp256k1ProviderImpl>()};

  outcome::result<Buffer> invoke(const std::shared_ptr<Execution> &exec,
                                 const UnsignedMessage &message,
                                 const CID &code,
                                 size_t method,
                                 BytesIn params) {
    CborEncodeStream arg;
    auto id{next_runtime++};  // TODO: mod
<<<<<<< HEAD
    auto runtime = RuntimeImpl(exec, message, message.from);
    auto version{runtime.getNetworkVersion()};
    arg << id << version << message.from << message.to
        << exec->env->tipset.height << message.value << code << method
        << params;
=======
    auto runtime =
        RuntimeImpl(exec, exec->env->randomness, message, message.from);
    auto version{runtime.getNetworkVersion()};
    arg << id << version << message.from << message.to << exec->env->epoch
        << message.value << code << method << params;
>>>>>>> 09bcf329
    runtimes.emplace(id, runtime);
    auto ret{cgoCall<cgoActorsInvoke>(arg)};
    runtimes.erase(id);
    auto exit{ret.get<VMExitCode>()};
    if (exit != kOk) {
      return exit;
    }
    return ret.get<Buffer>();
  }

  template <typename T>
  inline auto chargeFatal(CborEncodeStream &ret, const outcome::result<T> &r) {
    if (!r) {
      if (r.error() == VMExitCode::kSysErrOutOfGas) {
        ret << VMExitCode::kSysErrOutOfGas;
      } else {
        ret << kFatal;
      }
      return true;
    }
    return false;
  }

  inline auto charge(CborEncodeStream &ret, Runtime &rt, GasAmount gas) {
    return !chargeFatal(ret, rt.execution()->chargeGas(gas));
  }

  inline boost::optional<Buffer> ipldGet(CborEncodeStream &ret,
                                         Runtime &rt,
                                         const CID &cid) {
    if (auto r{rt.execution()->charging_ipld->get(cid)}) {
      return std::move(r.value());
    } else {
      chargeFatal(ret, r);
    }
    return {};
  }

  inline boost::optional<CID> ipldPut(CborEncodeStream &ret,
                                      Runtime &rt,
                                      BytesIn value) {
    OUTCOME_EXCEPT(cid, common::getCidOf(value));
    if (auto r{rt.execution()->charging_ipld->set(cid, Buffer{value})}) {
      return std::move(cid);
    } else {
      chargeFatal(ret, r);
    }
    return {};
  }

<<<<<<< HEAD
  inline outcome::result<Randomness> generateRandomness(Runtime &rt,
                                                        CborDecodeStream &arg) {
    auto beacon{arg.get<bool>()};
    auto tag{arg.get<DomainSeparationTag>()};
    auto round{arg.get<ChainEpoch>()};
    auto seed{arg.get<Buffer>()};
    auto &ts{rt.execution()->env->tipset};
    auto &ipld{*rt.execution()->env->ipld};
    return beacon ? ts.beaconRandomness(ipld, tag, round, seed)
                  : ts.ticketRandomness(ipld, tag, round, seed);
  }

=======
>>>>>>> 09bcf329
  RUNTIME_METHOD(gocRtIpldGet) {
    if (auto value{ipldGet(ret, rt, arg.get<CID>())}) {
      ret << kOk << *value;
    }
  }

  RUNTIME_METHOD(gocRtIpldPut) {
    auto buf = arg.get<Buffer>();
    if (auto cid{ipldPut(ret, rt, buf)}) {
      ret << kOk << *cid;
    }
  }

  RUNTIME_METHOD(gocRtCharge) {
    if (charge(ret, rt, arg.get<GasAmount>())) {
      ret << kOk;
    }
  }

  RUNTIME_METHOD(gocRtRandomnessFromTickets) {
    auto tag{arg.get<DomainSeparationTag>()};
    auto round{arg.get<ChainEpoch>()};
    auto seed{arg.get<Buffer>()};
    auto r = rt.getRandomnessFromTickets(tag, round, seed);
    if (!r) {
      ret << kFatal;
    } else {
      ret << kOk << r.value();
    }
  }

  RUNTIME_METHOD(gocRtRandomnessFromBeacon) {
    auto tag{arg.get<DomainSeparationTag>()};
    auto round{arg.get<ChainEpoch>()};
    auto seed{arg.get<Buffer>()};
    auto r = rt.getRandomnessFromBeacon(tag, round, seed);
    if (!r) {
      ret << kFatal;
    } else {
      ret << kOk << r.value();
    }
  }

  RUNTIME_METHOD(gocRtBlake) {
    if (charge(ret, rt, rt.execution()->env->pricelist.onHashing())) {
      ret << kOk << crypto::blake2b::blake2b_256(arg.get<Buffer>());
    }
  }

  RUNTIME_METHOD(gocRtVerifyPost) {
    auto info{arg.get<WindowPoStVerifyInfo>()};
    if (charge(ret, rt, rt.execution()->env->pricelist.onVerifyPost(info))) {
      info.randomness[31] &= 0x3f;
      auto r{proofs::Proofs::verifyWindowPoSt(info)};
      ret << kOk << (r && r.value());
    }
  }

  RUNTIME_METHOD(gocRtVerifySeals) {
    auto n{arg.get<size_t>()};
    ret << kOk;
    for (auto i{0u}; i < n; ++i) {
      auto r{proofs::Proofs::verifySeal(arg.get<SealVerifyInfo>())};
      ret << (r && r.value());
    }
  }

  RUNTIME_METHOD(gocRtActorId) {
    auto r{rt.execution()->state_tree->lookupId(arg.get<Address>())};
    if (!r) {
      if (r.error() == HamtError::kNotFound) {
        ret << kOk << false;
      } else {
        ret << kFatal;
      }
    } else {
      ret << kOk << true << r.value();
    }
  }

  RUNTIME_METHOD(gocRtSend) {
    UnsignedMessage m;
    m.from = rt.getMessage().get().to;
    m.to = arg.get<Address>();
    m.method = arg.get<uint64_t>();
    m.params = arg.get<Buffer>();
    m.value = arg.get<TokenAmount>();
    auto r{rt.execution()->sendWithRevert(m)};
    if (!r) {
      auto &e{r.error()};
      if (!isVMExitCode(e) || e == kFatal) {
        ret << kFatal;
      } else {
        ret << kOk << e.value();
<<<<<<< HEAD
      }
    } else {
      ret << kOk << kOk << r.value();
=======

        dvm::onReceipt({VMExitCode{e.value()}, {}, rt.execution()->gas_used});
      }
    } else {
      ret << kOk << kOk << r.value();

      dvm::onReceipt(
          {VMExitCode::kOk, std::move(r.value()), rt.execution()->gas_used});
>>>>>>> 09bcf329
    }
  }

  RUNTIME_METHOD(gocRtVerifySig) {
    auto _sig{arg.get<Buffer>()};
    auto bls{!_sig.empty() && _sig[0] == crypto::signature::BLS};
    if (charge(
            ret, rt, rt.execution()->env->pricelist.onVerifySignature(bls))) {
      auto address{arg.get<Address>()};
      auto ok{address.isKeyType()};
      if (address.isId()) {
        // resolve id address to key address
        if (auto actor{rt.execution()->state_tree->get(address)}) {
          if (auto state{ipldGet(ret, rt, actor.value().head)}) {
            if (auto account{
                    codec::cbor::decode<AccountActorState>(state.value())}) {
              address = account.value().address;
              ok = true;
            }
          } else {
            return;
          }
        }
      }
      if (ok) {
        if (auto sig{Signature::fromBytes(_sig)}) {
          auto input{arg.get<Buffer>()};
          auto r{keystore.verify(address, input, sig.value())};
          ok = r && r.value();
        } else {
          ok = false;
        }
      }
      ret << kOk << ok;
    }
  }

  RUNTIME_METHOD(gocRtCommD) {
    if (charge(ret,
               rt,
               rt.execution()->env->pricelist.onComputeUnsealedSectorCid())) {
      auto type{arg.get<RegisteredProof>()};
      auto pieces{arg.get<std::vector<PieceInfo>>()};
      if (auto r{proofs::Proofs::generateUnsealedCID(type, pieces, true)}) {
        ret << kOk << true << r.value();
      } else {
        ret << kOk << false;
      }
    }
  }

  RUNTIME_METHOD(gocRtNewAddress) {
    auto &exec{*rt.execution()};
    if (auto _key{resolveKey(*exec.state_tree, exec.origin)}) {
      if (auto _seed{codec::cbor::encode(_key.value())}) {
        auto &seed{_seed.value()};
        seed.putUint64(exec.origin_nonce);
        seed.putUint64(exec.actors_created);
        ++exec.actors_created;
        ret << kOk << Address::makeActorExec(seed);
      } else {
        ret << kFatal;
      }
    } else {
      ret << kFatal;
    }
  }

  RUNTIME_METHOD(gocRtCreateActor) {
    auto code{arg.get<CID>()};
    auto address{arg.get<Address>()};
    if (!actor::isBuiltinActor(code) || actor::isSingletonActor(code)
        || rt.execution()->state_tree->get(address)) {
      ret << VMExitCode::kSysErrorIllegalArgument;
    } else if (charge(
                   ret, rt, rt.execution()->env->pricelist.onCreateActor())) {
      if (rt.execution()->state_tree->set(
              address, {code, actor::kEmptyObjectCid, 0, 0})) {
        ret << kOk;
      } else {
        ret << kFatal;
      }
    }
  }

  RUNTIME_METHOD(gocRtActorCode) {
    if (auto _actor{rt.execution()->state_tree->get(arg.get<Address>())}) {
      ret << kOk << true << _actor.value().code;
    } else {
      if (_actor.error() == HamtError::kNotFound) {
        ret << kOk << false;
      } else {
        ret << kFatal;
      }
    }
  }

  RUNTIME_METHOD(gocRtActorBalance) {
<<<<<<< HEAD
    if (auto _actor{
            rt.execution()->state_tree->get(rt.getMessage().get().to)}) {
      ret << kOk << _actor.value().balance;
=======
    if (auto balance{rt.getBalance(rt.getMessage().get().to)}) {
      ret << kOk << balance.value();
>>>>>>> 09bcf329
    } else {
      ret << kFatal;
    }
  }

  RUNTIME_METHOD(gocRtStateGet) {
    if (auto _actor{
            rt.execution()->state_tree->get(rt.getMessage().get().to)}) {
      auto &head{_actor.value().head};
      if (auto state{ipldGet(ret, rt, head)}) {
        ret << kOk << true << *state;
        if (arg.get<bool>()) {
          ret << head;
        }
      }
    } else {
      ret << kOk << false;
    }
  }

  RUNTIME_METHOD(gocRtStateCommit) {
    if (auto cid{ipldPut(ret, rt, arg.get<Buffer>())}) {
      if (auto _actor{
              rt.execution()->state_tree->get(rt.getMessage().get().to)}) {
        auto &actor{_actor.value()};
        if (actor.head != arg.get<CID>()) {
          ret << kFatal;
        } else {
          actor.head = *cid;
          if (rt.execution()->state_tree->set(rt.getMessage().get().to,
                                              actor)) {
            ret << kOk;
          } else {
            ret << kFatal;
          }
        }
      } else {
        ret << kFatal;
      }
    }
  }

  RUNTIME_METHOD(gocRtDeleteActor) {
    if (charge(ret, rt, rt.execution()->env->pricelist.onDeleteActor())) {
      auto to{arg.get<Address>()};
      auto &state{*rt.execution()->state_tree};
      if (auto _actor{state.get(rt.getMessage().get().to)}) {
        auto &balance{_actor.value().balance};
        auto transfer{[&]() -> outcome::result<void> {
          OUTCOME_TRY(from_id, state.lookupId(rt.getMessage().get().to));
          OUTCOME_TRY(to_id, state.lookupId(to));
          if (from_id != to_id) {
            OUTCOME_TRY(from_actor, state.get(from_id));
            OUTCOME_TRY(to_actor, state.get(to_id));
            from_actor.balance -= balance;
            to_actor.balance += balance;
            OUTCOME_TRY(state.set(from_id, from_actor));
            OUTCOME_TRY(state.set(to_id, to_actor));
          }
          return outcome::success();
        }};
        if (balance.is_zero() || transfer()) {
          if (state.remove(rt.getMessage().get().to)) {
            ret << kOk;
          } else {
            ret << kFatal;
          }
        } else {
          ret << kFatal;
        }
      } else {
        if (_actor.error() == HamtError::kNotFound) {
          ret << VMExitCode::kSysErrorIllegalActor;
        } else {
          ret << kFatal;
        }
      }
    }
  }
}  // namespace fc::vm::actor::cgo<|MERGE_RESOLUTION|>--- conflicted
+++ resolved
@@ -13,10 +13,7 @@
 #include "vm/actor/builtin/v0/account/account_actor.hpp"
 #include "vm/actor/cgo/c_actors.h"
 #include "vm/actor/cgo/go_actors.h"
-<<<<<<< HEAD
-=======
 #include "vm/dvm/dvm.hpp"
->>>>>>> 09bcf329
 #include "vm/runtime/env.hpp"
 #include "vm/runtime/impl/runtime_impl.hpp"
 
@@ -72,19 +69,10 @@
                                  BytesIn params) {
     CborEncodeStream arg;
     auto id{next_runtime++};  // TODO: mod
-<<<<<<< HEAD
     auto runtime = RuntimeImpl(exec, message, message.from);
-    auto version{runtime.getNetworkVersion()};
-    arg << id << version << message.from << message.to
-        << exec->env->tipset.height << message.value << code << method
-        << params;
-=======
-    auto runtime =
-        RuntimeImpl(exec, exec->env->randomness, message, message.from);
     auto version{runtime.getNetworkVersion()};
     arg << id << version << message.from << message.to << exec->env->epoch
         << message.value << code << method << params;
->>>>>>> 09bcf329
     runtimes.emplace(id, runtime);
     auto ret{cgoCall<cgoActorsInvoke>(arg)};
     runtimes.erase(id);
@@ -135,21 +123,6 @@
     return {};
   }
 
-<<<<<<< HEAD
-  inline outcome::result<Randomness> generateRandomness(Runtime &rt,
-                                                        CborDecodeStream &arg) {
-    auto beacon{arg.get<bool>()};
-    auto tag{arg.get<DomainSeparationTag>()};
-    auto round{arg.get<ChainEpoch>()};
-    auto seed{arg.get<Buffer>()};
-    auto &ts{rt.execution()->env->tipset};
-    auto &ipld{*rt.execution()->env->ipld};
-    return beacon ? ts.beaconRandomness(ipld, tag, round, seed)
-                  : ts.ticketRandomness(ipld, tag, round, seed);
-  }
-
-=======
->>>>>>> 09bcf329
   RUNTIME_METHOD(gocRtIpldGet) {
     if (auto value{ipldGet(ret, rt, arg.get<CID>())}) {
       ret << kOk << *value;
@@ -244,11 +217,6 @@
         ret << kFatal;
       } else {
         ret << kOk << e.value();
-<<<<<<< HEAD
-      }
-    } else {
-      ret << kOk << kOk << r.value();
-=======
 
         dvm::onReceipt({VMExitCode{e.value()}, {}, rt.execution()->gas_used});
       }
@@ -257,7 +225,6 @@
 
       dvm::onReceipt(
           {VMExitCode::kOk, std::move(r.value()), rt.execution()->gas_used});
->>>>>>> 09bcf329
     }
   }
 
@@ -356,14 +323,8 @@
   }
 
   RUNTIME_METHOD(gocRtActorBalance) {
-<<<<<<< HEAD
-    if (auto _actor{
-            rt.execution()->state_tree->get(rt.getMessage().get().to)}) {
-      ret << kOk << _actor.value().balance;
-=======
     if (auto balance{rt.getBalance(rt.getMessage().get().to)}) {
       ret << kOk << balance.value();
->>>>>>> 09bcf329
     } else {
       ret << kFatal;
     }
