--- conflicted
+++ resolved
@@ -6,10 +6,6 @@
 #pragma once
 
 #include "fwd.hpp"
-<<<<<<< HEAD
-
-=======
->>>>>>> b727da49
 #include "primitives/sector/sector.hpp"
 
 namespace fc::vm::actor::cgo {
