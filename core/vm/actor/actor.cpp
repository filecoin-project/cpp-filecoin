/**
 * Copyright Soramitsu Co., Ltd. All Rights Reserved.
 * SPDX-License-Identifier: Apache-2.0
 */

#include "vm/actor/actor.hpp"

#include <string>
#include <vector>

#include <libp2p/crypto/sha/sha256.hpp>

namespace fc::vm::actor {
  bool operator==(const Actor &lhs, const Actor &rhs) {
    return lhs.code == rhs.code && lhs.head == rhs.head
           && lhs.nonce == rhs.nonce && lhs.balance == rhs.balance;
  }

<<<<<<< HEAD
  bool isBuiltinActor(const CodeId &code) {
=======
  bool isBuiltinActor(const CID &code) {
>>>>>>> 5fbe0b11
    return code == kStorageMarketCodeCid || code == kStoragePowerCodeCid
           || code == kStorageMinerCodeCid || code == kAccountCodeCid
           || code == kInitCodeCid || code == kMultisigCodeCid
           || code == kPaymentChannelCodeCid;
  }

<<<<<<< HEAD
  bool isSingletonActor(const CodeId &code) {
=======
  bool isSingletonActor(const CID &code) {
>>>>>>> 5fbe0b11
    return code == kStoragePowerCodeCid || code == kStorageMarketCodeCid
           || code == kInitCodeCid || code == kCronCodeCid;
  }

  const CID kEmptyObjectCid{
      CID::Version::V1,
      libp2p::multi::MulticodecType::Code::DAG_CBOR,
      libp2p::multi::Multihash::create(libp2p::multi::HashType::sha256,
                                       libp2p::crypto::sha256({"\xA0", 1}))
          .value()};

  CID makeRawIdentityCid(const std::string &str) {
    std::vector<uint8_t> bytes{str.begin(), str.end()};
    return {CID::Version::V1,
            libp2p::multi::MulticodecType::Code::RAW,
            libp2p::multi::Multihash::create(libp2p::multi::HashType::identity,
                                             bytes)
                .value()};
  }

<<<<<<< HEAD
  const CodeId kAccountCodeCid = CodeId(makeRawIdentityCid("fil/1/account"));
  const CodeId kCronCodeCid = CodeId(makeRawIdentityCid("fil/1/cron"));
  const CodeId kStoragePowerCodeCid = CodeId(makeRawIdentityCid("fil/1/power"));
  const CodeId kStorageMarketCodeCid =
      CodeId(makeRawIdentityCid("fil/1/market"));
  const CodeId kStorageMinerCodeCid = CodeId(makeRawIdentityCid("fil/1/miner"));
  const CodeId kMultisigCodeCid = CodeId(makeRawIdentityCid("fil/1/multisig"));
  const CodeId kInitCodeCid = CodeId(makeRawIdentityCid("fil/1/init"));
  const CodeId kPaymentChannelCodeCid =
      CodeId(makeRawIdentityCid("fil/1/paych"));

=======
  const CID kAccountCodeCid = makeRawIdentityCid("fil/1/account");
  const CID kCronCodeCid = makeRawIdentityCid("fil/1/cron");
  const CID kStoragePowerCodeCid = makeRawIdentityCid("fil/1/power");
  const CID kStorageMarketCodeCid = makeRawIdentityCid("fil/1/market");
  const CID kStorageMinerCodeCid = makeRawIdentityCid("fil/1/miner");
  const CID kMultisigCodeCid = makeRawIdentityCid("fil/1/multisig");
  const CID kInitCodeCid = makeRawIdentityCid("fil/1/init");
  const CID kPaymentChannelCodeCid = makeRawIdentityCid("fil/1/paych");
>>>>>>> 5fbe0b11
}  // namespace fc::vm::actor<|MERGE_RESOLUTION|>--- conflicted
+++ resolved
@@ -16,22 +16,14 @@
            && lhs.nonce == rhs.nonce && lhs.balance == rhs.balance;
   }
 
-<<<<<<< HEAD
   bool isBuiltinActor(const CodeId &code) {
-=======
-  bool isBuiltinActor(const CID &code) {
->>>>>>> 5fbe0b11
     return code == kStorageMarketCodeCid || code == kStoragePowerCodeCid
            || code == kStorageMinerCodeCid || code == kAccountCodeCid
            || code == kInitCodeCid || code == kMultisigCodeCid
            || code == kPaymentChannelCodeCid;
   }
 
-<<<<<<< HEAD
   bool isSingletonActor(const CodeId &code) {
-=======
-  bool isSingletonActor(const CID &code) {
->>>>>>> 5fbe0b11
     return code == kStoragePowerCodeCid || code == kStorageMarketCodeCid
            || code == kInitCodeCid || code == kCronCodeCid;
   }
@@ -52,7 +44,6 @@
                 .value()};
   }
 
-<<<<<<< HEAD
   const CodeId kAccountCodeCid = CodeId(makeRawIdentityCid("fil/1/account"));
   const CodeId kCronCodeCid = CodeId(makeRawIdentityCid("fil/1/cron"));
   const CodeId kStoragePowerCodeCid = CodeId(makeRawIdentityCid("fil/1/power"));
@@ -64,14 +55,4 @@
   const CodeId kPaymentChannelCodeCid =
       CodeId(makeRawIdentityCid("fil/1/paych"));
 
-=======
-  const CID kAccountCodeCid = makeRawIdentityCid("fil/1/account");
-  const CID kCronCodeCid = makeRawIdentityCid("fil/1/cron");
-  const CID kStoragePowerCodeCid = makeRawIdentityCid("fil/1/power");
-  const CID kStorageMarketCodeCid = makeRawIdentityCid("fil/1/market");
-  const CID kStorageMinerCodeCid = makeRawIdentityCid("fil/1/miner");
-  const CID kMultisigCodeCid = makeRawIdentityCid("fil/1/multisig");
-  const CID kInitCodeCid = makeRawIdentityCid("fil/1/init");
-  const CID kPaymentChannelCodeCid = makeRawIdentityCid("fil/1/paych");
->>>>>>> 5fbe0b11
 }  // namespace fc::vm::actor