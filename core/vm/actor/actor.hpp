/**
 * Copyright Soramitsu Co., Ltd. All Rights Reserved.
 * SPDX-License-Identifier: Apache-2.0
 */

#ifndef CPP_FILECOIN_CORE_VM_ACTOR_ACTOR_HPP
#define CPP_FILECOIN_CORE_VM_ACTOR_ACTOR_HPP

#include <boost/serialization/strong_typedef.hpp>
#include <libp2p/multi/content_identifier_codec.hpp>

<<<<<<< HEAD
#include "common/buffer.hpp"
#include "primitives/big_int.hpp"

namespace fc::vm::actor {

  using libp2p::multi::ContentIdentifier;
  using primitives::BigInt;
  using Serialization = fc::common::Buffer;

  /**
   * Amount of Filecoin tokens
   */
  class TokenAmount : public BigInt {};
=======
#include "common/cid.hpp"
#include "primitives/address/address.hpp"
#include "primitives/big_int.hpp"

namespace fc::vm::actor {
  using libp2p::multi::ContentIdentifier;
  using primitives::address::Address;
  using primitives::BigInt;
>>>>>>> e2752355

  /**
   * Consider MethodNum numbers to be similar in concerns as for offsets in
   * function tables (in programming languages), and for tags in ProtocolBuffer
   * fields. Tags in ProtocolBuffers recommend assigning a unique tag to a field
   * and never reusing that tag. If a field is no longer used, the field name
   * may change but should still remain defined in the code to ensure the tag
   * number is not reused accidentally. The same should apply to the MethodNum
   * associated with methods in Filecoin VM Actors.
   */
  struct MethodNumber {
    int method_number;
  };

  /**
   * MethodParams is an array of objects to pass into a method. This is the list
   * of arguments/parameters
   */
  class MethodParams : public gsl::span<Serialization> {};
  using primitives::BigInt;
  using Serialization = fc::common::Buffer;

  /**
   * CodeID identifies an actor's code (either one of the builtin actors, or, in
   * the future, potentially a CID of VM code for a custom actor.)
   */
  class CodeId : public ContentIdentifier {
   public:
    explicit CodeId(ContentIdentifier cid)
        : ContentIdentifier{std::move(cid)} {}
  };

  class ActorSubstateCID : public ContentIdentifier {
   public:
    explicit ActorSubstateCID(ContentIdentifier cid)
        : ContentIdentifier{std::move(cid)} {}
  };

  /**
   * Common actor state interface represents the on-chain storage all actors
   * keep
   */
  struct Actor {
<<<<<<< HEAD
    /// Identifies the code this actor executes
    CodeId code;
    /// CID of the root of optional actor-specific sub-state
    ContentIdentifier head;
    /// Expected sequence number of the next message sent by this actor
=======
    ContentIdentifier code{common::kEmptyCid};
    ContentIdentifier head{common::kEmptyCid};
>>>>>>> e2752355
    uint64_t nonce{};
    /// Balance of tokens held by this actor
    TokenAmount balance;
  };

  bool operator==(const Actor &lhs, const Actor &rhs);

  template <class Stream,
            typename = std::enable_if_t<
                std::remove_reference_t<Stream>::is_cbor_encoder_stream>>
  Stream &operator<<(Stream &&s, const Actor &actor) {
    return s << (s.list() << actor.code << actor.head << actor.nonce
                          << actor.balance);
  }

  template <class Stream,
            typename = std::enable_if_t<
                std::remove_reference_t<Stream>::is_cbor_decoder_stream>>
  Stream &operator>>(Stream &&s, Actor &actor) {
    s.list() >> actor.code >> actor.head >> actor.nonce >> actor.balance;
    return s;
  }

  /** Check if code specifies builtin actor implementation */
  bool isBuiltinActor(const CodeId &code);

  /** Check if only one instance of actor should exists */
  bool isSingletonActor(const CodeId &code);

  extern const ContentIdentifier kEmptyObjectCid;

  extern const CodeId kAccountCodeCid, kCronCodeCid, kStoragePowerCodeCid,
      kStorageMarketCodeCid, kStorageMinerCodeCid, kMultisigCodeCid,
      kInitCodeCid, kPaymentChannelCodeCid;

<<<<<<< HEAD
=======
  inline static const auto kInitAddress = Address::makeFromId(0);
>>>>>>> e2752355
}  // namespace fc::vm::actor

#endif  // CPP_FILECOIN_CORE_VM_ACTOR_ACTOR_HPP<|MERGE_RESOLUTION|>--- conflicted
+++ resolved
@@ -9,30 +9,22 @@
 #include <boost/serialization/strong_typedef.hpp>
 #include <libp2p/multi/content_identifier_codec.hpp>
 
-<<<<<<< HEAD
 #include "common/buffer.hpp"
+#include "common/cid.hpp"
+#include "primitives/address/address.hpp"
 #include "primitives/big_int.hpp"
 
 namespace fc::vm::actor {
 
-  using libp2p::multi::ContentIdentifier;
-  using primitives::BigInt;
-  using Serialization = fc::common::Buffer;
 
   /**
    * Amount of Filecoin tokens
    */
   class TokenAmount : public BigInt {};
-=======
-#include "common/cid.hpp"
-#include "primitives/address/address.hpp"
-#include "primitives/big_int.hpp"
-
-namespace fc::vm::actor {
   using libp2p::multi::ContentIdentifier;
   using primitives::address::Address;
   using primitives::BigInt;
->>>>>>> e2752355
+  using Serialization = fc::common::Buffer;
 
   /**
    * Consider MethodNum numbers to be similar in concerns as for offsets in
@@ -76,16 +68,11 @@
    * keep
    */
   struct Actor {
-<<<<<<< HEAD
     /// Identifies the code this actor executes
-    CodeId code;
+    CodeId code{common::kEmptyCid};
     /// CID of the root of optional actor-specific sub-state
-    ContentIdentifier head;
+    ContentIdentifier head{common::kEmptyCid};
     /// Expected sequence number of the next message sent by this actor
-=======
-    ContentIdentifier code{common::kEmptyCid};
-    ContentIdentifier head{common::kEmptyCid};
->>>>>>> e2752355
     uint64_t nonce{};
     /// Balance of tokens held by this actor
     TokenAmount balance;
@@ -121,10 +108,7 @@
       kStorageMarketCodeCid, kStorageMinerCodeCid, kMultisigCodeCid,
       kInitCodeCid, kPaymentChannelCodeCid;
 
-<<<<<<< HEAD
-=======
   inline static const auto kInitAddress = Address::makeFromId(0);
->>>>>>> e2752355
 }  // namespace fc::vm::actor
 
 #endif  // CPP_FILECOIN_CORE_VM_ACTOR_ACTOR_HPP