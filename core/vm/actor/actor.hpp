--- conflicted
+++ resolved
@@ -6,23 +6,19 @@
 #ifndef CPP_FILECOIN_CORE_VM_ACTOR_ACTOR_HPP
 #define CPP_FILECOIN_CORE_VM_ACTOR_ACTOR_HPP
 
-#include <boost/serialization/strong_typedef.hpp>
 #include <libp2p/multi/content_identifier_codec.hpp>
 
-<<<<<<< HEAD
 #include "common/buffer.hpp"
+#include "common/cid.hpp"
+#include "primitives/address/address.hpp"
 #include "primitives/big_int.hpp"
 
 namespace fc::vm::actor {
 
   using libp2p::multi::ContentIdentifier;
   using primitives::BigInt;
+  using primitives::address::Address;
   using Serialization = fc::common::Buffer;
-
-  /**
-   * Amount of Filecoin tokens
-   */
-  class TokenAmount : public BigInt {};
 
   /**
    * Consider MethodNum numbers to be similar in concerns as for offsets in
@@ -36,16 +32,6 @@
   struct MethodNumber {
     int method_number;
   };
-=======
-#include "common/cid.hpp"
-#include "primitives/address/address.hpp"
-#include "primitives/big_int.hpp"
-
-namespace fc::vm::actor {
-  using libp2p::multi::ContentIdentifier;
-  using primitives::address::Address;
-  using primitives::BigInt;
->>>>>>> e2752355
 
   /**
    * MethodParams is an array of objects to pass into a method. This is the list
@@ -74,19 +60,14 @@
    * keep
    */
   struct Actor {
-<<<<<<< HEAD
     /// Identifies the code this actor executes
-    CodeId code;
+    CodeId code{common::kEmptyCid};
     /// CID of the root of optional actor-specific sub-state
-    ContentIdentifier head;
+    ContentIdentifier head{common::kEmptyCid};
     /// Expected sequence number of the next message sent by this actor
-=======
-    ContentIdentifier code{common::kEmptyCid};
-    ContentIdentifier head{common::kEmptyCid};
->>>>>>> e2752355
     uint64_t nonce{};
     /// Balance of tokens held by this actor
-    TokenAmount balance;
+    BigInt balance;
   };
 
   bool operator==(const Actor &lhs, const Actor &rhs);
@@ -119,10 +100,7 @@
       kStorageMarketCodeCid, kStorageMinerCodeCid, kMultisigCodeCid,
       kInitCodeCid, kPaymentChannelCodeCid;
 
-<<<<<<< HEAD
-=======
   inline static const auto kInitAddress = Address::makeFromId(0);
->>>>>>> e2752355
 }  // namespace fc::vm::actor
 
 #endif  // CPP_FILECOIN_CORE_VM_ACTOR_ACTOR_HPP