/**
 * Copyright Soramitsu Co., Ltd. All Rights Reserved.
 * SPDX-License-Identifier: Apache-2.0
 */

#ifndef CPP_FILECOIN_CORE_VM_ACTOR_ACTOR_HPP
#define CPP_FILECOIN_CORE_VM_ACTOR_ACTOR_HPP

#include <libp2p/multi/content_identifier_codec.hpp>

#include "common/buffer.hpp"
#include "common/cid.hpp"
#include "primitives/address/address.hpp"
#include "primitives/big_int.hpp"

namespace fc::vm::actor {

  using libp2p::multi::ContentIdentifier;
  using primitives::BigInt;
  using primitives::address::Address;
  using Serialization = fc::common::Buffer;

  /**
   * Consider MethodNum numbers to be similar in concerns as for offsets in
   * function tables (in programming languages), and for tags in ProtocolBuffer
   * fields. Tags in ProtocolBuffers recommend assigning a unique tag to a field
   * and never reusing that tag. If a field is no longer used, the field name
   * may change but should still remain defined in the code to ensure the tag
   * number is not reused accidentally. The same should apply to the MethodNum
   * associated with methods in Filecoin VM Actors.
   */
  struct MethodNumber {
    int method_number;
  };

  /**
   * MethodParams is an array of objects to pass into a method. This is the list
   * of arguments/parameters
   */
  class MethodParams : public gsl::span<Serialization> {};

  /**
   * CodeID identifies an actor's code (either one of the builtin actors, or, in
   * the future, potentially a CID of VM code for a custom actor.)
   */
  class CodeId : public ContentIdentifier {
   public:
    explicit CodeId(ContentIdentifier cid)
        : ContentIdentifier{std::move(cid)} {}
  };

  class ActorSubstateCID : public ContentIdentifier {
   public:
    explicit ActorSubstateCID(ContentIdentifier cid)
        : ContentIdentifier{std::move(cid)} {}
  };

  /**
   * Common actor state interface represents the on-chain storage all actors
   * keep
   */
  struct Actor {
    /// Identifies the code this actor executes
    CodeId code{common::kEmptyCid};
    /// CID of the root of optional actor-specific sub-state
    ActorSubstateCID head{common::kEmptyCid};
    /// Expected sequence number of the next message sent by this actor
    uint64_t nonce{};
<<<<<<< HEAD
    /// Balance of tokens held by this actor
    BigInt balance;
=======
    BigInt balance{};
>>>>>>> 3a1994e7
  };

  bool operator==(const Actor &lhs, const Actor &rhs);

  template <class Stream,
            typename = std::enable_if_t<
                std::remove_reference_t<Stream>::is_cbor_encoder_stream>>
  Stream &operator<<(Stream &&s, const Actor &actor) {
    return s << (s.list() << actor.code << actor.head << actor.nonce
                          << actor.balance);
  }

  template <class Stream,
            typename = std::enable_if_t<
                std::remove_reference_t<Stream>::is_cbor_decoder_stream>>
  Stream &operator>>(Stream &&s, Actor &actor) {
    s.list() >> actor.code >> actor.head >> actor.nonce >> actor.balance;
    return s;
  }

  /** Check if code specifies builtin actor implementation */
  bool isBuiltinActor(const CodeId &code);

  /** Check if only one instance of actor should exists */
  bool isSingletonActor(const CodeId &code);

  extern const ContentIdentifier kEmptyObjectCid;

  extern const CodeId kAccountCodeCid, kCronCodeCid, kStoragePowerCodeCid,
      kStorageMarketCodeCid, kStorageMinerCodeCid, kMultisigCodeCid,
      kInitCodeCid, kPaymentChannelCodeCid;

  inline static const auto kInitAddress = Address::makeFromId(0);
  inline static const auto kStoragePowerAddress = Address::makeFromId(2);
  inline static const auto kCronAddress = Address::makeFromId(4);
}  // namespace fc::vm::actor

#endif  // CPP_FILECOIN_CORE_VM_ACTOR_ACTOR_HPP<|MERGE_RESOLUTION|>--- conflicted
+++ resolved
@@ -30,7 +30,7 @@
    * associated with methods in Filecoin VM Actors.
    */
   struct MethodNumber {
-    int method_number;
+    uint64_t method_number;
   };
 
   /**
@@ -66,12 +66,8 @@
     ActorSubstateCID head{common::kEmptyCid};
     /// Expected sequence number of the next message sent by this actor
     uint64_t nonce{};
-<<<<<<< HEAD
     /// Balance of tokens held by this actor
-    BigInt balance;
-=======
     BigInt balance{};
->>>>>>> 3a1994e7
   };
 
   bool operator==(const Actor &lhs, const Actor &rhs);
