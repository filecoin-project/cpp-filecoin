--- conflicted
+++ resolved
@@ -29,13 +29,9 @@
   struct MethodNumber {
     uint64_t method_number;
 
-<<<<<<< HEAD
-    bool operator==(const MethodNumber &other) const;
-=======
     inline bool operator==(const MethodNumber &other) const {
       return method_number == other.method_number;
     }
->>>>>>> 1cadc5cf
   };
 
   template <class Stream,
