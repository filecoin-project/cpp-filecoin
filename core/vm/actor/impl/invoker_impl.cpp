--- conflicted
+++ resolved
@@ -5,19 +5,6 @@
 
 #include "vm/actor/impl/invoker_impl.hpp"
 
-<<<<<<< HEAD
-#include "vm/actor/builtin/account/account_actor.hpp"
-#include "vm/actor/builtin/cron/cron_actor.hpp"
-#include "vm/actor/builtin/init/init_actor.hpp"
-#include "vm/actor/builtin/market/actor.hpp"
-#include "vm/actor/builtin/miner/miner_actor.hpp"
-#include "vm/actor/builtin/multisig/multisig_actor.hpp"
-#include "vm/actor/builtin/payment_channel/payment_channel_actor.hpp"
-#include "vm/actor/builtin/reward/reward_actor.hpp"
-#include "vm/actor/builtin/storage_power/storage_power_actor_export.hpp"
-#include "vm/actor/builtin/system/system_actor.hpp"
-#include "vm/actor/cgo/actors.hpp"
-=======
 #include "vm/actor/builtin/v0/account/account_actor.hpp"
 #include "vm/actor/builtin/v0/codes.hpp"
 #include "vm/actor/builtin/v0/cron/cron_actor.hpp"
@@ -28,31 +15,13 @@
 #include "vm/actor/builtin/v0/payment_channel/payment_channel_actor.hpp"
 #include "vm/actor/builtin/v0/reward/reward_actor.hpp"
 #include "vm/actor/builtin/v0/storage_power/storage_power_actor_export.hpp"
->>>>>>> 09bcf329
+#include "vm/actor/builtin/v0/system/system_actor.hpp"
+#include "vm/actor/cgo/actors.hpp"
 
 namespace fc::vm::actor {
   using runtime::InvocationOutput;
 
   InvokerImpl::InvokerImpl() {
-<<<<<<< HEAD
-    builtin_[kInitCodeCid] = builtin::init::exports;
-    builtin_[kRewardActorCodeID] = builtin::reward::exports;
-    builtin_[kCronCodeCid] = builtin::cron::exports;
-    builtin_[kStoragePowerCodeCid] = builtin::storage_power::exports;
-    builtin_[kStorageMarketCodeCid] = builtin::market::exports;
-    builtin_[kStorageMinerCodeCid] = builtin::miner::exports;
-    builtin_[kMultisigCodeCid] = builtin::multisig::exports;
-    builtin_[kPaymentChannelCodeCid] = builtin::payment_channel::exports;
-    builtin_[kAccountCodeCid] = builtin::account::exports;
-    builtin_[kSystemActorCodeID] = builtin::system::exports;
-  }
-
-  void InvokerImpl::config(
-      const StoragePower &min_verified_deal_size,
-      const StoragePower &consensus_miner_min_power,
-      const std::vector<RegisteredProof> &supported_proofs) {
-    // TODO (a.chernyshov) implement
-=======
     builtin_[builtin::v0::kInitCodeCid] = builtin::v0::init::exports;
     builtin_[builtin::v0::kRewardActorCodeID] = builtin::v0::reward::exports;
     builtin_[builtin::v0::kCronCodeCid] = builtin::v0::cron::exports;
@@ -64,24 +33,30 @@
     builtin_[builtin::v0::kPaymentChannelCodeCid] =
         builtin::v0::payment_channel::exports;
     builtin_[builtin::v0::kAccountCodeCid] = builtin::v0::account::exports;
->>>>>>> 09bcf329
+    builtin_[builtin::v0::kSystemActorCodeID] = builtin::system::exports;
+  }
+
+  void InvokerImpl::config(
+      const StoragePower &min_verified_deal_size,
+      const StoragePower &consensus_miner_min_power,
+      const std::vector<RegisteredProof> &supported_proofs) {
+    // TODO (a.chernyshov) implement
   }
 
   outcome::result<InvocationOutput> InvokerImpl::invoke(
       const Actor &actor, const std::shared_ptr<Runtime> &runtime) {
     // TODO (a.chernyshov) remove after all cpp actors are implemented
-    if (
-        // (actor.code == kAccountCodeCid) // < tested OK
-        // || (actor.code == kCronCodeCid) // < tested OK
-        // || (actor.code == kInitCodeCid) // < tested OK
-        // || (actor.code == kStorageMarketCodeCid) // < tested OK
-        (actor.code == kStorageMinerCodeCid)       //
-        || (actor.code == kMultisigCodeCid)        //
-        || (actor.code == kPaymentChannelCodeCid)  //
-        // || (actor.code == kStoragePowerCodeCid) // < WiP
-        || (actor.code == kRewardActorCodeID)  //
-                                               // System
-                                               // Verified Registry
+    if ((actor.code != builtin::v0::kAccountCodeCid)            // < tested OK
+        && (actor.code != builtin::v0::kCronCodeCid)            // < tested OK
+        && (actor.code != builtin::v0::kInitCodeCid)            // < tested OK
+        && (actor.code != builtin::v0::kStorageMarketCodeCid)   // < tested OK
+//        && (actor.code != builtin::v0::kStorageMinerCodeCid)    // TODO
+//        && (actor.code != builtin::v0::kMultisigCodeCid)        // TODO
+//        && (actor.code != builtin::v0::kPaymentChannelCodeCid)  // TODO
+//        && (actor.code != builtin::v0::kStoragePowerCodeCid)    // < WiP
+//        && (actor.code != builtin::v0::kRewardActorCodeID)      // TODO
+        && (actor.code != builtin::v0::kSystemActorCodeID)      // < tested OK
+//        && (actor.code != builtin::v0::kVerifiedRegistryCode)   // TODO
     ) {
       auto message = runtime->getMessage();
       return ::fc::vm::actor::cgo::invoke(runtime->execution(),
