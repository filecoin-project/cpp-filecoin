/**
 * Copyright Soramitsu Co., Ltd. All Rights Reserved.
 * SPDX-License-Identifier: Apache-2.0
 */

#include "vm/actor/impl/invoker_impl.hpp"

#include "vm/actor/builtin/v0/codes.hpp"
#include "vm/actor/builtin/v0/account/account_actor.hpp"
#include "vm/actor/builtin/v0/cron/cron_actor.hpp"
#include "vm/actor/builtin/v0/init/init_actor.hpp"
#include "vm/actor/builtin/v0/market/actor.hpp"
#include "vm/actor/builtin/v0/miner/miner_actor.hpp"
#include "vm/actor/builtin/v0/multisig/multisig_actor.hpp"
#include "vm/actor/builtin/v0/payment_channel/payment_channel_actor.hpp"
#include "vm/actor/builtin/v0/reward/reward_actor.hpp"
#include "vm/actor/builtin/v0/storage_power/storage_power_actor_export.hpp"
#include "vm/actor/builtin/v0/system/system_actor.hpp"
<<<<<<< HEAD
#include "vm/actor/builtin/v2/account/account_actor.hpp"
#include "vm/actor/builtin/v2/codes.hpp"
#include "vm/actor/builtin/v2/cron/cron_actor.hpp"
=======

#include "vm/actor/builtin/v2/codes.hpp"
#include "vm/actor/builtin/v2/account/account_actor.hpp"
#include "vm/actor/builtin/v2/payment_channel/payment_channel_actor.hpp"
#include "vm/actor/builtin/v2/system/system_actor.hpp"

>>>>>>> 194c0d77
#include "vm/actor/cgo/actors.hpp"

namespace fc::vm::actor {
  using runtime::InvocationOutput;

  InvokerImpl::InvokerImpl() {
    // v0
    builtin_[builtin::v0::kInitCodeCid] = builtin::v0::init::exports;
    builtin_[builtin::v0::kRewardActorCodeID] = builtin::v0::reward::exports;
    builtin_[builtin::v0::kCronCodeCid] = builtin::v0::cron::exports;
    builtin_[builtin::v0::kStoragePowerCodeCid] =
        builtin::v0::storage_power::exports;
    builtin_[builtin::v0::kStorageMarketCodeCid] = builtin::v0::market::exports;
    builtin_[builtin::v0::kStorageMinerCodeCid] = builtin::v0::miner::exports;
    builtin_[builtin::v0::kMultisigCodeCid] = builtin::v0::multisig::exports;
    builtin_[builtin::v0::kPaymentChannelCodeCid] =
        builtin::v0::payment_channel::exports;
    builtin_[builtin::v0::kAccountCodeCid] = builtin::v0::account::exports;
<<<<<<< HEAD
    builtin_[builtin::v0::kSystemActorCodeID] = builtin::system::exports;

    // v2
    builtin_[builtin::v2::kAccountCodeCid] = builtin::v2::account::exports;
    builtin_[builtin::v2::kCronCodeCid] = builtin::v2::cron::exports;
=======
    builtin_[builtin::v0::kSystemActorCodeID] = builtin::v0::system::exports;

    // v2
    //builtin_[builtin::v2::kInitCodeCid] = builtin::v2::init::exports;
    //builtin_[builtin::v2::kRewardActorCodeID] = builtin::v2::reward::exports;
    //builtin_[builtin::v2::kCronCodeCid] = builtin::v2::cron::exports;
    //builtin_[builtin::v2::kStoragePowerCodeCid] =
    //    builtin::v2::storage_power::exports;
    //builtin_[builtin::v2::kStorageMarketCodeCid] = builtin::v2::market::exports;
    //builtin_[builtin::v2::kStorageMinerCodeCid] = builtin::v2::miner::exports;
    //builtin_[builtin::v2::kMultisigCodeCid] = builtin::v2::multisig::exports;
    builtin_[builtin::v2::kPaymentChannelCodeCid] =
        builtin::v2::payment_channel::exports;
    builtin_[builtin::v2::kAccountCodeCid] = builtin::v2::account::exports;
    builtin_[builtin::v2::kSystemActorCodeID] = builtin::v2::system::exports;
>>>>>>> 194c0d77
  }

  void InvokerImpl::config(
      const StoragePower &min_verified_deal_size,
      const StoragePower &consensus_miner_min_power,
      const std::vector<RegisteredProof> &supported_proofs) {
    // TODO (a.chernyshov) implement
  }

  outcome::result<InvocationOutput> InvokerImpl::invoke(
      const Actor &actor, const std::shared_ptr<Runtime> &runtime) {
    // TODO (a.chernyshov) remove after all cpp actors are implemented
    if (
        // v0
<<<<<<< HEAD
        (actor.code != builtin::v0::kAccountCodeCid)           // < tested OK
        && (actor.code != builtin::v0::kCronCodeCid)           // < tested OK
        && (actor.code != builtin::v0::kInitCodeCid)           // < tested OK
        && (actor.code != builtin::v0::kStorageMarketCodeCid)  // < tested OK
        // && (actor.code != builtin::v0::kStorageMinerCodeCid)    // TODO
        // && (actor.code != builtin::v0::kMultisigCodeCid) // TODO
        // && (actor.code != builtin::v0::kPaymentChannelCodeCid)  // TODO
        // && (actor.code != builtin::v0::kStoragePowerCodeCid)    // < WiP
        // && (actor.code != builtin::v0::kRewardActorCodeID)      // TODO
        && (actor.code != builtin::v0::kSystemActorCodeID)     // < tested OK
        && (actor.code != builtin::v0::kVerifiedRegistryCode)  // TODO
        // v2
        && (actor.code != builtin::v2::kAccountCodeCid)  // < tested OK
        && (actor.code != builtin::v2::kCronCodeCid)     // < tested OK
        // && (actor.code != builtin::v2::kInitCodeCid)           // TODO
        // && (actor.code != builtin::v2::kStorageMarketCodeCid)  // TODO
        // && (actor.code != builtin::v2::kStorageMinerCodeCid)    // TODO
        // && (actor.code != builtin::v2::kMultisigCodeCid)        // TODO
        // && (actor.code != builtin::v2::kPaymentChannelCodeCid)  // TODO
        // && (actor.code != builtin::v2::kStoragePowerCodeCid)   // TODO
        // && (actor.code != builtin::v2::kRewardActorCodeID)     // TODO
        // && (actor.code != builtin::v2::kSystemActorCodeID)     // TODO
        // && (actor.code != builtin::v2::kVerifiedRegistryCode)  // TODO
=======
        (actor.code != builtin::v0::kAccountCodeCid)            // < tested OK
        && (actor.code != builtin::v0::kCronCodeCid)            // < tested OK
        && (actor.code != builtin::v0::kInitCodeCid)            // < tested OK
        && (actor.code != builtin::v0::kStorageMarketCodeCid)   // < tested OK
//        && (actor.code != builtin::v0::kStorageMinerCodeCid)    // TODO
//        && (actor.code != builtin::v0::kMultisigCodeCid)        // TODO
        && (actor.code != builtin::v0::kPaymentChannelCodeCid)  // < tested OK
//        && (actor.code != builtin::v0::kStoragePowerCodeCid)    // < WiP
//        && (actor.code != builtin::v0::kRewardActorCodeID)      // TODO
        && (actor.code != builtin::v0::kSystemActorCodeID)      // < tested OK
//        && (actor.code != builtin::v0::kVerifiedRegistryCode)   // TODO

        // v2
        && (actor.code != builtin::v2::kAccountCodeCid)         // < tested OK
//        && (actor.code != builtin::v2::kCronCodeCid)            // TODO
//        && (actor.code != builtin::v2::kInitCodeCid)            // TODO
//        && (actor.code != builtin::v2::kStorageMarketCodeCid)   // TODO
//        && (actor.code != builtin::v2::kStorageMinerCodeCid)    // TODO
//        && (actor.code != builtin::v2::kMultisigCodeCid)        // TODO
        && (actor.code != builtin::v2::kPaymentChannelCodeCid)  // < tested OK
//        && (actor.code != builtin::v2::kStoragePowerCodeCid)    // TODO
//        && (actor.code != builtin::v2::kRewardActorCodeID)      // TODO
        && (actor.code != builtin::v2::kSystemActorCodeID)      // < tested OK
//        && (actor.code != builtin::v2::kVerifiedRegistryCode)   // TODO
>>>>>>> 194c0d77
    ) {
      return ::fc::vm::actor::cgo::invoke(actor.code, runtime);
    }

    auto maybe_builtin_actor = builtin_.find(actor.code);
    if (maybe_builtin_actor == builtin_.end()) {
      return VMExitCode::kSysErrorIllegalActor;
    }
    auto builtin_actor = maybe_builtin_actor->second;
    auto message = runtime->getMessage();
    auto maybe_builtin_method = builtin_actor.find(message.get().method);
    if (maybe_builtin_method == builtin_actor.end()) {
      return VMExitCode::kSysErrInvalidMethod;
    }
    const auto &res =
        maybe_builtin_method->second(*runtime, message.get().params);
    return res;
  }
}  // namespace fc::vm::actor<|MERGE_RESOLUTION|>--- conflicted
+++ resolved
@@ -5,8 +5,8 @@
 
 #include "vm/actor/impl/invoker_impl.hpp"
 
+#include "vm/actor/builtin/v0/account/account_actor.hpp"
 #include "vm/actor/builtin/v0/codes.hpp"
-#include "vm/actor/builtin/v0/account/account_actor.hpp"
 #include "vm/actor/builtin/v0/cron/cron_actor.hpp"
 #include "vm/actor/builtin/v0/init/init_actor.hpp"
 #include "vm/actor/builtin/v0/market/actor.hpp"
@@ -16,18 +16,11 @@
 #include "vm/actor/builtin/v0/reward/reward_actor.hpp"
 #include "vm/actor/builtin/v0/storage_power/storage_power_actor_export.hpp"
 #include "vm/actor/builtin/v0/system/system_actor.hpp"
-<<<<<<< HEAD
 #include "vm/actor/builtin/v2/account/account_actor.hpp"
 #include "vm/actor/builtin/v2/codes.hpp"
 #include "vm/actor/builtin/v2/cron/cron_actor.hpp"
-=======
-
-#include "vm/actor/builtin/v2/codes.hpp"
-#include "vm/actor/builtin/v2/account/account_actor.hpp"
 #include "vm/actor/builtin/v2/payment_channel/payment_channel_actor.hpp"
 #include "vm/actor/builtin/v2/system/system_actor.hpp"
-
->>>>>>> 194c0d77
 #include "vm/actor/cgo/actors.hpp"
 
 namespace fc::vm::actor {
@@ -35,40 +28,35 @@
 
   InvokerImpl::InvokerImpl() {
     // v0
+    builtin_[builtin::v0::kAccountCodeCid] = builtin::v0::account::exports;
+    builtin_[builtin::v0::kCronCodeCid] = builtin::v0::cron::exports;
     builtin_[builtin::v0::kInitCodeCid] = builtin::v0::init::exports;
-    builtin_[builtin::v0::kRewardActorCodeID] = builtin::v0::reward::exports;
-    builtin_[builtin::v0::kCronCodeCid] = builtin::v0::cron::exports;
-    builtin_[builtin::v0::kStoragePowerCodeCid] =
-        builtin::v0::storage_power::exports;
     builtin_[builtin::v0::kStorageMarketCodeCid] = builtin::v0::market::exports;
     builtin_[builtin::v0::kStorageMinerCodeCid] = builtin::v0::miner::exports;
     builtin_[builtin::v0::kMultisigCodeCid] = builtin::v0::multisig::exports;
     builtin_[builtin::v0::kPaymentChannelCodeCid] =
         builtin::v0::payment_channel::exports;
-    builtin_[builtin::v0::kAccountCodeCid] = builtin::v0::account::exports;
-<<<<<<< HEAD
-    builtin_[builtin::v0::kSystemActorCodeID] = builtin::system::exports;
+    builtin_[builtin::v0::kRewardActorCodeID] = builtin::v0::reward::exports;
+    builtin_[builtin::v0::kStoragePowerCodeCid] =
+        builtin::v0::storage_power::exports;
+    builtin_[builtin::v0::kSystemActorCodeID] = builtin::v0::system::exports;
 
     // v2
     builtin_[builtin::v2::kAccountCodeCid] = builtin::v2::account::exports;
     builtin_[builtin::v2::kCronCodeCid] = builtin::v2::cron::exports;
-=======
-    builtin_[builtin::v0::kSystemActorCodeID] = builtin::v0::system::exports;
-
-    // v2
-    //builtin_[builtin::v2::kInitCodeCid] = builtin::v2::init::exports;
-    //builtin_[builtin::v2::kRewardActorCodeID] = builtin::v2::reward::exports;
-    //builtin_[builtin::v2::kCronCodeCid] = builtin::v2::cron::exports;
-    //builtin_[builtin::v2::kStoragePowerCodeCid] =
-    //    builtin::v2::storage_power::exports;
-    //builtin_[builtin::v2::kStorageMarketCodeCid] = builtin::v2::market::exports;
-    //builtin_[builtin::v2::kStorageMinerCodeCid] = builtin::v2::miner::exports;
-    //builtin_[builtin::v2::kMultisigCodeCid] = builtin::v2::multisig::exports;
+    // builtin_[builtin::v2::kInitCodeCid] = builtin::v2::init::exports;
+    // builtin_[builtin::v2::kStorageMarketCodeCid] =
+    // builtin::v2::market::exports;
+    // builtin_[builtin::v2::kStorageMinerCodeCid]
+    // = builtin::v2::miner::exports;
+    // builtin_[builtin::v2::kRewardActorCodeID]
+    // = builtin::v2::reward::exports;
+    // builtin_[builtin::v2::kMultisigCodeCid] = builtin::v2::multisig::exports;
     builtin_[builtin::v2::kPaymentChannelCodeCid] =
         builtin::v2::payment_channel::exports;
-    builtin_[builtin::v2::kAccountCodeCid] = builtin::v2::account::exports;
+    // builtin_[builtin::v2::kStoragePowerCodeCid] =
+    //    builtin::v2::storage_power::exports;
     builtin_[builtin::v2::kSystemActorCodeID] = builtin::v2::system::exports;
->>>>>>> 194c0d77
   }
 
   void InvokerImpl::config(
@@ -83,56 +71,30 @@
     // TODO (a.chernyshov) remove after all cpp actors are implemented
     if (
         // v0
-<<<<<<< HEAD
         (actor.code != builtin::v0::kAccountCodeCid)           // < tested OK
         && (actor.code != builtin::v0::kCronCodeCid)           // < tested OK
         && (actor.code != builtin::v0::kInitCodeCid)           // < tested OK
         && (actor.code != builtin::v0::kStorageMarketCodeCid)  // < tested OK
         // && (actor.code != builtin::v0::kStorageMinerCodeCid)    // TODO
-        // && (actor.code != builtin::v0::kMultisigCodeCid) // TODO
-        // && (actor.code != builtin::v0::kPaymentChannelCodeCid)  // TODO
+        // && (actor.code != builtin::v0::kMultisigCodeCid)        // TODO
+        && (actor.code != builtin::v0::kPaymentChannelCodeCid)  // < tested OK
         // && (actor.code != builtin::v0::kStoragePowerCodeCid)    // < WiP
         // && (actor.code != builtin::v0::kRewardActorCodeID)      // TODO
-        && (actor.code != builtin::v0::kSystemActorCodeID)     // < tested OK
-        && (actor.code != builtin::v0::kVerifiedRegistryCode)  // TODO
+        && (actor.code != builtin::v0::kSystemActorCodeID)  // < tested OK
+        // && (actor.code != builtin::v0::kVerifiedRegistryCode)   // TODO
+
         // v2
         && (actor.code != builtin::v2::kAccountCodeCid)  // < tested OK
-        && (actor.code != builtin::v2::kCronCodeCid)     // < tested OK
-        // && (actor.code != builtin::v2::kInitCodeCid)           // TODO
-        // && (actor.code != builtin::v2::kStorageMarketCodeCid)  // TODO
+        && (actor.code != builtin::v2::kCronCodeCid)     // TODO
+        // && (actor.code != builtin::v2::kInitCodeCid)            // TODO
+        // && (actor.code != builtin::v2::kStorageMarketCodeCid)   // TODO
         // && (actor.code != builtin::v2::kStorageMinerCodeCid)    // TODO
         // && (actor.code != builtin::v2::kMultisigCodeCid)        // TODO
-        // && (actor.code != builtin::v2::kPaymentChannelCodeCid)  // TODO
-        // && (actor.code != builtin::v2::kStoragePowerCodeCid)   // TODO
-        // && (actor.code != builtin::v2::kRewardActorCodeID)     // TODO
-        // && (actor.code != builtin::v2::kSystemActorCodeID)     // TODO
-        // && (actor.code != builtin::v2::kVerifiedRegistryCode)  // TODO
-=======
-        (actor.code != builtin::v0::kAccountCodeCid)            // < tested OK
-        && (actor.code != builtin::v0::kCronCodeCid)            // < tested OK
-        && (actor.code != builtin::v0::kInitCodeCid)            // < tested OK
-        && (actor.code != builtin::v0::kStorageMarketCodeCid)   // < tested OK
-//        && (actor.code != builtin::v0::kStorageMinerCodeCid)    // TODO
-//        && (actor.code != builtin::v0::kMultisigCodeCid)        // TODO
-        && (actor.code != builtin::v0::kPaymentChannelCodeCid)  // < tested OK
-//        && (actor.code != builtin::v0::kStoragePowerCodeCid)    // < WiP
-//        && (actor.code != builtin::v0::kRewardActorCodeID)      // TODO
-        && (actor.code != builtin::v0::kSystemActorCodeID)      // < tested OK
-//        && (actor.code != builtin::v0::kVerifiedRegistryCode)   // TODO
-
-        // v2
-        && (actor.code != builtin::v2::kAccountCodeCid)         // < tested OK
-//        && (actor.code != builtin::v2::kCronCodeCid)            // TODO
-//        && (actor.code != builtin::v2::kInitCodeCid)            // TODO
-//        && (actor.code != builtin::v2::kStorageMarketCodeCid)   // TODO
-//        && (actor.code != builtin::v2::kStorageMinerCodeCid)    // TODO
-//        && (actor.code != builtin::v2::kMultisigCodeCid)        // TODO
         && (actor.code != builtin::v2::kPaymentChannelCodeCid)  // < tested OK
-//        && (actor.code != builtin::v2::kStoragePowerCodeCid)    // TODO
-//        && (actor.code != builtin::v2::kRewardActorCodeID)      // TODO
-        && (actor.code != builtin::v2::kSystemActorCodeID)      // < tested OK
-//        && (actor.code != builtin::v2::kVerifiedRegistryCode)   // TODO
->>>>>>> 194c0d77
+        // && (actor.code != builtin::v2::kStoragePowerCodeCid)    // TODO
+        // && (actor.code != builtin::v2::kRewardActorCodeID)      // TODO
+        && (actor.code != builtin::v2::kSystemActorCodeID)  // < tested OK
+        // && (actor.code != builtin::v2::kVerifiedRegistryCode)   // TODO
     ) {
       return ::fc::vm::actor::cgo::invoke(actor.code, runtime);
     }
