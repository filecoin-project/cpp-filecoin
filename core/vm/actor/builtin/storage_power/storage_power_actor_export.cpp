/**
 * Copyright Soramitsu Co., Ltd. All Rights Reserved.
 * SPDX-License-Identifier: Apache-2.0
 */

#include "vm/actor/builtin/storage_power/storage_power_actor_export.hpp"

#include "vm/actor/builtin/init/init_actor.hpp"
#include "vm/actor/builtin/miner/miner_actor.hpp"
#include "vm/actor/builtin/shared/shared.hpp"

using fc::primitives::SectorStorageWeightDesc;
using fc::primitives::TokenAmount;
using fc::primitives::address::decode;
using fc::vm::actor::ActorExports;
using fc::vm::actor::kConstructorMethodNumber;
using fc::vm::actor::builtin::requestMinerControlAddress;
using fc::vm::actor::builtin::storage_power::kEpochTotalExpectedReward;
using fc::vm::actor::builtin::storage_power::kPledgeFactor;
using fc::vm::actor::builtin::storage_power::StoragePower;
using fc::vm::actor::builtin::storage_power::StoragePowerActor;
using fc::vm::actor::builtin::storage_power::StoragePowerActorMethods;
using fc::vm::actor::builtin::storage_power::StoragePowerActorState;
using fc::vm::runtime::InvocationOutput;
using fc::vm::runtime::Runtime;
namespace outcome = fc::outcome;

ACTOR_METHOD(StoragePowerActorMethods::construct) {
  if (runtime.getImmediateCaller() != kSystemActorAddress)
    return VMExitCode::STORAGE_POWER_ACTOR_WRONG_CALLER;

  auto datastore = runtime.getIpfsDatastore();
  OUTCOME_TRY(empty_state, StoragePowerActor::createEmptyState(datastore));

  OUTCOME_TRY(runtime.commitState(empty_state));
  return fc::outcome::success();
}

ACTOR_METHOD(StoragePowerActorMethods::addBalance) {
  OUTCOME_TRY(add_balance_params,
              decodeActorParams<AddBalanceParameters>(params));
  OUTCOME_TRY(miner_code_cid, runtime.getActorCodeID(add_balance_params.miner));
  if (miner_code_cid != kStorageMinerCodeCid)
    return VMExitCode::STORAGE_POWER_ILLEGAL_ARGUMENT;

  Address immediate_caller = runtime.getImmediateCaller();
  OUTCOME_TRY(control_addresses,
              requestMinerControlAddress(runtime, add_balance_params.miner));
  if (immediate_caller != control_addresses.owner
      && immediate_caller != control_addresses.worker)
    return VMExitCode::STORAGE_POWER_FORBIDDEN;

<<<<<<< HEAD
  auto datastore = runtime.getIpfsDatastore();
  OUTCOME_TRY(state,
              runtime.getCurrentActorStateCbor<StoragePowerActorState>());
  StoragePowerActor power_actor(datastore, state);
=======
  OUTCOME_TRY(power_actor, getCurrentState(runtime));
>>>>>>> 3a5decab
  OUTCOME_TRY(power_actor.addMinerBalance(add_balance_params.miner,
                                          runtime.getMessage().get().value));

  OUTCOME_TRY(power_actor_state, power_actor.flushState());
  OUTCOME_TRY(runtime.commitState(power_actor_state));
  return fc::outcome::success();
}

ACTOR_METHOD(StoragePowerActorMethods::withdrawBalance) {
  OUTCOME_TRY(withdraw_balance_params,
              decodeActorParams<WithdrawBalanceParameters>(params));
  OUTCOME_TRY(miner_code_cid,
              runtime.getActorCodeID(withdraw_balance_params.miner));
  if (miner_code_cid != kStorageMinerCodeCid)
    return VMExitCode::STORAGE_POWER_ILLEGAL_ARGUMENT;

  Address immediate_caller = runtime.getImmediateCaller();
  OUTCOME_TRY(
      control_addresses,
      requestMinerControlAddress(runtime, withdraw_balance_params.miner));
  if (immediate_caller != control_addresses.owner
      && immediate_caller != control_addresses.worker)
    return VMExitCode::STORAGE_POWER_FORBIDDEN;

  if (withdraw_balance_params.requested < TokenAmount{0})
    return VMExitCode::STORAGE_POWER_ILLEGAL_ARGUMENT;

<<<<<<< HEAD
  auto datastore = runtime.getIpfsDatastore();
  OUTCOME_TRY(state,
              runtime.getCurrentActorStateCbor<StoragePowerActorState>());
  StoragePowerActor power_actor(datastore, state);
=======
  OUTCOME_TRY(power_actor, getCurrentState(runtime));
>>>>>>> 3a5decab

  if (!power_actor.hasClaim(withdraw_balance_params.miner))
    return VMExitCode::STORAGE_POWER_ILLEGAL_ARGUMENT;
  OUTCOME_TRY(claim, power_actor.getClaim(withdraw_balance_params.miner));

  /*
   * Pledge for sectors in temporary fault has already been subtracted from
   * the claim. If the miner has failed a scheduled PoSt, collateral remains
   * locked for further penalization. Thus the current claimed pledge is the
   * amount to keep locked.
   */
  OUTCOME_TRY(
      subtracted,
      power_actor.subtractMinerBalance(withdraw_balance_params.miner,
                                       withdraw_balance_params.requested,
                                       claim.pledge));

  OUTCOME_TRY(runtime.sendFunds(control_addresses.owner, subtracted));

  OUTCOME_TRY(power_actor_state, power_actor.flushState());
  OUTCOME_TRY(runtime.commitState(power_actor_state));
  return fc::outcome::success();
}

ACTOR_METHOD(StoragePowerActorMethods::createMiner) {
  OUTCOME_TRY(immediate_caller_code_id,
              runtime.getActorCodeID(runtime.getImmediateCaller()));
  if (!isSignableActor((immediate_caller_code_id)))
    return VMExitCode::STORAGE_POWER_FORBIDDEN;

  OUTCOME_TRY(create_miner_params,
              decodeActorParams<CreateMinerParameters>(params));

  auto message = runtime.getMessage().get();
  miner::ConstructorParams construct_miner_parameters{
      message.from,
      create_miner_params.worker,
      create_miner_params.sector_size,
      create_miner_params.peer_id};
  OUTCOME_TRY(encoded_construct_miner_parameters,
              encodeActorParams(construct_miner_parameters));
  OUTCOME_TRY(addresses_created,
              runtime.sendPR<init::ExecReturn>(
                  kInitAddress,
                  init::kExecMethodNumber,
                  init::ExecParams{
                      .code = kStorageMinerCodeCid,
                      .params = encoded_construct_miner_parameters,
                  },
                  TokenAmount{0}));

  OUTCOME_TRY(power_actor, getCurrentState(runtime));
  OUTCOME_TRY(power_actor.addMiner(addresses_created.id_address));
  OUTCOME_TRY(
      power_actor.setMinerBalance(addresses_created.id_address, message.value));

  CreateMinerReturn result{addresses_created.id_address,
                           addresses_created.robust_address};
  OUTCOME_TRY(output, encodeActorReturn(result));

  OUTCOME_TRY(power_actor_state, power_actor.flushState());
  OUTCOME_TRY(runtime.commitState(power_actor_state));
  return std::move(output);
}

ACTOR_METHOD(StoragePowerActorMethods::deleteMiner) {
  OUTCOME_TRY(delete_miner_params,
              decodeActorParams<DeleteMinerParameters>(params));

  Address immediate_caller = runtime.getImmediateCaller();
  OUTCOME_TRY(control_addresses,
              requestMinerControlAddress(runtime, delete_miner_params.miner));
  if (immediate_caller != control_addresses.owner
      && immediate_caller != control_addresses.worker)
    return VMExitCode::STORAGE_POWER_FORBIDDEN;

  OUTCOME_TRY(power_actor, getCurrentState(runtime));

  OUTCOME_TRY(
      deleteMinerActor(runtime, power_actor, delete_miner_params.miner));

  OUTCOME_TRY(power_actor_state, power_actor.flushState());
  OUTCOME_TRY(runtime.commitState(power_actor_state));
  return fc::outcome::success();
}

ACTOR_METHOD(StoragePowerActorMethods::onSectorProveCommit) {
  OUTCOME_TRY(immediate_caller_code_id,
              runtime.getActorCodeID(runtime.getImmediateCaller()));
  if (immediate_caller_code_id != kStorageMinerCodeCid)
    return VMExitCode::STORAGE_POWER_ACTOR_WRONG_CALLER;

  OUTCOME_TRY(on_sector_prove_commit_params,
              decodeActorParams<OnSectorProveCommitParameters>(params));

  OUTCOME_TRY(power_actor, getCurrentState(runtime));

  StoragePower power =
      consensusPowerForWeight(on_sector_prove_commit_params.weight);
  OUTCOME_TRY(network_power, power_actor.getTotalNetworkPower());
  TokenAmount pledge =
      pledgeForWeight(on_sector_prove_commit_params.weight, network_power);
  OUTCOME_TRY(
      power_actor.addToClaim(runtime.getMessage().get().from, power, pledge));

  OUTCOME_TRY(result,
              encodeActorReturn(OnSectorProveCommitReturn{.pledge = pledge}));

  OUTCOME_TRY(power_actor_state, power_actor.flushState());
  OUTCOME_TRY(runtime.commitState(power_actor_state));

  return std::move(result);
}

ACTOR_METHOD(StoragePowerActorMethods::onSectorTerminate) {
  OUTCOME_TRY(immediate_caller_code_id,
              runtime.getActorCodeID(runtime.getImmediateCaller()));
  if (immediate_caller_code_id != kStorageMinerCodeCid)
    return VMExitCode::STORAGE_POWER_ACTOR_WRONG_CALLER;

  OUTCOME_TRY(on_sector_terminate_params,
              decodeActorParams<OnSectorTerminateParameters>(params));

  Address miner_address = runtime.getMessage().get().from;
  StoragePower power =
      consensusPowerForWeights(on_sector_terminate_params.weights);

  OUTCOME_TRY(power_actor, getCurrentState(runtime));

  OUTCOME_TRY(power_actor.addToClaim(
      miner_address, -power, -on_sector_terminate_params.pledge));

  if (on_sector_terminate_params.termination_type
      != SectorTerminationType::SECTOR_TERMINATION_EXPIRED) {
    TokenAmount amount_to_slash = pledgePenaltyForSectorTermination(
        on_sector_terminate_params.pledge,
        on_sector_terminate_params.termination_type);
    OUTCOME_TRY(slashPledgeCollateral(
        runtime, power_actor, miner_address, amount_to_slash));
  }

  OUTCOME_TRY(power_actor_state, power_actor.flushState());
  OUTCOME_TRY(runtime.commitState(power_actor_state));
  return fc::outcome::success();
}

ACTOR_METHOD(StoragePowerActorMethods::onSectorTemporaryFaultEffectiveBegin) {
  OUTCOME_TRY(immediate_caller_code_id,
              runtime.getActorCodeID(runtime.getImmediateCaller()));
  if (immediate_caller_code_id != kStorageMinerCodeCid)
    return VMExitCode::STORAGE_POWER_ACTOR_WRONG_CALLER;

  OUTCOME_TRY(on_sector_fault_params,
              decodeActorParams<OnSectorTemporaryFaultEffectiveBeginParameters>(
                  params));
  StoragePower power = consensusPowerForWeights(on_sector_fault_params.weights);

  OUTCOME_TRY(power_actor, getCurrentState(runtime));

  OUTCOME_TRY(power_actor.addToClaim(
      runtime.getMessage().get().from, -power, -on_sector_fault_params.pledge));

  OUTCOME_TRY(power_actor_state, power_actor.flushState());
  OUTCOME_TRY(runtime.commitState(power_actor_state));
  return fc::outcome::success();
}

fc::outcome::result<StoragePowerActor>
StoragePowerActorMethods::getCurrentState(Runtime &runtime) {
  auto datastore = runtime.getIpfsDatastore();
  OUTCOME_TRY(state,
              runtime.getCurrentActorStateCbor<StoragePowerActorState>());
  return StoragePowerActor(datastore, state);
}

fc::outcome::result<InvocationOutput>
StoragePowerActorMethods::slashPledgeCollateral(Runtime &runtime,
                                                StoragePowerActor &power_actor,
                                                Address miner,
                                                TokenAmount to_slash) {
  OUTCOME_TRY(
      slashed,
      power_actor.subtractMinerBalance(miner, to_slash, TokenAmount{0}));
  OUTCOME_TRY(runtime.sendFunds(kBurntFundsActorAddress, slashed));

  return fc::outcome::success();
}

fc::outcome::result<void> StoragePowerActorMethods::deleteMinerActor(
    Runtime &runtime, StoragePowerActor &state, const Address &miner) {
  OUTCOME_TRY(amount_slashed, state.deleteMiner(miner));
  OUTCOME_TRY(runtime.send(
      miner, miner::kOnDeleteMinerMethodNumber, {}, TokenAmount{0}));
  OUTCOME_TRY(runtime.sendFunds(kBurntFundsActorAddress, amount_slashed));
  return fc::outcome::success();
}

const ActorExports fc::vm::actor::builtin::storage_power::exports = {
    {kConstructorMethodNumber,
     ActorMethod(StoragePowerActorMethods::construct)},
    {kAddBalanceMethodNumber,
     ActorMethod(StoragePowerActorMethods::addBalance)},
    {kWithdrawBalanceMethodNumber,
     ActorMethod(StoragePowerActorMethods::withdrawBalance)},
    {kCreateMinerMethodNumber,
     ActorMethod(StoragePowerActorMethods::createMiner)},
    {kDeleteMinerMethodNumber,
     ActorMethod(StoragePowerActorMethods::deleteMiner)},
    {kOnSectorProveCommitMethodNumber,
     ActorMethod(StoragePowerActorMethods::onSectorProveCommit)},
    {kOnSectorTerminateMethodNumber,
     ActorMethod(StoragePowerActorMethods::onSectorTerminate)},
    {kOnSectorTerminateMethodNumber,
     ActorMethod(
         StoragePowerActorMethods::onSectorTemporaryFaultEffectiveBegin)}};<|MERGE_RESOLUTION|>--- conflicted
+++ resolved
@@ -50,14 +50,7 @@
       && immediate_caller != control_addresses.worker)
     return VMExitCode::STORAGE_POWER_FORBIDDEN;
 
-<<<<<<< HEAD
-  auto datastore = runtime.getIpfsDatastore();
-  OUTCOME_TRY(state,
-              runtime.getCurrentActorStateCbor<StoragePowerActorState>());
-  StoragePowerActor power_actor(datastore, state);
-=======
-  OUTCOME_TRY(power_actor, getCurrentState(runtime));
->>>>>>> 3a5decab
+  OUTCOME_TRY(power_actor, getCurrentState(runtime));
   OUTCOME_TRY(power_actor.addMinerBalance(add_balance_params.miner,
                                           runtime.getMessage().get().value));
 
@@ -85,14 +78,7 @@
   if (withdraw_balance_params.requested < TokenAmount{0})
     return VMExitCode::STORAGE_POWER_ILLEGAL_ARGUMENT;
 
-<<<<<<< HEAD
-  auto datastore = runtime.getIpfsDatastore();
-  OUTCOME_TRY(state,
-              runtime.getCurrentActorStateCbor<StoragePowerActorState>());
-  StoragePowerActor power_actor(datastore, state);
-=======
-  OUTCOME_TRY(power_actor, getCurrentState(runtime));
->>>>>>> 3a5decab
+  OUTCOME_TRY(power_actor, getCurrentState(runtime));
 
   if (!power_actor.hasClaim(withdraw_balance_params.miner))
     return VMExitCode::STORAGE_POWER_ILLEGAL_ARGUMENT;
