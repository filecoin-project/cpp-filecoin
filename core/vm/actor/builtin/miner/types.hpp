--- conflicted
+++ resolved
@@ -27,8 +27,8 @@
   using primitives::TokenAmount;
   using primitives::address::Address;
   using primitives::sector::OnChainPoStVerifyInfo;
+  using primitives::sector::Proof;
   using primitives::sector::RegisteredProof;
-  using primitives::sector::Proof;
 
   using PeerId = std::string;
 
@@ -155,91 +155,6 @@
     boost::optional<RleBitset> sectors;
     RegisteredProof registered_proof{};
   };
-<<<<<<< HEAD
-
-  struct ConstructorParams {
-    Address owner;
-    Address worker;
-    SectorSize sector_size;
-    PeerId peer_id;
-  };
-
-  struct GetControlAddressesReturn {
-    Address owner;
-    Address worker;
-  };
-
-  struct ChangeWorkerAddressParams {
-    Address new_worker;
-  };
-
-  struct ChangePeerIdParams {
-    PeerId new_id;
-  };
-
-  using SubmitWindowedPoStParams = OnChainPoStVerifyInfo;
-
-  using PreCommitSectorParams = SectorPreCommitInfo;
-
-  struct ProveCommitSectorParams {
-    SectorNumber sector;
-    Proof proof;
-  };
-
-  struct ExtendSectorExpirationParams {
-    SectorNumber sector;
-    ChainEpoch new_expiration;
-  };
-
-  struct TerminateSectorsParams {
-    boost::optional<RleBitset> sectors;
-  };
-
-  struct DeclareTemporaryFaultsParams {
-    RleBitset sectors;
-    EpochDuration duration;
-  };
-
-  struct OnDeferredCronEventParams {
-    Buffer callback_payload;
-  };
-
-  struct CheckSectorProvenParams {
-    SectorNumber sector;
-  };
-
-  CBOR_TUPLE(PoStState, proving_period_start, num_consecutive_failures)
-
-  CBOR_TUPLE(
-      SectorPreCommitInfo, sector, sealed_cid, seal_epoch, deal_ids, expiration)
-
-  CBOR_TUPLE(SectorPreCommitOnChainInfo,
-             info,
-             precommit_deposit,
-             precommit_epoch)
-
-  CBOR_TUPLE(SectorOnChainInfo,
-             info,
-             activation_epoch,
-             deal_weight,
-             pledge_requirement,
-             declared_fault_epoch,
-             declared_fault_duration)
-
-  CBOR_TUPLE(WorkerKeyChange, new_worker, effective_at)
-
-  CBOR_TUPLE(MinerInfo, owner, worker, pending_worker_key, peer_id, sector_size)
-
-  CBOR_TUPLE(MinerActorState,
-             precommitted_sectors,
-             sectors,
-             fault_set,
-             proving_set,
-             info,
-             post_state)
-
-=======
->>>>>>> 95e0e041
   CBOR_TUPLE(CronEventPayload, event_type, sectors, registered_proof)
 }  // namespace fc::vm::actor::builtin::miner
 
