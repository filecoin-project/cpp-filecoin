--- conflicted
+++ resolved
@@ -17,9 +17,6 @@
   };
 
   using ControlAddresses = v0::miner::ControlAddresses;
-<<<<<<< HEAD
-  using ChangeWorkerAddress = v0::miner::ChangeWorkerAddress;
-=======
 
   struct ChangeWorkerAddress : ActorMethodBase<3> {
     using Params = v0::miner::ChangeWorkerAddress::Params;
@@ -27,8 +24,6 @@
     ACTOR_METHOD_DECL();
   };
 
-  // TODO implement
->>>>>>> 8cde2774
   using ChangePeerId = v0::miner::ChangePeerId;
 
   // TODO implement
