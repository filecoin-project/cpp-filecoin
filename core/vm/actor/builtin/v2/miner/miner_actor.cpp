--- conflicted
+++ resolved
@@ -105,20 +105,10 @@
     return outcome::success();
   }
 
-<<<<<<< HEAD
-  /**
-   * Computes the deadline index for the current epoch for a given period start.
-   * currEpoch must be within the proving period that starts at
-   * provingPeriodStart to produce a valid index.
-   */
-  outcome::result<uint64_t> currentDeadlineIndex(
+  outcome::result<uint64_t> Construct::currentDeadlineIndex(
       const Runtime &runtime,
       const ChainEpoch &current_epoch,
       const ChainEpoch &period_start) {
-=======
-  outcome::result<uint64_t> Construct::currentDeadlineIndex(
-      const ChainEpoch &current_epoch, const ChainEpoch &period_start) {
->>>>>>> 7bd6dfa2
     VM_ASSERT(current_epoch >= period_start);
     return (current_epoch - period_start) / kWPoStChallengeWindow;
   }
