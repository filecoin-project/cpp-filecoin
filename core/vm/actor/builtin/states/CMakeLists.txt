#
# Copyright Soramitsu Co., Ltd. All Rights Reserved.
# SPDX-License-Identifier: Apache-2.0
#

<<<<<<< HEAD
add_library(actor_state
    impl/state_provider.cpp
    impl/state_manager_impl.cpp
    impl/market_actor_state.cpp
    impl/multisig_actor_state.cpp
    impl/power_actor_state.cpp
    )
target_link_libraries(actor_state
    actor
    outcome
    miner_types
    )
=======
add_subdirectory(account)
add_subdirectory(cron)
add_subdirectory(init)
add_subdirectory(market)
add_subdirectory(miner)
add_subdirectory(multisig)
add_subdirectory(payment_channel)
add_subdirectory(reward)
add_subdirectory(storage_power)
add_subdirectory(system)
add_subdirectory(verified_registry)
>>>>>>> 0f4f940c
<|MERGE_RESOLUTION|>--- conflicted
+++ resolved
@@ -3,20 +3,6 @@
 # SPDX-License-Identifier: Apache-2.0
 #
 
-<<<<<<< HEAD
-add_library(actor_state
-    impl/state_provider.cpp
-    impl/state_manager_impl.cpp
-    impl/market_actor_state.cpp
-    impl/multisig_actor_state.cpp
-    impl/power_actor_state.cpp
-    )
-target_link_libraries(actor_state
-    actor
-    outcome
-    miner_types
-    )
-=======
 add_subdirectory(account)
 add_subdirectory(cron)
 add_subdirectory(init)
@@ -27,5 +13,4 @@
 add_subdirectory(reward)
 add_subdirectory(storage_power)
 add_subdirectory(system)
-add_subdirectory(verified_registry)
->>>>>>> 0f4f940c
+add_subdirectory(verified_registry)