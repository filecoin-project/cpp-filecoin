/**
 * Copyright Soramitsu Co., Ltd. All Rights Reserved.
 * SPDX-License-Identifier: Apache-2.0
 */

#pragma once

#include "codec/cbor/streams_annotation.hpp"
#include "primitives/address/address.hpp"
#include "vm/actor/actor_method.hpp"
#include "vm/actor/builtin/v0/miner/types.hpp"

namespace fc::vm::actor::builtin::v0::miner {
  using primitives::sector::PoStProof;

  struct Construct : ActorMethodBase<1> {
    struct Params {
      Address owner;
      Address worker;
<<<<<<< HEAD
      std::vector<Address> control_addresses;
=======
>>>>>>> 9400a0ca
      RegisteredSealProof seal_proof_type;
      Buffer peer_id;
      std::vector<Multiaddress> multiaddresses;
    };
    ACTOR_METHOD_DECL();
  };
  CBOR_TUPLE(Construct::Params,
             owner,
             worker,
             control_addresses,
             seal_proof_type,
             peer_id,
             multiaddresses)

  struct ControlAddresses : ActorMethodBase<2> {
    struct Result {
      Address owner;
      Address worker;
      std::vector<Address> control;
    };
    ACTOR_METHOD_DECL();
  };
  CBOR_TUPLE(ControlAddresses::Result, owner, worker, control)

  /**
   * ChangeWorkerAddress will ALWAYS overwrite the existing control addresses
   * with the control addresses passed in the params. A worker change will be
   * scheduled if the worker passed in the params is different from the existing
   * worker.
   */
  struct ChangeWorkerAddress : ActorMethodBase<3> {
    struct Params {
      Address new_worker;
      std::vector<Address> new_control_addresses;
    };
    ACTOR_METHOD_DECL();
  };
  CBOR_TUPLE(ChangeWorkerAddress::Params, new_worker, new_control_addresses)

  struct ChangePeerId : ActorMethodBase<4> {
    struct Params {
      Buffer new_id;
    };
    ACTOR_METHOD_DECL();
  };
  CBOR_TUPLE(ChangePeerId::Params, new_id)

  /**
   * Invoked by miner's worker address to submit their fallback post
   */
  struct SubmitWindowedPoSt : ActorMethodBase<5> {
    /**
     * Information submitted by a miner to provide a Window PoSt
     */
    struct Params {
      struct Partition {
        /// Partitions are numbered per-deadline, from zero
        uint64_t index{0};
        // Sectors skipped while proving that weren't already declared faulty
        RleBitset skipped;
      };

      /** The deadline index which the submission targets */
      uint64_t deadline{0};

      /** The partitions being proven */
      std::vector<Partition> partitions;

      /**
       * Array of proofs, one per distinct registered proof type present in the
       * sectors being proven. In the usual case of a single proof type, this
       * array will always have a single element (independent of number of
       * partitions).
       */
      std::vector<PoStProof> proofs;

      /**
       * The epoch at which these proofs is being committed to a particular
       * chain.
       */
      ChainEpoch chain_commit_epoch;

      /**
       * The ticket randomness on the chain at the ChainCommitEpoch on the chain
       * this post is committed to
       */
      Randomness chain_commit_rand;
    };
    ACTOR_METHOD_DECL();
  };
  CBOR_TUPLE(SubmitWindowedPoSt::Params::Partition, index, skipped)
  CBOR_TUPLE(SubmitWindowedPoSt::Params,
             deadline,
             partitions,
             proofs,
             chain_commit_epoch,
             chain_commit_rand)

  struct PreCommitSector : ActorMethodBase<6> {
    using Params = SectorPreCommitInfo;
    ACTOR_METHOD_DECL();
  };

  /**
   * Checks state of the corresponding sector pre-commitment, then schedules the
   * proof to be verified in bulk by the power actor. If valid, the power actor
   * will call ConfirmSectorProofsValid at the end of the same epoch as this
   * message
   */
  struct ProveCommitSector : ActorMethodBase<7> {
    struct Params {
      SectorNumber sector;
      Proof proof;
    };
    ACTOR_METHOD_DECL();
  };
  CBOR_TUPLE(ProveCommitSector::Params, sector, proof)

  /**
   * Changes the expiration epoch for a sector to a new, later one. The sector
   * must not be terminated or faulty. The sector's power is recomputed for the
   * new expiration.
   */
  struct ExtendSectorExpiration : ActorMethodBase<8> {
    struct Params {
      struct ExpirationExtension {
        uint64_t deadline{0};
        uint64_t partition{0};
        RleBitset sectors;
        ChainEpoch new_expiration;
      };

      std::vector<ExpirationExtension> extensions;
    };
    ACTOR_METHOD_DECL();
  };
  CBOR_TUPLE(ExtendSectorExpiration::Params::ExpirationExtension,
             deadline,
             partition,
             sectors,
             new_expiration)
  CBOR_TUPLE(ExtendSectorExpiration::Params, extensions)

  /**
   * Marks some sectors as terminated at the present epoch, earlier than their
   * scheduled termination, and adds these sectors to the early termination
   * queue. This method then processes up to AddressedSectorsMax sectors and
   * AddressedPartitionsMax partitions from the early termination queue,
   * terminating deals, paying fines, and returning pledge collateral. While
   * sectors remain in this queue:
   *
   *  1. The miner will be unable to withdraw funds.
   *  2. The chain will process up to AddressedSectorsMax sectors and
   *  AddressedPartitionsMax per epoch until the queue is empty.
   *
   * The sectors are immediately ignored for Window PoSt proofs, and should be
   * masked in the same way as faulty sectors. A miner terminating sectors in
   * the current deadline must be careful to compute an appropriate Window PoSt
   * proof for the sectors that will be active at the time the PoSt is
   * submitted.
   *
   * This function may be invoked with no new sectors to explicitly process the
   * next batch of sectors.
   */
  struct TerminateSectors : ActorMethodBase<9> {
    struct Params {
      std::vector<SectorDeclaration> terminations;
    };

    /**
     * Set to true if all early termination work has been completed. When
     * false, the miner may choose to repeatedly invoke TerminateSectors
     * with no new sectors to process the remainder of the pending
     * terminations. While pending terminations are outstanding, the miner
     * will not be able to withdraw funds.
     */
    struct Result {
      bool done;
    };
    ACTOR_METHOD_DECL();
  };
  CBOR_TUPLE(TerminateSectors::Params, terminations)
  CBOR_TUPLE(TerminateSectors::Result, done)

  struct DeclareFaults : ActorMethodBase<10> {
    struct Params {
      std::vector<SectorDeclaration> faults;
    };

    ACTOR_METHOD_DECL();
  };
  CBOR_TUPLE(DeclareFaults::Params, faults)

  struct DeclareFaultsRecovered : ActorMethodBase<11> {
    struct Params {
      std::vector<SectorDeclaration> recoveries;
    };

    ACTOR_METHOD_DECL();
  };
  CBOR_TUPLE(DeclareFaultsRecovered::Params, recoveries)

  struct OnDeferredCronEvent : ActorMethodBase<12> {
    using Params = CronEventPayload;
    ACTOR_METHOD_DECL();
  };

  struct CheckSectorProven : ActorMethodBase<13> {
    struct Params {
      SectorNumber sector;
    };
    ACTOR_METHOD_DECL();
  };
  CBOR_TUPLE(CheckSectorProven::Params, sector)

  struct AddLockedFund : ActorMethodBase<14> {
    using Params = TokenAmount;
    ACTOR_METHOD_DECL();
  };

  struct ReportConsensusFault : ActorMethodBase<15> {
    struct Params {
      Buffer block_header_1;
      Buffer block_header_2;
      Buffer block_header_extra;
    };
    ACTOR_METHOD_DECL();
  };
  CBOR_TUPLE(ReportConsensusFault::Params,
             block_header_1,
             block_header_2,
             block_header_extra)

  struct WithdrawBalance : ActorMethodBase<16> {
    struct Params {
      TokenAmount amount;
    };
    ACTOR_METHOD_DECL();
  };
  CBOR_TUPLE(WithdrawBalance::Params, amount)

  struct ConfirmSectorProofsValid : ActorMethodBase<17> {
    struct Params {
      std::vector<SectorNumber> sectors;
    };
    ACTOR_METHOD_DECL();
  };
  CBOR_TUPLE(ConfirmSectorProofsValid::Params, sectors)

  struct ChangeMultiaddresses : ActorMethodBase<18> {
    struct Params {
      std::vector<Multiaddress> new_multiaddresses;
    };
    ACTOR_METHOD_DECL();
  };
  CBOR_TUPLE(ChangeMultiaddresses::Params, new_multiaddresses)

  /**
   * Compacts a number of partitions at one deadline by removing terminated
   * sectors, re-ordering the remaining sectors, and assigning them to new
   * partitions so as to completely fill all but one partition with live
   * sectors. The addressed partitions are removed from the deadline, and new
   * ones appended. The final partition in the deadline is always included in
   * the compaction, whether or not explicitly requested. Removed sectors are
   * removed from state entirely. May not be invoked if the deadline has any
   * un-processed early terminations.
   */
  struct CompactPartitions : ActorMethodBase<19> {
    struct Params {
      uint64_t deadline{0};
      RleBitset partitions;
    };
    ACTOR_METHOD_DECL();
  };
  CBOR_TUPLE(CompactPartitions::Params, deadline, partitions)

  /**
   * Compacts sector number allocations to reduce the size of the allocated
   * sector number bitfield.
   *
   * When allocating sector numbers sequentially, or in sequential groups, this
   * bitfield should remain fairly small. However, if the bitfield grows large
   * enough such that PreCommitSector fails (or becomes expensive), this method
   * can be called to mask out (throw away) entire ranges of unused sector IDs.
   * For example, if sectors 1-99 and 101-200 have been allocated, sector number
   * 99 can be masked out to collapse these two ranges into one.
   */
  struct CompactSectorNumbers : ActorMethodBase<20> {
    struct Params {
      RleBitset mask_sector_numbers;
    };
    ACTOR_METHOD_DECL();
  };
  CBOR_TUPLE(CompactSectorNumbers::Params, mask_sector_numbers)

  extern const ActorExports exports;

}  // namespace fc::vm::actor::builtin::v0::miner<|MERGE_RESOLUTION|>--- conflicted
+++ resolved
@@ -17,10 +17,7 @@
     struct Params {
       Address owner;
       Address worker;
-<<<<<<< HEAD
       std::vector<Address> control_addresses;
-=======
->>>>>>> 9400a0ca
       RegisteredSealProof seal_proof_type;
       Buffer peer_id;
       std::vector<Multiaddress> multiaddresses;
@@ -209,7 +206,6 @@
     struct Params {
       std::vector<SectorDeclaration> faults;
     };
-
     ACTOR_METHOD_DECL();
   };
   CBOR_TUPLE(DeclareFaults::Params, faults)
