/**
 * Copyright Soramitsu Co., Ltd. All Rights Reserved.
 * SPDX-License-Identifier: Apache-2.0
 */

#include "vm/actor/builtin/v0/miner/miner_actor.hpp"

#include "vm/toolchain/toolchain.hpp"

namespace fc::vm::actor::builtin::v0::miner {
<<<<<<< HEAD
  using crypto::randomness::DomainSeparationTag;
=======
  using states::makeEmptyMinerState;
  using states::MinerActorStatePtr;
>>>>>>> 0f4f940c
  using toolchain::Toolchain;
  using namespace types::miner;

  ACTOR_METHOD_IMPL(Construct) {
    OUTCOME_TRY(runtime.validateImmediateCallerIs(kInitAddress));

    // proof is supported
    OUTCOME_TRY(
        runtime.validateArgument(kSupportedProofs.find(params.seal_proof_type)
                                 != kSupportedProofs.end()));

    const auto utils = Toolchain::createMinerUtils(runtime);

    OUTCOME_TRY(owner, utils->resolveControlAddress(params.owner));
    OUTCOME_TRY(worker, utils->resolveWorkerAddress(params.worker));
    std::vector<Address> control_addresses;
    for (const auto &control_address : params.control_addresses) {
      OUTCOME_TRY(resolved, utils->resolveControlAddress(control_address));
      control_addresses.push_back(resolved);
    }

    OUTCOME_TRY(state, makeEmptyMinerState(runtime));

    const auto current_epoch = runtime.getCurrentEpoch();
    REQUIRE_NO_ERROR_A(offset,
                       utils->assignProvingPeriodOffset(current_epoch),
                       VMExitCode::kErrSerialization);
    const auto period_start =
        utils->nextProvingPeriodStart(current_epoch, offset);
    VM_ASSERT(period_start > current_epoch);
    state->proving_period_start = period_start;

    REQUIRE_NO_ERROR_A(miner_info,
                       makeMinerInfo(runtime.getActorVersion(),
                                     owner,
                                     worker,
                                     control_addresses,
                                     params.peer_id,
                                     params.multiaddresses,
                                     params.seal_proof_type,
                                     RegisteredPoStProof::kUndefined),
                       VMExitCode::kErrIllegalArgument);
    OUTCOME_TRY(state->miner_info.set(miner_info));

    OUTCOME_TRY(runtime.commitState(state));

    OUTCOME_TRY(utils->enrollCronEvent(period_start - 1,
                                       {CronEventType::kProvingDeadline}));

    return outcome::success();
  }

  ACTOR_METHOD_IMPL(ControlAddresses) {
    OUTCOME_TRY(state, runtime.getActorState<MinerActorStatePtr>());
    REQUIRE_NO_ERROR_A(
        miner_info, state->getInfo(), VMExitCode::kErrIllegalState);
    return Result{.owner = miner_info->owner,
                  .worker = miner_info->worker,
                  .control = miner_info->control};
  }

  ACTOR_METHOD_IMPL(ChangeWorkerAddress) {
    ChainEpoch effective_epoch{};

    const auto utils = Toolchain::createMinerUtils(runtime);

    OUTCOME_TRY(new_worker, utils->resolveWorkerAddress(params.new_worker));

    std::vector<Address> control_addresses;
    for (const auto &address : params.new_control_addresses) {
      OUTCOME_TRY(resolved, utils->resolveControlAddress(address));
      control_addresses.emplace_back(resolved);
    }

    bool worker_changed = false;

    OUTCOME_TRY(state, runtime.getActorState<MinerActorStatePtr>());
    OUTCOME_TRY(miner_info, state->getInfo());

    OUTCOME_TRY(runtime.validateImmediateCallerIs(miner_info->owner));

    miner_info->control = control_addresses;

    if (new_worker != miner_info->worker) {
      worker_changed = true;
      effective_epoch = runtime.getCurrentEpoch() + kWorkerKeyChangeDelay;

      miner_info->pending_worker_key = WorkerKeyChange{
          .new_worker = new_worker, .effective_at = effective_epoch};
    }

    REQUIRE_NO_ERROR(state->miner_info.set(miner_info),
                     VMExitCode::kErrIllegalState);
    OUTCOME_TRY(runtime.commitState(state));

    if (worker_changed) {
      const CronEventPayload cron_payload{.event_type =
                                              CronEventType::kWorkerKeyChange};
      OUTCOME_TRY(utils->enrollCronEvent(effective_epoch, cron_payload));
    }

    return outcome::success();
  }

  ACTOR_METHOD_IMPL(ChangePeerId) {
    const auto utils = Toolchain::createMinerUtils(runtime);

    OUTCOME_TRY(utils->checkPeerInfo(params.new_id, {}));

    OUTCOME_TRY(state, runtime.getActorState<MinerActorStatePtr>());

    OUTCOME_TRY(miner_info, state->getInfo());

    auto callers = miner_info->control;
    callers.emplace_back(miner_info->owner);
    callers.emplace_back(miner_info->worker);
    OUTCOME_TRY(runtime.validateImmediateCallerIs(callers));

    miner_info->peer_id = params.new_id;
    REQUIRE_NO_ERROR(state->miner_info.set(miner_info),
                     VMExitCode::kErrIllegalState);

    OUTCOME_TRY(runtime.commitState(state));

    return outcome::success();
  }

  ACTOR_METHOD_IMPL(SubmitWindowedPoSt) {
    const auto current_epoch = runtime.getCurrentEpoch();
    const auto network_version = runtime.getNetworkVersion();

    OUTCOME_TRY(
        runtime.validateArgument(params.deadline < kWPoStPeriodDeadlines));
    OUTCOME_TRY(
        runtime.validateArgument(params.chain_commit_epoch < current_epoch));
    OUTCOME_TRY(runtime.validateArgument(
        params.chain_commit_epoch >= current_epoch - kWPoStChallengeWindow));

    OUTCOME_TRY(
        randomness,
        runtime.getRandomnessFromTickets(DomainSeparationTag::PoStChainCommit,
                                         params.chain_commit_epoch,
                                         {}));
    OUTCOME_TRY(
        runtime.validateArgument(randomness == params.chain_commit_rand));

    const auto utils = Toolchain::createMinerUtils(runtime);

    OUTCOME_TRY(reward, utils->requestCurrentEpochBlockReward());
    OUTCOME_TRY(total_power, utils->requestCurrentTotalPower());

    TokenAmount penalty_total{0};
    TokenAmount pledge_delta{0};
    // todo post_result

    OUTCOME_TRY(state, runtime.stateManager()->getMinerActorState());

    OUTCOME_TRY(miner_info, state->getInfo(runtime.getIpfsDatastore()));

    auto callers = miner_info.control;
    callers.emplace_back(miner_info.owner);
    callers.emplace_back(miner_info.worker);
    OUTCOME_TRY(runtime.validateImmediateCallerIs(callers));

    // todo
    const auto submission_partition_limit =
        100;  // loadPartitionsSectorsMax(miner_info.window_post_partition_sectors);
    OUTCOME_TRY(runtime.validateArgument(params.partitions.size()
                                         <= submission_partition_limit));

    const auto deadline_info = state->deadlineInfo(current_epoch);
    REQUIRE_NO_ERROR_A(
        deadlines, state->deadlines.get(), VMExitCode::kErrIllegalState);

    // todo
    // if(!deadline_info.isOpen()) {
    //  ABORT(VMExitCode::kErrIllegalState);
    //}

    OUTCOME_TRY(
        runtime.validateArgument(params.deadline == deadline_info.index));

    // Lotus gas conformance
    REQUIRE_NO_ERROR(state->sectors.amt.loadRoot(),
                     VMExitCode::kErrIllegalState);

    REQUIRE_NO_ERROR_A(deadline,
                       state->getDeadline(runtime.getIpfsDatastore(),
                                          deadlines.due[params.deadline]),
                       VMExitCode::kErrIllegalState);

    // todo
    const auto fault_expiration =
        EpochDuration{1000000000};  // deadline_info.last() + kFaultMaxAge;
    // REQUIRE_NO_ERROR_A(post_result, deadline.recordProvenSectors(),
    // VMExitCode::kErrIllegalState);

    // todo
    const std::vector<SectorOnChainInfo> sector_infos;  // remove
    // REQUIRE_NO_ERROR_A(sector_infos, state->loadSectorInfosForProof(),
    // VMExitCode::kErrIllegalState);

    if (sector_infos.size() > 0) {
      OUTCOME_TRY(utils->verifyWindowedPost(
          deadline_info.challenge, sector_infos, params.proofs));
    }

    // todo

    REQUIRE_SUCCESS(
        runtime.sendFunds(kBurntFundsActorAddress, 0));  // todo penalty_total
    OUTCOME_TRY(utils->notifyPledgeChanged(0));          // todo pledge_delta

    return outcome::success();
  }

  ACTOR_METHOD_IMPL(PreCommitSector) {
    // TODO (a.chernyshov) FIL-283 - implement
    return VMExitCode::kNotImplemented;
  }

  ACTOR_METHOD_IMPL(ProveCommitSector) {
    // TODO (a.chernyshov) FIL-284 - implement
    return VMExitCode::kNotImplemented;
  }

  ACTOR_METHOD_IMPL(ExtendSectorExpiration) {
    // TODO (a.chernyshov) FIL-285 - implement
    return VMExitCode::kNotImplemented;
  }

  ACTOR_METHOD_IMPL(TerminateSectors) {
    // TODO (a.chernyshov) FIL-286 - implement
    return VMExitCode::kNotImplemented;
  }

  ACTOR_METHOD_IMPL(DeclareFaults) {
    // TODO (a.chernyshov) FIL-287 - implement
    return VMExitCode::kNotImplemented;
  }

  ACTOR_METHOD_IMPL(DeclareFaultsRecovered) {
    // TODO (a.chernyshov) FIL-288 - implement
    return VMExitCode::kNotImplemented;
  }

  ACTOR_METHOD_IMPL(OnDeferredCronEvent) {
    // TODO (a.chernyshov) FIL-289 - implement
    return VMExitCode::kNotImplemented;
  }

  ACTOR_METHOD_IMPL(CheckSectorProven) {
    // TODO (a.chernyshov) FIL-290 - implement
    return VMExitCode::kNotImplemented;
  }

  ACTOR_METHOD_IMPL(AddLockedFund) {
    // TODO (a.chernyshov) FIL-291 - implement
    return VMExitCode::kNotImplemented;
  }

  ACTOR_METHOD_IMPL(ReportConsensusFault) {
    // TODO (a.chernyshov) FIL-292 - implement
    return VMExitCode::kNotImplemented;
  }

  ACTOR_METHOD_IMPL(WithdrawBalance) {
    // TODO (a.chernyshov) FIL-293 - implement
    return VMExitCode::kNotImplemented;
  }

  ACTOR_METHOD_IMPL(ConfirmSectorProofsValid) {
    // TODO (a.chernyshov) FIL-294 - implement
    return VMExitCode::kNotImplemented;
  }

  ACTOR_METHOD_IMPL(ChangeMultiaddresses) {
    // TODO (a.chernyshov) FIL-295 - implement
    return VMExitCode::kNotImplemented;
  }

  ACTOR_METHOD_IMPL(CompactPartitions) {
    // TODO (a.chernyshov) FIL-296 - implement
    return VMExitCode::kNotImplemented;
  }

  ACTOR_METHOD_IMPL(CompactSectorNumbers) {
    // TODO (a.chernyshov) FIL-297 - implement
    return VMExitCode::kNotImplemented;
  }

  const ActorExports exports{
      exportMethod<Construct>(),
      exportMethod<ControlAddresses>(),
      exportMethod<ChangeWorkerAddress>(),
      exportMethod<ChangePeerId>(),
      exportMethod<SubmitWindowedPoSt>(),
      exportMethod<PreCommitSector>(),
      exportMethod<ProveCommitSector>(),
      exportMethod<ExtendSectorExpiration>(),
      exportMethod<TerminateSectors>(),
      exportMethod<DeclareFaults>(),
      exportMethod<DeclareFaultsRecovered>(),
      exportMethod<OnDeferredCronEvent>(),
      exportMethod<CheckSectorProven>(),
      exportMethod<AddLockedFund>(),
      exportMethod<ReportConsensusFault>(),
      exportMethod<WithdrawBalance>(),
      exportMethod<ConfirmSectorProofsValid>(),
      exportMethod<ChangeMultiaddresses>(),
      exportMethod<CompactPartitions>(),
      exportMethod<CompactSectorNumbers>(),
  };
}  // namespace fc::vm::actor::builtin::v0::miner<|MERGE_RESOLUTION|>--- conflicted
+++ resolved
@@ -8,12 +8,9 @@
 #include "vm/toolchain/toolchain.hpp"
 
 namespace fc::vm::actor::builtin::v0::miner {
-<<<<<<< HEAD
   using crypto::randomness::DomainSeparationTag;
-=======
   using states::makeEmptyMinerState;
   using states::MinerActorStatePtr;
->>>>>>> 0f4f940c
   using toolchain::Toolchain;
   using namespace types::miner;
 
