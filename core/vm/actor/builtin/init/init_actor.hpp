--- conflicted
+++ resolved
@@ -33,19 +33,13 @@
     MethodParams params;
   };
 
-<<<<<<< HEAD
   struct ExecReturn {
     Address id_address;      // The canonical ID-based address for the actor
     Address robust_address;  // A more expensive but re-org-safe address for the
                              // newly created actor
   };
 
-  outcome::result<InvocationOutput> exec(const Actor &actor,
-                                         Runtime &runtime,
-                                         const MethodParams &params);
-=======
   ACTOR_METHOD(exec);
->>>>>>> 0280f3fb
 
   extern const ActorExports exports;
 
