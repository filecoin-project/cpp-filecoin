--- conflicted
+++ resolved
@@ -7,16 +7,14 @@
     actor.cpp
     init_actor.cpp
     cron_actor.cpp
-<<<<<<< HEAD
-    cron_actor_error.cpp
     storage_power_actor.cpp
-=======
     invoker.cpp
->>>>>>> d9689e7d
     )
+
 target_link_libraries(actor
     address
     cid
     exit_code
     hamt
+    power_table
     )