#
# Copyright Soramitsu Co., Ltd. All Rights Reserved.
# SPDX-License-Identifier: Apache-2.0
#

add_subdirectory(builtin)
add_subdirectory(cgo)

add_library(actor
    actor.cpp
    impl/invoker_impl.cpp
    )
target_link_libraries(actor
<<<<<<< HEAD
    account_actor
    account_actor_v2
=======
>>>>>>> 0d13c531
    address
    buffer
    cid
    exit_code
    account_actor_v0
    account_actor_v2
    account_actor_v3
    init_actor_v0
    market_actor_v0
    miner_actor_v0
    multisig_actor_v0
    storage_power_actor_v0
    cron_actor_v0
    cron_actor_v2
    reward_actor_v0
    payment_channel_actor_v0
    payment_channel_actor_v2
    payment_channel_actor_v3
    system_actor_v0
    system_actor_v2
    system_actor_v3
    cgo_actors
    )<|MERGE_RESOLUTION|>--- conflicted
+++ resolved
@@ -11,11 +11,6 @@
     impl/invoker_impl.cpp
     )
 target_link_libraries(actor
-<<<<<<< HEAD
-    account_actor
-    account_actor_v2
-=======
->>>>>>> 0d13c531
     address
     buffer
     cid
