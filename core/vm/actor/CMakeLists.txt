#
# Copyright Soramitsu Co., Ltd. All Rights Reserved.
# SPDX-License-Identifier: Apache-2.0
#

add_library(actor
    account_actor.cpp
    actor.cpp
    init_actor.cpp
    cron_actor.cpp
<<<<<<< HEAD
    impl/invoker_impl.cpp
=======
    storage_power_actor.cpp
    invoker.cpp
>>>>>>> 38aa0dbb
    )

target_link_libraries(actor
    address
    cid
    exit_code
    hamt
    power_table
    )<|MERGE_RESOLUTION|>--- conflicted
+++ resolved
@@ -8,14 +8,9 @@
     actor.cpp
     init_actor.cpp
     cron_actor.cpp
-<<<<<<< HEAD
     impl/invoker_impl.cpp
-=======
     storage_power_actor.cpp
-    invoker.cpp
->>>>>>> 38aa0dbb
     )
-
 target_link_libraries(actor
     address
     cid
