/**
 * Copyright Soramitsu Co., Ltd. All Rights Reserved.
 * SPDX-License-Identifier: Apache-2.0
 */

#ifndef FILECOIN_CORE_VM_VERSION_HPP
#define FILECOIN_CORE_VM_VERSION_HPP

#include "primitives/chain_epoch/chain_epoch.hpp"

namespace fc::vm::version {
  using primitives::ChainEpoch;

  /**
   * Enumeration of network upgrades where actor behaviour can change
   */
  enum class NetworkVersion {
    kVersion0,
    kVersion1,
    kVersion2,
    kVersion3,
    kVersion4,
    kVersion5,
    kVersion6,
  };

  const NetworkVersion kLatestVersion = NetworkVersion::kVersion6;

  /**
   * Network version end heights
   */
  /** UpgradeBreeze, <= v0 network */
  const ChainEpoch kUpgradeBreezeHeight = 41280;

  /** UpgradeSmoke, <= v1 network */
  const ChainEpoch kUpgradeSmokeHeight = 51000;

  /** UpgradeIgnition, <= v2 network */
  const ChainEpoch kUpgradeIgnitionHeight = 94000;

  /** UpgradeRefuel, <= v3 network */
  const ChainEpoch kUpgradeRefuelHeight = 130800;

  /** UpgradeActorsV2, <= v3 network */
  const ChainEpoch kUpgradeActorsV2Height = 138720;

  /** UpgradeTape, <= v4 network */
  const ChainEpoch kUpgradeTapeHeight = 140760;

  /** UpgradeLiftoff, <= v5 network */
  const ChainEpoch kUpgradeLiftoffHeight = 148888;

  /** UpgradeKumquat, <= v5 network */
  const ChainEpoch kUpgradeKumquatHeight = 170000;

  /**
   * Returns network version for blockchain height
   * @param height - blockchain height
   * @return network version
   */
  inline NetworkVersion getNetworkVersion(const ChainEpoch &height) {
<<<<<<< HEAD
    if (height >= kUpgradeLiftoffHeight) return NetworkVersion::kVersion5;
    if (height >= kUpgradeTapeHeight) return NetworkVersion::kVersion4;
    if (height >= kUpgradeRefuelHeight) return NetworkVersion::kVersion3;
    if (height >= kUpgradeIgnitionHeight) return NetworkVersion::kVersion2;
    if (height >= kUpgradeBreezeHeight) return NetworkVersion::kVersion1;
    return NetworkVersion::kVersion0;
=======
    if (height <= kUpgradeBreezeHeight) return NetworkVersion::kVersion0;
    if (height <= kUpgradeSmokeHeight) return NetworkVersion::kVersion1;
    if (height <= kUpgradeIgnitionHeight) return NetworkVersion::kVersion2;
    if (height <= kUpgradeRefuelHeight) return NetworkVersion::kVersion3;
    if (height <= kUpgradeActorsV2Height) return NetworkVersion::kVersion3;
    if (height <= kUpgradeTapeHeight) return NetworkVersion::kVersion4;
    if (height <= kUpgradeLiftoffHeight) return NetworkVersion::kVersion5;
    if (height <= kUpgradeKumquatHeight) return NetworkVersion::kVersion5;
    return kLatestVersion;
>>>>>>> 09bcf329
  }
}  // namespace fc::vm::version

#endif  // FILECOIN_CORE_VM_VERSION_HPP<|MERGE_RESOLUTION|>--- conflicted
+++ resolved
@@ -59,14 +59,6 @@
    * @return network version
    */
   inline NetworkVersion getNetworkVersion(const ChainEpoch &height) {
-<<<<<<< HEAD
-    if (height >= kUpgradeLiftoffHeight) return NetworkVersion::kVersion5;
-    if (height >= kUpgradeTapeHeight) return NetworkVersion::kVersion4;
-    if (height >= kUpgradeRefuelHeight) return NetworkVersion::kVersion3;
-    if (height >= kUpgradeIgnitionHeight) return NetworkVersion::kVersion2;
-    if (height >= kUpgradeBreezeHeight) return NetworkVersion::kVersion1;
-    return NetworkVersion::kVersion0;
-=======
     if (height <= kUpgradeBreezeHeight) return NetworkVersion::kVersion0;
     if (height <= kUpgradeSmokeHeight) return NetworkVersion::kVersion1;
     if (height <= kUpgradeIgnitionHeight) return NetworkVersion::kVersion2;
@@ -76,7 +68,6 @@
     if (height <= kUpgradeLiftoffHeight) return NetworkVersion::kVersion5;
     if (height <= kUpgradeKumquatHeight) return NetworkVersion::kVersion5;
     return kLatestVersion;
->>>>>>> 09bcf329
   }
 }  // namespace fc::vm::version
 
