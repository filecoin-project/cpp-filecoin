/**
 * Copyright Soramitsu Co., Ltd. All Rights Reserved.
 * SPDX-License-Identifier: Apache-2.0
 */

#ifndef CPP_FILECOIN_CORE_VM_INTERPRETER_INTERPRETER_IMPL_HPP
#define CPP_FILECOIN_CORE_VM_INTERPRETER_INTERPRETER_IMPL_HPP

#include "storage/buffer_map.hpp"
#include "vm/actor/invoker.hpp"
#include "vm/interpreter/interpreter.hpp"
#include "vm/runtime/circulating.hpp"
#include "vm/runtime/runtime_randomness.hpp"
#include "vm/runtime/runtime_types.hpp"

namespace fc::vm::interpreter {
  using runtime::MessageReceipt;
  using runtime::RuntimeRandomness;
  using storage::PersistentBufferMap;
  using vm::actor::Invoker;
  using vm::runtime::MessageReceipt;

  class InterpreterImpl : public Interpreter {
   public:
<<<<<<< HEAD
    explicit InterpreterImpl(std::shared_ptr<Invoker> invoker,
                             std::shared_ptr<RuntimeRandomness> randomness);
=======
    InterpreterImpl(std::shared_ptr<RuntimeRandomness> randomness,
                    std::shared_ptr<Circulating> circulating);
>>>>>>> 9400a0ca

    outcome::result<Result> interpret(const IpldPtr &store,
                                      const TipsetCPtr &tipset) const override;
    outcome::result<Result> applyBlocks(
        const IpldPtr &store,
        const TipsetCPtr &tipset,
        std::vector<MessageReceipt> *all_receipts) const;

   protected:
    using BlockHeader = primitives::block::BlockHeader;

   private:
    bool hasDuplicateMiners(const std::vector<BlockHeader> &blocks) const;

    std::shared_ptr<Invoker> invoker_;
    std::shared_ptr<RuntimeRandomness> randomness_;
    std::shared_ptr<Circulating> circulating_;
  };

  class CachedInterpreter : public Interpreter {
   public:
    CachedInterpreter(std::shared_ptr<Interpreter> interpreter,
                      std::shared_ptr<PersistentBufferMap> store)
        : interpreter{std::move(interpreter)}, store{std::move(store)} {}
    outcome::result<Result> interpret(const IpldPtr &store,
                                      const TipsetCPtr &tipset) const override;

   private:
    std::shared_ptr<Interpreter> interpreter;
    std::shared_ptr<PersistentBufferMap> store;
  };
}  // namespace fc::vm::interpreter

#endif<|MERGE_RESOLUTION|>--- conflicted
+++ resolved
@@ -22,13 +22,9 @@
 
   class InterpreterImpl : public Interpreter {
    public:
-<<<<<<< HEAD
-    explicit InterpreterImpl(std::shared_ptr<Invoker> invoker,
-                             std::shared_ptr<RuntimeRandomness> randomness);
-=======
-    InterpreterImpl(std::shared_ptr<RuntimeRandomness> randomness,
+    InterpreterImpl(std::shared_ptr<Invoker> invoker,
+                    std::shared_ptr<RuntimeRandomness> randomness,
                     std::shared_ptr<Circulating> circulating);
->>>>>>> 9400a0ca
 
     outcome::result<Result> interpret(const IpldPtr &store,
                                       const TipsetCPtr &tipset) const override;
