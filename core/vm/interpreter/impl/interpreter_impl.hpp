--- conflicted
+++ resolved
@@ -16,19 +16,13 @@
   using runtime::MessageReceipt;
   using runtime::RuntimeRandomness;
   using storage::PersistentBufferMap;
-<<<<<<< HEAD
   using vm::actor::Invoker;
   using vm::runtime::MessageReceipt;
 
   class InterpreterImpl : public Interpreter {
    public:
-    explicit InterpreterImpl(std::shared_ptr<Invoker> invoker);
-=======
-
-  class InterpreterImpl : public Interpreter {
-   public:
-    explicit InterpreterImpl(std::shared_ptr<RuntimeRandomness> randomness);
->>>>>>> 09bcf329
+    explicit InterpreterImpl(std::shared_ptr<Invoker> invoker,
+                             std::shared_ptr<RuntimeRandomness> randomness);
 
     outcome::result<Result> interpret(const IpldPtr &store,
                                       const TipsetCPtr &tipset) const override;
@@ -43,11 +37,8 @@
    private:
     bool hasDuplicateMiners(const std::vector<BlockHeader> &blocks) const;
 
-<<<<<<< HEAD
     std::shared_ptr<Invoker> invoker_;
-=======
     std::shared_ptr<RuntimeRandomness> randomness_;
->>>>>>> 09bcf329
   };
 
   class CachedInterpreter : public Interpreter {
