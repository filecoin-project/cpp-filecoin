/**
 * Copyright Soramitsu Co., Ltd. All Rights Reserved.
 * SPDX-License-Identifier: Apache-2.0
 */

#include "vm/interpreter/impl/interpreter_impl.hpp"

#include "const.hpp"
#include "vm/actor/builtin/v0/cron/cron_actor.hpp"
#include "vm/actor/builtin/v0/reward/reward_actor.hpp"
#include "vm/actor/impl/invoker_impl.hpp"
#include "vm/runtime/impl/runtime_impl.hpp"
#include "vm/state/impl/state_tree_impl.hpp"

OUTCOME_CPP_DEFINE_CATEGORY(fc::vm::interpreter, InterpreterError, e) {
  using E = fc::vm::interpreter::InterpreterError;
  switch (e) {
    case E::kDuplicateMiner:
      return "InterpreterError: Duplicate miner";
    case E::kMinerSubmitFailed:
      return "InterpreterError: Miner submit failed";
    case E::kCronTickFailed:
      return "InterpreterError: Cron tick failed";
    case E::kTipsetMarkedBad:
      return "InterpreterError: Tipset marked as bad";
    case E::kChainInconsistency:
      return "InterpreterError: chain inconsistency";
    default:
      break;
  }
  return "InterpreterError: unknown code";
}

namespace fc::vm::interpreter {
  using actor::Actor;
  using actor::InvokerImpl;
  using actor::kCronAddress;
  using actor::kRewardAddress;
  using actor::kSystemActorAddress;
  using actor::MethodParams;
  using actor::builtin::v0::cron::EpochTick;
  using actor::builtin::v0::reward::AwardBlockReward;
  using message::Address;
  using message::SignedMessage;
  using message::UnsignedMessage;
  using primitives::TokenAmount;
  using primitives::block::MsgMeta;
  using primitives::tipset::MessageVisitor;
  using runtime::Env;
  using runtime::MessageReceipt;

  InterpreterImpl::InterpreterImpl(
<<<<<<< HEAD
      std::shared_ptr<Invoker> invoker,
      std::shared_ptr<RuntimeRandomness> randomness)
      : invoker_{std::move(invoker)}, randomness_{std::move(randomness)} {}
=======
      std::shared_ptr<RuntimeRandomness> randomness,
      std::shared_ptr<Circulating> circulating)
      : randomness_{std::move(randomness)},
        circulating_{std::move(circulating)} {}
>>>>>>> 9400a0ca

  outcome::result<Result> InterpreterImpl::interpret(
      const IpldPtr &ipld, const TipsetCPtr &tipset) const {
    if (tipset->height() == 0) {
      return Result{
          tipset->getParentStateRoot(),
          tipset->getParentMessageReceipts(),
      };
    }
    return applyBlocks(ipld, tipset, {});
  }

  outcome::result<Result> InterpreterImpl::applyBlocks(
      const IpldPtr &ipld,
      const TipsetCPtr &tipset,
      std::vector<MessageReceipt> *all_receipts) const {
    auto on_receipt{[&](auto &receipt) {
      if (all_receipts) {
        all_receipts->push_back(receipt);
      }
    }};

    if (hasDuplicateMiners(tipset->blks)) {
      return InterpreterError::kDuplicateMiner;
    }

<<<<<<< HEAD
    auto env = std::make_shared<Env>(invoker_, randomness_, ipld, tipset);
=======
    auto env = std::make_shared<Env>(
        std::make_shared<InvokerImpl>(), randomness_, ipld, tipset);
    env->circulating = circulating_;
>>>>>>> 9400a0ca

    auto cron{[&]() -> outcome::result<void> {
      OUTCOME_TRY(receipt,
                  env->applyImplicitMessage(UnsignedMessage{
                      kCronAddress,
                      kSystemActorAddress,
                      env->epoch,
                      0,
                      0,
                      kBlockGasLimit * 10000,
                      EpochTick::Number,
                      {},
                  }));
      if (receipt.exit_code != VMExitCode::kOk) {
        return receipt.exit_code;
      }
      on_receipt(receipt);
      return outcome::success();
    }};

    if (tipset->height() > 1) {
      OUTCOME_TRY(parent, tipset->loadParent(*ipld));
      for (auto epoch{parent->height() + 1}; epoch < tipset->height();
           ++epoch) {
        env->epoch = epoch;
        OUTCOME_TRY(cron());
      }
      env->epoch = tipset->height();
    }

    adt::Array<MessageReceipt> receipts{ipld};
    MessageVisitor message_visitor{ipld, true, true};
    for (auto &block : tipset->blks) {
      AwardBlockReward::Params reward{
          block.miner, 0, 0, block.election_proof.win_count};
      OUTCOME_TRY(message_visitor.visit(
          block,
          [&](auto, auto bls, auto &cid, auto, auto *msg)
              -> outcome::result<void> {
            OUTCOME_TRY(raw, ipld->get(cid));
            OUTCOME_TRY(apply, env->applyMessage(*msg, raw.size()));
            reward.penalty += apply.penalty;
            reward.gas_reward += apply.reward;
            on_receipt(apply.receipt);
            OUTCOME_TRY(receipts.append(std::move(apply.receipt)));
            return outcome::success();
          }));

      OUTCOME_TRY(reward_encoded, codec::cbor::encode(reward));
      OUTCOME_TRY(receipt,
                  env->applyImplicitMessage(UnsignedMessage{
                      kRewardAddress,
                      kSystemActorAddress,
                      tipset->height(),
                      0,
                      0,
                      1 << 30,
                      AwardBlockReward::Number,
                      MethodParams{reward_encoded},
                  }));
      if (receipt.exit_code != VMExitCode::kOk) {
        return receipt.exit_code;
      }
      on_receipt(receipt);
    }

    OUTCOME_TRY(cron());

    OUTCOME_TRY(new_state_root, env->state_tree->flush());

    OUTCOME_TRY(Ipld::flush(receipts));

    return Result{
        new_state_root,
        receipts.amt.cid(),
    };
  }

  bool InterpreterImpl::hasDuplicateMiners(
      const std::vector<BlockHeader> &blocks) const {
    std::set<primitives::address::Address> set;
    for (auto &block : blocks) {
      if (!set.insert(block.miner).second) {
        return true;
      }
    }
    return false;
  }

  namespace {
    outcome::result<boost::optional<Result>> getSavedResult(
        const PersistentBufferMap &store, const common::Buffer &key) {
      if (store.contains(key)) {
        OUTCOME_TRY(raw, store.get(key));
        OUTCOME_TRY(result, codec::cbor::decode<boost::optional<Result>>(raw));
        if (!result) {
          return InterpreterError::kTipsetMarkedBad;
        }
        return std::move(result);
      }
      return boost::none;
    }

  }  // namespace

  outcome::result<boost::optional<Result>> getSavedResult(
      const PersistentBufferMap &store,
      const primitives::tipset::TipsetCPtr &tipset) {
    common::Buffer key(tipset->key.hash());
    return getSavedResult(store, key);
  }

  outcome::result<Result> CachedInterpreter::interpret(
      const IpldPtr &ipld, const TipsetCPtr &tipset) const {
    common::Buffer key(tipset->key.hash());
    OUTCOME_TRY(saved_result, getSavedResult(*store, key));
    if (saved_result) {
      return saved_result.value();
    }
    auto result = interpreter->interpret(ipld, tipset);
    if (!result) {
      OUTCOME_TRY(raw, codec::cbor::encode(boost::optional<Result>{}));
      OUTCOME_TRY(store->put(key, raw));
    } else {
      OUTCOME_TRY(raw, codec::cbor::encode(result.value()));
      OUTCOME_TRY(store->put(key, raw));
    }
    return result;
  }
}  // namespace fc::vm::interpreter<|MERGE_RESOLUTION|>--- conflicted
+++ resolved
@@ -50,16 +50,12 @@
   using runtime::MessageReceipt;
 
   InterpreterImpl::InterpreterImpl(
-<<<<<<< HEAD
       std::shared_ptr<Invoker> invoker,
-      std::shared_ptr<RuntimeRandomness> randomness)
-      : invoker_{std::move(invoker)}, randomness_{std::move(randomness)} {}
-=======
       std::shared_ptr<RuntimeRandomness> randomness,
       std::shared_ptr<Circulating> circulating)
-      : randomness_{std::move(randomness)},
+      : invoker_{std::move(invoker)},
+        randomness_{std::move(randomness)},
         circulating_{std::move(circulating)} {}
->>>>>>> 9400a0ca
 
   outcome::result<Result> InterpreterImpl::interpret(
       const IpldPtr &ipld, const TipsetCPtr &tipset) const {
@@ -86,13 +82,8 @@
       return InterpreterError::kDuplicateMiner;
     }
 
-<<<<<<< HEAD
     auto env = std::make_shared<Env>(invoker_, randomness_, ipld, tipset);
-=======
-    auto env = std::make_shared<Env>(
-        std::make_shared<InvokerImpl>(), randomness_, ipld, tipset);
     env->circulating = circulating_;
->>>>>>> 9400a0ca
 
     auto cron{[&]() -> outcome::result<void> {
       OUTCOME_TRY(receipt,
