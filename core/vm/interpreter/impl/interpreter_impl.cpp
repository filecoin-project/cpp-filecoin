--- conflicted
+++ resolved
@@ -48,14 +48,10 @@
   using runtime::Env;
   using runtime::MessageReceipt;
 
-<<<<<<< HEAD
-  InterpreterImpl::InterpreterImpl(std::shared_ptr<Invoker> invoker)
-      : invoker_{std::move(invoker)} {}
-=======
   InterpreterImpl::InterpreterImpl(
+      std::shared_ptr<Invoker> invoker,
       std::shared_ptr<RuntimeRandomness> randomness)
-      : randomness_{std::move(randomness)} {}
->>>>>>> 09bcf329
+      : invoker_{std::move(invoker)}, randomness_{std::move(randomness)} {}
 
   outcome::result<Result> InterpreterImpl::interpret(
       const IpldPtr &ipld, const TipsetCPtr &tipset) const {
@@ -82,12 +78,7 @@
       return InterpreterError::kDuplicateMiner;
     }
 
-<<<<<<< HEAD
-    auto env = std::make_shared<Env>(invoker_, ipld, tipset);
-=======
-    auto env = std::make_shared<Env>(
-        std::make_shared<InvokerImpl>(), randomness_, ipld, tipset);
->>>>>>> 09bcf329
+    auto env = std::make_shared<Env>(invoker_, randomness_, ipld, tipset);
 
     auto cron{[&]() -> outcome::result<void> {
       OUTCOME_TRY(receipt,
