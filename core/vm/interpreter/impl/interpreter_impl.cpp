--- conflicted
+++ resolved
@@ -231,20 +231,10 @@
       : interpreter{std::move(interpreter)}, cache{std::move(cache)} {}
 
   outcome::result<Result> CachedInterpreter::interpret(
-<<<<<<< HEAD
-      TsBranchPtr ts_branch,
-      const IpldPtr &ipld,
-      const TipsetCPtr &tipset) const {
-    auto key{getKey(tipset->key)};
-    OUTCOME_TRY(saved_result, getSavedResult(*store, key));
-    if (saved_result) {
-      return saved_result.value();
-=======
       TsBranchPtr ts_branch, const TipsetCPtr &tipset) const {
     InterpreterCache::Key key{tipset->key};
     if (auto cached{cache->tryGet(key)}) {
       return *cached;
->>>>>>> f4f84155
     }
     auto result = interpreter->interpret(ts_branch, tipset);
     if (!result) {
@@ -254,21 +244,4 @@
     }
     return result;
   }
-<<<<<<< HEAD
-
-  outcome::result<boost::optional<Result>> CachedInterpreter::tryGetCached(
-      const TipsetKey &tsk) const {
-    return getSavedResult(*store, Buffer{tsk.hash()});
-  }
-
-  Buffer CachedInterpreter::getKey(const TipsetKey &tsk) {
-    return Buffer{tsk.hash()};
-  }
-
-  void CachedInterpreter::markBad(const TipsetKey &tsk) const {
-    static auto raw{codec::cbor::encode(boost::optional<Result>{}).value()};
-    store->put(getKey(tsk), raw).assume_value();
-  }
-=======
->>>>>>> f4f84155
 }  // namespace fc::vm::interpreter