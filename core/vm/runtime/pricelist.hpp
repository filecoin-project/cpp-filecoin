--- conflicted
+++ resolved
@@ -15,19 +15,6 @@
   using primitives::sector::WindowPoStVerifyInfo;
 
   struct Pricelist {
-<<<<<<< HEAD
-    GasAmount make(GasAmount compute, GasAmount storage) const {
-      return compute + storage;
-    }
-    GasAmount storage(GasAmount gas) const {
-      return (calico ? 1300 : 1000) * gas;
-    }
-    GasAmount onChainMessage(size_t size) const {
-      return make(38863, storage(36 + size));
-    }
-    GasAmount onChainReturnValue(size_t size) const {
-      return make(0, storage(size));
-=======
     inline GasAmount make(GasAmount compute, GasAmount storage) const {
       return compute + storage;
     }
@@ -36,7 +23,6 @@
     }
     inline GasAmount onChainMessage(size_t size) const {
       return make(38863, storage(36 + size));
->>>>>>> 240e2397
     }
     inline GasAmount onChainReturnValue(size_t size) const {
       return make(0, storage(size));
@@ -55,18 +41,6 @@
       }
       return make(gas, 0);
     }
-<<<<<<< HEAD
-    GasAmount onIpldGet() const {
-      return make(calico ? 114617 : 75242, 0);
-    }
-    GasAmount onIpldPut(size_t size) const {
-      return make(calico ? 353640 : 84070, storage(size));
-    }
-    GasAmount onCreateActor() const {
-      return make(1108454, storage(36 + 40));
-    }
-    GasAmount onDeleteActor() const {
-=======
     inline GasAmount onIpldGet() const {
       return make(calico ? 114617 : 75242, 0);
     }
@@ -77,7 +51,6 @@
       return make(1108454, storage(36 + 40));
     }
     inline GasAmount onDeleteActor() const {
->>>>>>> 240e2397
       return make(0, storage(-(36 + 40)));
     }
     inline GasAmount onVerifySignature(bool bls) const {
