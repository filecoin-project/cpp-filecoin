--- conflicted
+++ resolved
@@ -29,12 +29,9 @@
       : execution_{std::move(execution)},
         message_{std::move(message)},
         caller_id{caller_id},
-<<<<<<< HEAD
+        state_manager(std::make_shared<StateManagerImpl>(
+            execution_->charging_ipld, execution_->state_tree, message_.to)),
         proofs_(std::make_shared<proofs::ProofEngineImpl>()) {}
-=======
-        state_manager(std::make_shared<StateManagerImpl>(
-            execution_->charging_ipld, execution_->state_tree, message_.to)) {}
->>>>>>> 3283e4d7
 
   std::shared_ptr<Execution> RuntimeImpl::execution() const {
     return execution_;
