--- conflicted
+++ resolved
@@ -10,11 +10,7 @@
 #include "primitives/cid/comm_cid.hpp"
 #include "proofs/proofs.hpp"
 #include "storage/keystore/impl/in_memory/in_memory_keystore.hpp"
-<<<<<<< HEAD
-#include "vm/actor/builtin/account/account_actor.hpp"
-=======
 #include "vm/actor/builtin/v0/account/account_actor.hpp"
->>>>>>> 09bcf329
 #include "vm/runtime/env.hpp"
 #include "vm/runtime/runtime_error.hpp"
 #include "vm/version.hpp"
@@ -25,14 +21,9 @@
   using fc::storage::hamt::HamtError;
 
   RuntimeImpl::RuntimeImpl(std::shared_ptr<Execution> execution,
-                           std::shared_ptr<RuntimeRandomness> randomness,
                            UnsignedMessage message,
                            const Address &caller_id)
       : execution_{std::move(execution)},
-<<<<<<< HEAD
-=======
-        randomness_{std::move(randomness)},
->>>>>>> 09bcf329
         message_{std::move(message)},
         caller_id{caller_id} {}
 
@@ -52,28 +43,15 @@
       DomainSeparationTag tag,
       ChainEpoch epoch,
       gsl::span<const uint8_t> seed) const {
-    return randomness_->getRandomnessFromTickets(tag, epoch, seed);
-  }
-
-<<<<<<< HEAD
-  outcome::result<Randomness> RuntimeImpl::getRandomnessFromTickets(
-=======
-  outcome::result<Randomness> RuntimeImpl::getRandomnessFromBeacon(
->>>>>>> 09bcf329
-      DomainSeparationTag tag,
-      ChainEpoch epoch,
-      gsl::span<const uint8_t> seed) const {
-    return randomness_->getRandomnessFromBeacon(tag, epoch, seed);
+    return execution_->env->randomness->getRandomnessFromTickets(
+        tag, epoch, seed);
   }
 
   outcome::result<Randomness> RuntimeImpl::getRandomnessFromBeacon(
       DomainSeparationTag tag,
       ChainEpoch epoch,
       gsl::span<const uint8_t> seed) const {
-    // TODO (a.chernyshov) implement
-    // test vector randomness
-    return crypto::randomness::Randomness::fromString(
-        "i_am_random_____i_am_random_____");
+    return execution_->env->randomness->getRandomnessFromBeacon(tag, epoch, seed);
   }
 
   Address RuntimeImpl::getImmediateCaller() const {
@@ -184,18 +162,9 @@
       const Signature &signature,
       const Address &address,
       gsl::span<const uint8_t> data) {
-    OUTCOME_TRY(
-<<<<<<< HEAD
-        chargeGas(execution_->env->pricelist.onVerifySignature(signature.isBls())));
-    OUTCOME_TRY(account,
-                resolveKey(*execution_->state_tree, address));
-=======
-        chargeGas(execution_->env->pricelist.onVerifySignature(data.size())));
-    OUTCOME_TRY(
-        account,
-        execution_->state_tree
-            ->state<actor::builtin::v0::account::AccountActorState>(address));
->>>>>>> 09bcf329
+    OUTCOME_TRY(chargeGas(
+        execution_->env->pricelist.onVerifySignature(signature.isBls())));
+    OUTCOME_TRY(account, resolveKey(*execution_->state_tree, address));
     return storage::keystore::InMemoryKeyStore{
         std::make_shared<crypto::bls::BlsProviderImpl>(),
         std::make_shared<crypto::secp256k1::Secp256k1ProviderImpl>()}
