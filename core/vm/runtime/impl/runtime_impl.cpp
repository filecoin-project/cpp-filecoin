--- conflicted
+++ resolved
@@ -240,9 +240,6 @@
     return proofs::Proofs::verifyWindowPoSt(preprocess_info);
   }
 
-<<<<<<< HEAD
-  outcome::result<CID> RuntimeImpl::computeUnsealedSectorCid(
-=======
   outcome::result<std::map<Address, std::vector<bool>>>
   RuntimeImpl::verifyBatchSeals(
       const adt::Map<adt::Array<SealVerifyInfo>, adt::AddressKeyer> &seals) {
@@ -264,8 +261,7 @@
     return res;
   }
 
-  fc::outcome::result<fc::CID> RuntimeImpl::computeUnsealedSectorCid(
->>>>>>> 0e4b088e
+  outcome::result<CID> RuntimeImpl::computeUnsealedSectorCid(
       RegisteredProof type, const std::vector<PieceInfo> &pieces) {
     OUTCOME_TRY(
         chargeGas(execution_->env->pricelist.onComputeUnsealedSectorCid()));
