/**
 * Copyright Soramitsu Co., Ltd. All Rights Reserved.
 * SPDX-License-Identifier: Apache-2.0
 */

#include "vm/runtime/env.hpp"

#include "storage/ipld/traverser.hpp"
#include "vm/actor/builtin/states/state_provider.hpp"
#include "vm/actor/builtin/v0/miner/miner_actor.hpp"
#include "vm/actor/cgo/actors.hpp"
#include "vm/exit_code/exit_code.hpp"
#include "vm/runtime/impl/runtime_impl.hpp"
#include "vm/runtime/runtime_error.hpp"
#include "vm/toolchain/toolchain.hpp"

#include "vm/dvm/dvm.hpp"

namespace fc::vm::runtime {
  using actor::ActorVersion;
  using actor::kConstructorMethodNumber;
  using actor::kEmptyObjectCid;
  using actor::kRewardAddress;
  using actor::kSendMethodNumber;
  using actor::kSystemActorAddress;
  using actor::builtin::states::StateProvider;
  using toolchain::Toolchain;
  using version::getNetworkVersion;

  outcome::result<Address> resolveKey(StateTree &state_tree,
                                      IpldPtr ipld,
                                      const Address &address,
                                      bool allow_actor) {
    if (address.isKeyType()) {
      return address;
    }
    if (auto _actor{state_tree.get(address)}) {
      auto &actor{_actor.value()};
      StateProvider provider(ipld);
      OUTCOME_TRY(state, provider.getAccountActorState(actor));
      if (allow_actor || state->address.isKeyType()) {
        return state->address;
      }
    }
    return VMExitCode::kSysErrIllegalArgument;
  }

  IpldBuffered::IpldBuffered(IpldPtr ipld) : ipld{ipld} {}

  outcome::result<void> IpldBuffered::flush(const CID &root) {
    flushing = true;
    auto BOOST_OUTCOME_TRY_UNIQUE_NAME{gsl::finally([&] { flushing = false; })};
    storage::ipld::traverser::Traverser t{*this, root, {}};
    while (true) {
      if (auto _cids{t.traverseAll()}) {
        for (auto &cid : _cids.value()) {
          OUTCOME_TRY(ipld->set(cid, write.at(*asBlake(cid))));
        }
        return outcome::success();
      } else if (_cids.error()
                 != storage::ipfs::IpfsDatastoreError::kNotFound) {
        return _cids.error();
      }
    }
  }

  outcome::result<bool> IpldBuffered::contains(const CID &cid) const {
    throw "unused";
  }

  outcome::result<void> IpldBuffered::set(const CID &cid, Value value) {
    assert(isCbor(cid));
    write.emplace(*asBlake(cid), std::move(value));
    return outcome::success();
  }

  outcome::result<Ipld::Value> IpldBuffered::get(const CID &cid) const {
    if (isCbor(cid)) {
      if (auto it{write.find(*asBlake(cid))}; it != write.end()) {
        return it->second;
      }
      if (!flushing) {
        return ipld->get(cid);
      }
    }
    return storage::ipfs::IpfsDatastoreError::kNotFound;
  }

  outcome::result<void> IpldBuffered::remove(const CID &cid) {
    throw "unused";
  }

  IpldPtr IpldBuffered::shared() {
    return shared_from_this();
  }

  Env::Env(const EnvironmentContext &env_context,
           TsBranchPtr ts_branch,
           TipsetCPtr tipset)
      : ipld{std::make_shared<IpldBuffered>(env_context.ipld)},
        state_tree{std::make_shared<StateTreeImpl>(
            this->ipld, tipset->getParentStateRoot())},
        env_context{env_context},
        epoch{tipset->height()},
        ts_branch{std::move(ts_branch)},
<<<<<<< HEAD
        tipset{std::move(tipset)} {
    pricelist.calico = static_cast<int64_t>(epoch) >= kUpgradeCalicoHeight;
  }
=======
        tipset{std::move(tipset)},
        pricelist{(ChainEpoch)epoch} {}
>>>>>>> f1869705

  outcome::result<Env::Apply> Env::applyMessage(const UnsignedMessage &message,
                                                size_t size) {
    TokenAmount locked;
    auto add_locked{
        [&](auto &address, const TokenAmount &add) -> outcome::result<void> {
          if (add != 0) {
            OUTCOME_TRY(actor, state_tree->get(address));
            actor.balance += add;
            locked -= add;
            OUTCOME_TRY(state_tree->set(address, actor));
          }
          return outcome::success();
        }};
    if (message.gas_limit <= 0) {
      return RuntimeError::kUnknown;
    }
    auto execution = Execution::make(shared_from_this(), message);
    Apply apply;
    auto msg_gas_cost{pricelist.onChainMessage(size)};
    if (msg_gas_cost > message.gas_limit) {
      apply.penalty = msg_gas_cost * tipset->getParentBaseFee();
      apply.receipt.exit_code = VMExitCode::kSysErrOutOfGas;
      return apply;
    }
    apply.penalty = message.gas_limit * tipset->getParentBaseFee();
    OUTCOME_TRY(maybe_from, state_tree->tryGet(message.from));
    if (!maybe_from) {
      apply.receipt.exit_code = VMExitCode::kSysErrSenderInvalid;
      return apply;
    }
    auto &from = maybe_from.value();
    const auto address_matcher = Toolchain::createAddressMatcher(
        getNetworkVersion(static_cast<ChainEpoch>(epoch)));
    if (!address_matcher->isAccountActor(from.code)) {
      apply.receipt.exit_code = VMExitCode::kSysErrSenderInvalid;
      return apply;
    }
    if (message.nonce != from.nonce) {
      apply.receipt.exit_code = VMExitCode::kSysErrSenderStateInvalid;
      return apply;
    }
    BigInt gas_cost{message.gas_limit * message.gas_fee_cap};
    if (from.balance < gas_cost) {
      apply.receipt.exit_code = VMExitCode::kSysErrSenderStateInvalid;
      return apply;
    }
    OUTCOME_TRY(add_locked(message.from, -gas_cost));
    OUTCOME_TRYA(from, state_tree->get(message.from));
    ++from.nonce;
    OUTCOME_TRY(state_tree->set(message.from, from));

    state_tree->txBegin();
    auto BOOST_OUTCOME_TRY_UNIQUE_NAME{
        gsl::finally([&] { state_tree->txEnd(); })};
    auto result{execution->send(message, msg_gas_cost)};
    OUTCOME_TRY(exit_code, asExitCode(result));
    if (exit_code == VMExitCode::kFatal) {
      return result.error();
    }
    if (result) {
      auto &ret{result.value()};
      if (!ret.empty()) {
        auto charge =
            execution->chargeGas(pricelist.onChainReturnValue(ret.size()));
        catchAbort(charge);
        OUTCOME_TRYA(exit_code, asExitCode(charge));
        if (charge) {
          apply.receipt.return_value = std::move(ret);
        }
      }
    }
    if (exit_code != VMExitCode::kOk) {
      state_tree->txRevert();
    }
    auto limit{message.gas_limit}, &used{execution->gas_used};
    if (used < 0) {
      used = 0;
    }
    auto no_fee{false};
    if (static_cast<int64_t>(epoch) > kUpgradeClausHeight
        && exit_code == VMExitCode::kOk
        && message.method
               == vm::actor::builtin::v0::miner::SubmitWindowedPoSt::Number) {
      OUTCOME_TRY(to, state_tree->tryGet(message.to));
      if (to) {
        no_fee = address_matcher->isStorageMinerActor(to->code);
      }
    }
    BOOST_ASSERT_MSG(used <= limit, "runtime charged gas over limit");
    auto base_fee{tipset->getParentBaseFee()}, fee_cap{message.gas_fee_cap},
        base_fee_pay{std::min(base_fee, fee_cap)};
    apply.penalty = base_fee > fee_cap ? TokenAmount{base_fee - fee_cap} * used
                                       : TokenAmount{0};
    if (!no_fee) {
      OUTCOME_TRY(
          add_locked(actor::kBurntFundsActorAddress, base_fee_pay * used));
    }
    apply.reward =
        std::min(message.gas_premium, TokenAmount{fee_cap - base_fee_pay})
        * limit;
    OUTCOME_TRY(add_locked(kRewardAddress, apply.reward));
    auto over{limit - 11 * used / 10};
    auto gas_burned{
        used == 0  ? limit
        : over < 0 ? 0
                   : static_cast<GasAmount>(bigdiv(
                       BigInt{limit - used} * std::min(used, over), used))};
    if (gas_burned != 0) {
      OUTCOME_TRY(add_locked(actor::kBurntFundsActorAddress,
                             base_fee_pay * gas_burned));
      apply.penalty += (base_fee - base_fee_pay) * gas_burned;
    }
    BOOST_ASSERT_MSG(locked >= 0, "gas math wrong");
    OUTCOME_TRY(add_locked(message.from, locked));
    apply.receipt.exit_code = exit_code;
    apply.receipt.gas_used = used;

    dvm::onReceipt(apply.receipt);

    return apply;
  }

  outcome::result<MessageReceipt> Env::applyImplicitMessage(
      UnsignedMessage message) {
    auto execution = Execution::make(shared_from_this(), message);
    auto result = execution->send(message);
    MessageReceipt receipt;
    OUTCOME_TRYA(receipt.exit_code, asExitCode(result));
    if (result) {
      receipt.return_value = std::move(result.value());
    }

    dvm::onReceipt(receipt);

    return receipt;
  }

  outcome::result<void> Execution::chargeGas(GasAmount amount) {
    dvm::onCharge(amount);

    gas_used += amount;
    if (gas_used > gas_limit) {
      gas_used = gas_limit;
      return asAbort(VMExitCode::kSysErrOutOfGas);
    }
    return outcome::success();
  }

  std::shared_ptr<Execution> Execution::make(const std::shared_ptr<Env> &env,
                                             const UnsignedMessage &message) {
    auto execution = std::make_shared<Execution>();
    execution->env = env;
    execution->state_tree = env->state_tree;
    execution->charging_ipld = std::make_shared<ChargingIpld>(execution);
    execution->gas_used = 0;
    execution->gas_limit = message.gas_limit;
    execution->origin = message.from;
    execution->origin_nonce = message.nonce;
    return execution;
  }

  outcome::result<Actor> Execution::tryCreateAccountActor(
      const Address &address) {
    OUTCOME_TRY(catchAbort(chargeGas(env->pricelist.onCreateActor())));
    OUTCOME_TRY(id, state_tree->registerNewAddress(address));
    if (!address.isKeyType()) {
      return VMExitCode::kSysErrInvalidReceiver;
    }

    // Get correct version of actor to create
    const auto address_matcher = Toolchain::createAddressMatcher(
        getNetworkVersion(static_cast<ChainEpoch>(env->epoch)));
    CID account_code_cid_to_create = address_matcher->getAccountCodeId();
    MethodNumber account_actor_create_method_number = kConstructorMethodNumber;

    OUTCOME_TRY(state_tree->set(
        id, {account_code_cid_to_create, actor::kEmptyObjectCid, {}, {}}));
    OUTCOME_TRY(params, actor::encodeActorParams(address));
    OUTCOME_TRY(sendWithRevert({id,
                                kSystemActorAddress,
                                {},
                                {},
                                {},
                                {},
                                account_actor_create_method_number,
                                params}));
    return state_tree->get(id);
  }

  outcome::result<InvocationOutput> Execution::sendWithRevert(
      const UnsignedMessage &message) {
    state_tree->txBegin();
    auto BOOST_OUTCOME_TRY_UNIQUE_NAME{
        gsl::finally([&] { state_tree->txEnd(); })};
    auto result = send(message);
    if (!result) {
      state_tree->txRevert();
      return result.error();
    }
    dvm::onReceipt(result, gas_used);
    return result;
  }

  outcome::result<InvocationOutput> Execution::send(
      const UnsignedMessage &message, GasAmount charge) {
    dvm::onSend(message);
    DVM_INDENT;

    OUTCOME_TRY(catchAbort(chargeGas(charge)));
    Actor to_actor;
    OUTCOME_TRY(maybe_to_actor, state_tree->tryGet(message.to));
    if (!maybe_to_actor) {
      OUTCOME_TRY(account_actor, tryCreateAccountActor(message.to));
      to_actor = account_actor;
    } else {
      to_actor = maybe_to_actor.value();
    }
    OUTCOME_TRY(catchAbort(chargeGas(
        env->pricelist.onMethodInvocation(message.value, message.method))));
    OUTCOME_TRY(caller_id, state_tree->lookupId(message.from));
    auto _message{message};
    _message.from = caller_id;

    OUTCOME_TRY(to_id, state_tree->lookupId(message.to));
    if (getNetworkVersion(static_cast<ChainEpoch>(env->epoch))
        >= NetworkVersion::kVersion4) {
      _message.to = to_id;
    }

    if (message.value != 0) {
      if (message.value < 0) {
        return VMExitCode::kSysErrForbidden;
      }
      if (to_id != caller_id) {
        OUTCOME_TRY(from_actor, state_tree->get(caller_id));
        if (from_actor.balance < message.value) {
          return VMExitCode::kSysErrInsufficientFunds;
        }
        from_actor.balance -= message.value;
        to_actor.balance += message.value;
        OUTCOME_TRY(state_tree->set(caller_id, from_actor));
        OUTCOME_TRY(state_tree->set(to_id, to_actor));
      }
    }

    if (message.method != kSendMethodNumber) {
      _message.from = caller_id;
      auto runtime = std::make_shared<RuntimeImpl>(
          shared_from_this(), _message, caller_id);
      auto result = env->env_context.invoker->invoke(to_actor, runtime);
      catchAbort(result);
      return result;
    }

    return outcome::success();
  }

  outcome::result<void> ChargingIpld::set(const CID &key, Value value) {
    auto execution{execution_.lock()};
    OUTCOME_TRY(execution->chargeGas(
        execution->env->pricelist.onIpldPut(value.size())));
    dvm::onIpldSet(key, value);
    return execution->env->ipld->set(key, std::move(value));
  }

  outcome::result<Ipld::Value> ChargingIpld::get(const CID &key) const {
    auto execution{execution_.lock()};
    OUTCOME_TRY(execution->chargeGas(execution->env->pricelist.onIpldGet()));
    OUTCOME_TRY(value, execution->env->ipld->get(key));
    return std::move(value);
  }
}  // namespace fc::vm::runtime<|MERGE_RESOLUTION|>--- conflicted
+++ resolved
@@ -103,14 +103,8 @@
         env_context{env_context},
         epoch{tipset->height()},
         ts_branch{std::move(ts_branch)},
-<<<<<<< HEAD
-        tipset{std::move(tipset)} {
-    pricelist.calico = static_cast<int64_t>(epoch) >= kUpgradeCalicoHeight;
-  }
-=======
         tipset{std::move(tipset)},
-        pricelist{(ChainEpoch)epoch} {}
->>>>>>> f1869705
+        pricelist{epoch} {}
 
   outcome::result<Env::Apply> Env::applyMessage(const UnsignedMessage &message,
                                                 size_t size) {
@@ -191,8 +185,7 @@
       used = 0;
     }
     auto no_fee{false};
-    if (static_cast<int64_t>(epoch) > kUpgradeClausHeight
-        && exit_code == VMExitCode::kOk
+    if (epoch > vm::version::kUpgradeClausHeight && exit_code == VMExitCode::kOk
         && message.method
                == vm::actor::builtin::v0::miner::SubmitWindowedPoSt::Number) {
       OUTCOME_TRY(to, state_tree->tryGet(message.to));
