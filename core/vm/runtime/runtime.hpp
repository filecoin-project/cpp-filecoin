/**
 * Copyright Soramitsu Co., Ltd. All Rights Reserved.
 * SPDX-License-Identifier: Apache-2.0
 */

#ifndef CPP_FILECOIN_CORE_VM_RUNTIME_RUNTIME_HPP
#define CPP_FILECOIN_CORE_VM_RUNTIME_RUNTIME_HPP

#include <tuple>

#include "common/outcome.hpp"
#include "crypto/randomness/randomness_types.hpp"
#include "primitives/address/address.hpp"
#include "primitives/block/block.hpp"
#include "primitives/chain_epoch/chain_epoch.hpp"
#include "primitives/sector/sector.hpp"
#include "storage/ipfs/datastore.hpp"
#include "vm/actor/actor_encoding.hpp"
#include "vm/exit_code/exit_code.hpp"
#include "vm/indices/indices.hpp"
#include "vm/message/message.hpp"
#include "vm/runtime/actor_state_handle.hpp"
#include "vm/runtime/runtime_types.hpp"

namespace fc::vm::runtime {

  using actor::Actor;
  using actor::CodeId;
  using actor::kSendMethodNumber;
  using actor::MethodNumber;
  using actor::MethodParams;
  using common::Buffer;
  using crypto::randomness::DomainSeparationTag;
  using crypto::randomness::Randomness;
  using exit_code::ExitCode;
  using indices::Indices;
  using message::UnsignedMessage;
  using primitives::ChainEpoch;
  using primitives::TokenAmount;
  using primitives::address::Address;
  using primitives::block::BlockHeader;
  using primitives::sector::PoStVerifyInfo;
  using primitives::sector::SealVerifyInfo;
  using storage::ipfs::IpfsDatastore;
  using Serialization = Buffer;

  /**
   * @class Runtime is the VM's internal runtime object exposed to actors
   */
  class Runtime {
   public:
    virtual ~Runtime() = default;

    /**
     * Returns current chain epoch which is equal to block chain height.
     * @return current chain epoch
     */
    virtual ChainEpoch getCurrentEpoch() const = 0;

    /**
     * @brief Returns a (pseudo)random string for the given epoch and tag.
     */
    virtual Randomness getRandomness(DomainSeparationTag tag,
                                     ChainEpoch epoch) const = 0;
    virtual Randomness getRandomness(DomainSeparationTag tag,
                                     ChainEpoch epoch,
                                     Serialization seed) const = 0;

    /**
     * The address of the immediate calling actor. Not necessarily the actor in
     * the From field of the initial on-chain Message. Always an ID-address.
     */
    virtual Address getImmediateCaller() const = 0;

    /** The address of the actor receiving the message. Always an ID-address. */
    virtual Address getCurrentReceiver() const = 0;

    /**
     * The actor who mined the block in which the initial on-chain message
     * appears. Always an ID-address.
     */
    virtual Address getTopLevelBlockWinner() const = 0;

    virtual std::shared_ptr<ActorStateHandle> acquireState() const = 0;

    virtual outcome::result<BigInt> getBalance(
        const Address &address) const = 0;

    virtual BigInt getValueReceived() const = 0;

    /** Look up the current values of several system-wide economic indices. */
    virtual std::shared_ptr<Indices> getCurrentIndices() const = 0;

    /** Look up the code ID of a given actor address. */
    virtual outcome::result<CodeId> getActorCodeID(
        const Address &address) const = 0;

    /**
     * Send allows the current execution context to invoke methods on other
     * actors in the system
     * @param to_address - message recipient
     * @param method_number - method number to invoke
     * @param params - method params
     * @param value - amount transferred
     * @return
     */
    virtual outcome::result<InvocationOutput> send(Address to_address,
                                                   MethodNumber method_number,
                                                   MethodParams params,
                                                   BigInt value) = 0;

    /**
     * @brief Creates an actor in the state tree, with empty state. May only be
     * called by InitActor
     * @param address - Address under which the new actor's state will be
     * stored. Must be an ID-address
     * @param actor - Actor state
     */
    virtual outcome::result<void> createActor(const Address &address,
                                              const Actor &actor) = 0;

    /**
     * @brief Deletes an actor in the state tree
     *
     * May only be called by the actor itself
     */
    virtual outcome::result<void> deleteActor() = 0;

    /**
     * @brief Returns IPFS datastore
     */
    virtual std::shared_ptr<IpfsDatastore> getIpfsDatastore() = 0;

    /**
     * Get Message for actor invocation
     * @return message invoking current execution
     */
    virtual std::reference_wrapper<const UnsignedMessage> getMessage() = 0;

    /// Try to charge gas or throw if there is not enoght gas
    virtual outcome::result<void> chargeGas(const BigInt &amount) = 0;

    /// Get current actor state root CID
    virtual ActorSubstateCID getCurrentActorState() = 0;

    /// Update actor state CID
    virtual outcome::result<void> commit(const ActorSubstateCID &new_state) = 0;

    /// Resolve address to id-address
    virtual outcome::result<Address> resolveAddress(const Address &address) = 0;

    /// Verify PoSt
    virtual outcome::result<bool> verifyPoSt(uint64_t sector_size,
                                             const PoStVerifyInfo &info) = 0;

    /// Verify seal
    virtual outcome::result<bool> verifySeal(uint64_t sector_size,
                                             const SealVerifyInfo &info) = 0;

<<<<<<< HEAD
    template <typename M>
    outcome::result<typename M::Result> sendM(const Address &address,
                                              const typename M::Params &params,
                                              TokenAmount value) {
      OUTCOME_TRY(params2, actor::encodeActorParams(params));
      OUTCOME_TRY(result, send(address, M::Number, params2, value));
      return actor::decodeActorReturn<typename M::Result>(result);
    }
=======
    /// Verify consensus fault
    virtual outcome::result<bool> verifyConsensusFault(
        const BlockHeader &block_header_1,
        const BlockHeader &block_header_2) = 0;
>>>>>>> 7e4a291a

    /// Send funds
    inline auto sendFunds(const Address &to, BigInt value) {
      return send(to, kSendMethodNumber, {}, value);
    }

    /// Send with typed result R
    template <typename R>
    outcome::result<R> sendR(Address to_address,
                             MethodNumber method_number,
                             const MethodParams &params,
                             BigInt value) {
      OUTCOME_TRY(result, send(to_address, method_number, params, value));
      return codec::cbor::decode<R>(result.return_value);
    }

    /// Send with typed params P and result R
    template <typename R, typename P>
    outcome::result<R> sendPR(Address to_address,
                              MethodNumber method_number,
                              const P &params,
                              BigInt value) {
      OUTCOME_TRY(params2, actor::encodeActorParams(params));
      return sendR<R>(to_address, method_number, MethodParams{params2}, value);
    }

    /// Send with typed params P
    template <typename P>
    outcome::result<InvocationOutput> sendP(Address to_address,
                                            MethodNumber method_number,
                                            const P &params,
                                            BigInt value) {
      OUTCOME_TRY(params2, actor::encodeActorParams(params));
      return send(to_address, method_number, MethodParams{params2}, value);
    }

    /// Get decoded current actor state
    template <typename T>
    outcome::result<T> getCurrentActorStateCbor() {
      return getIpfsDatastore()->getCbor<T>(getCurrentActorState());
    }

    /**
     * Commit actor state
     * @tparam T - POD state type
     * @param state - actor state structure
     * @return error in case of failure
     */
    template <typename T>
    outcome::result<void> commitState(const T &state) {
      OUTCOME_TRY(state_cid, getIpfsDatastore()->setCbor(state));
      OUTCOME_TRY(commit(ActorSubstateCID{state_cid}));
      return outcome::success();
    }
  };

}  // namespace fc::vm::runtime

#endif  // CPP_FILECOIN_CORE_VM_RUNTIME_RUNTIME_HPP<|MERGE_RESOLUTION|>--- conflicted
+++ resolved
@@ -157,7 +157,11 @@
     virtual outcome::result<bool> verifySeal(uint64_t sector_size,
                                              const SealVerifyInfo &info) = 0;
 
-<<<<<<< HEAD
+    /// Verify consensus fault
+    virtual outcome::result<bool> verifyConsensusFault(
+        const BlockHeader &block_header_1,
+        const BlockHeader &block_header_2) = 0;
+
     template <typename M>
     outcome::result<typename M::Result> sendM(const Address &address,
                                               const typename M::Params &params,
@@ -166,12 +170,6 @@
       OUTCOME_TRY(result, send(address, M::Number, params2, value));
       return actor::decodeActorReturn<typename M::Result>(result);
     }
-=======
-    /// Verify consensus fault
-    virtual outcome::result<bool> verifyConsensusFault(
-        const BlockHeader &block_header_1,
-        const BlockHeader &block_header_2) = 0;
->>>>>>> 7e4a291a
 
     /// Send funds
     inline auto sendFunds(const Address &to, BigInt value) {
