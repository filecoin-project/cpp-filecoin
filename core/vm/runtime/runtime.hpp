--- conflicted
+++ resolved
@@ -222,11 +222,10 @@
     virtual outcome::result<ConsensusFault> verifyConsensusFault(
         const Buffer &block1, const Buffer &block2, const Buffer &extra) = 0;
 
-<<<<<<< HEAD
     /// Return a hash of data
     virtual outcome::result<Blake2b256Hash> hashBlake2b(
         gsl::span<const uint8_t> data) = 0;
-=======
+
     /**
      * Aborts execution if res has error
      * @tparam T - result type
@@ -260,11 +259,6 @@
       return VMAbortExitCode{error_code};
     }
 
-    static inline Blake2b256Hash hashBlake2b(gsl::span<const uint8_t> data) {
-      return crypto::blake2b::blake2b_256(data);
-    }
->>>>>>> 0e4b088e
-
     /// Send typed method with typed params and result
     template <typename M>
     outcome::result<typename M::Result> sendM(const Address &address,
