/**
 * Copyright Soramitsu Co., Ltd. All Rights Reserved.
 * SPDX-License-Identifier: Apache-2.0
 */

#pragma once

#include <tuple>

#include "adt/address_key.hpp"
#include "adt/map.hpp"
#include "common/outcome.hpp"
#include "crypto/blake2/blake2b160.hpp"
#include "crypto/randomness/randomness_types.hpp"
#include "primitives/address/address.hpp"
#include "primitives/block/block.hpp"
#include "primitives/chain_epoch/chain_epoch.hpp"
#include "primitives/piece/piece.hpp"
#include "primitives/sector/sector.hpp"
#include "storage/ipfs/datastore.hpp"
#include "vm/actor/actor.hpp"
#include "vm/actor/actor_encoding.hpp"
#include "vm/exit_code/exit_code.hpp"
#include "vm/message/message.hpp"
#include "vm/runtime/runtime_types.hpp"
#include "vm/version.hpp"

/**
 * Aborts execution if res has error and aborts with default_error if res has
 * error and the error is not fatal or abort
 */
#define REQUIRE_NO_ERROR(expr, err_code) \
  OUTCOME_TRY(Runtime::requireNoError((expr), (err_code)));

/**
 * Return VMExitCode as VMAbortExitCode for special handling
 */
#define ABORT(err_code) static_cast<VMAbortExitCode>(err_code)

namespace fc::vm::runtime {

  using actor::Actor;
  using actor::CodeId;
  using actor::isStorageMinerActor;
  using actor::kSendMethodNumber;
  using actor::MethodNumber;
  using actor::MethodParams;
  using common::Buffer;
  using crypto::blake2b::Blake2b256Hash;
  using crypto::randomness::DomainSeparationTag;
  using crypto::randomness::Randomness;
  using crypto::signature::Signature;
  using message::UnsignedMessage;
  using primitives::ChainEpoch;
  using primitives::GasAmount;
  using primitives::TokenAmount;
  using primitives::address::Address;
  using primitives::block::BlockHeader;
  using primitives::piece::PieceInfo;
  using primitives::sector::RegisteredProof;
  using primitives::sector::SealVerifyInfo;
  using primitives::sector::WindowPoStVerifyInfo;
  using storage::ipfs::IpfsDatastore;
  using version::NetworkVersion;

  struct Execution;

  /**
   * @class Runtime is the VM's internal runtime object exposed to actors
   */
  class Runtime {
   public:
    virtual ~Runtime() = default;

    virtual std::shared_ptr<Execution> execution() const = 0;

    virtual NetworkVersion getNetworkVersion() const = 0;

    /**
     * Returns current chain epoch which is equal to block chain height.
     * @return current chain epoch
     */
    virtual ChainEpoch getCurrentEpoch() const = 0;

    /**
     * @brief Returns a (pseudo)random string for the given epoch and tag.
     */
    virtual outcome::result<Randomness> getRandomnessFromTickets(
        DomainSeparationTag tag,
        ChainEpoch epoch,
        gsl::span<const uint8_t> seed) const = 0;

    virtual outcome::result<Randomness> getRandomnessFromBeacon(
        DomainSeparationTag tag,
        ChainEpoch epoch,
        gsl::span<const uint8_t> seed) const = 0;

    /**
     * The address of the immediate calling actor. Not necessarily the actor in
     * the From field of the initial on-chain Message. Always an ID-address.
     */
    virtual Address getImmediateCaller() const = 0;

    /** The address of the actor receiving the message. Always an ID-address. */
    virtual Address getCurrentReceiver() const = 0;

    virtual outcome::result<BigInt> getBalance(
        const Address &address) const = 0;

    virtual BigInt getValueReceived() const = 0;

    /** Look up the code ID of a given actor address. */
    virtual outcome::result<CodeId> getActorCodeID(
        const Address &address) const = 0;

    /**
     * Send allows the current execution context to invoke methods on other
     * actors in the system
     * @param to_address - message recipient
     * @param method_number - method number to invoke
     * @param params - method params
     * @param value - amount transferred
     * @return
     */
    virtual outcome::result<InvocationOutput> send(Address to_address,
                                                   MethodNumber method_number,
                                                   MethodParams params,
                                                   BigInt value) = 0;

    /** Computes an address for a new actor.
     *
     * The returned address is intended to uniquely refer to the actor even in
     * the event of a chain re-org (whereas an ID-address might refer to a
     * different actor after messages are re-ordered). Always an ActorExec
     * address.
     *
     * @return new unique actor address
     */
    virtual outcome::result<Address> createNewActorAddress() = 0;

    /**
     * @brief Creates an actor in the state tree, with empty state. May only be
     * called by InitActor
     * @param address - Address under which the new actor's state will be
     * stored. Must be an ID-address
     * @param actor - Actor state
     */
    virtual outcome::result<void> createActor(const Address &address,
                                              const Actor &actor) = 0;

    /**
     * @brief Deletes an actor in the state tree
     *
     * @param address - Address of actor that receives remaining balance
     *
     * May only be called by the actor itself
     */
    virtual outcome::result<void> deleteActor(const Address &address) = 0;

    /**
     * @brief Transfer debits money from one account and credits it to another
     *
     * @param debitFrom - money sender
     * @param creditTo - money receiver
     * @param amount - amount of money that is transfered
     */
    virtual outcome::result<void> transfer(const Address &debitFrom,
                                           const Address &creditTo,
                                           const TokenAmount &amount) = 0;

    /**
     * Returns the total token supply in circulation at the beginning of the
     * current epoch.
     * The circulating supply is the sum of:
     * - rewards emitted by the reward actor,
     * - funds vested from lock-ups in the genesis state,
     * less the sum of:
     * - funds burnt,
     * - pledge collateral locked in storage miner actors (recorded in the
     * storage power actor)
     * - deal collateral locked by the storage market actor
     */
    virtual fc::outcome::result<TokenAmount> getTotalFilCirculationSupply()
        const = 0;

    /**
     * @brief Returns IPFS datastore
     */
    virtual std::shared_ptr<IpfsDatastore> getIpfsDatastore() = 0;

    /**
     * Get Message for actor invocation
     * @return message invoking current execution
     */
    virtual std::reference_wrapper<const UnsignedMessage> getMessage() = 0;

    /// Try to charge gas or throw if there is not enoght gas
    virtual outcome::result<void> chargeGas(GasAmount amount) = 0;

    /// Get current actor state root CID
    virtual outcome::result<CID> getCurrentActorState() = 0;

    /// Update actor state CID
    virtual outcome::result<void> commit(const CID &new_state) = 0;

    /// Resolve address to id-address
    virtual outcome::result<Address> resolveAddress(const Address &address) = 0;

    /// Verify signature
    virtual outcome::result<bool> verifySignature(
        const Signature &signature,
        const Address &address,
        gsl::span<const uint8_t> data) = 0;

    virtual outcome::result<bool> verifySignatureBytes(
        const Buffer &signature_bytes,
        const Address &address,
        gsl::span<const uint8_t> data) = 0;

    /// Verify PoSt
    virtual outcome::result<bool> verifyPoSt(
        const WindowPoStVerifyInfo &info) = 0;

    virtual outcome::result<std::map<Address, std::vector<bool>>>
    verifyBatchSeals(const adt::Map<adt::Array<SealVerifyInfo>,
                                    adt::AddressKeyer> &seals) = 0;

    /// Compute unsealed sector cid
    virtual outcome::result<CID> computeUnsealedSectorCid(
        RegisteredProof type, const std::vector<PieceInfo> &pieces) = 0;

    /// Verify consensus fault
    virtual outcome::result<ConsensusFault> verifyConsensusFault(
        const Buffer &block1, const Buffer &block2, const Buffer &extra) = 0;

    /// Return a hash of data
    virtual outcome::result<Blake2b256Hash> hashBlake2b(
        gsl::span<const uint8_t> data) = 0;

    /**
     * Aborts execution if res has error
     * @tparam T - result type
     * @param res - result to check
     * @param default_error - default VMExitCode to abort with.
     * @return If res has no error, success() returned. Otherwise if res.error()
     * is VMAbortExitCode or VMFatal, the res.error() returned, else
     * default_error returned
     */
    template <typename T>
<<<<<<< HEAD
    static outcome::result<void> requireNoError(const outcome::result<T> &res,
                                         const VMExitCode &default_error) {
=======
    outcome::result<void> requireNoError(
        const outcome::result<T> &res, const VMExitCode &default_error) const {
>>>>>>> cb3ce703
      if (res.has_error()) {
        if (isFatal(res.error()) || isAbortExitCode(res.error())) {
          return res.error();
        }
        if (isVMExitCode(res.error())) {
          return ABORT(VMExitCode{res.error().value()});
        }
        return ABORT(default_error);
      }
      return outcome::success();
    }

<<<<<<< HEAD
=======
    /**
     * Abort execution with VMExitCode
     * @param error_code - error code that should be passed to the caller
     * @return error_code as VMAbortExitCode
     */
    outcome::result<void> abort(const VMExitCode &error_code) const {
      return VMAbortExitCode{error_code};
    }

    static inline Blake2b256Hash hashBlake2b(gsl::span<const uint8_t> data) {
      return crypto::blake2b::blake2b_256(data);
    }

>>>>>>> cb3ce703
    /// Send typed method with typed params and result
    template <typename M>
    outcome::result<typename M::Result> sendM(const Address &address,
                                              const typename M::Params &params,
                                              TokenAmount value) {
      OUTCOME_TRY(params2, actor::encodeActorParams(params));
      OUTCOME_TRY(result, send(address, M::Number, params2, value));
      return actor::decodeActorReturn<typename M::Result>(result);
    }

    /// Send funds
    inline auto sendFunds(const Address &to, BigInt value) {
      return send(to, kSendMethodNumber, {}, value);
    }

    /// Send with typed result R
    template <typename R>
    outcome::result<R> sendR(Address to_address,
                             MethodNumber method_number,
                             const MethodParams &params,
                             BigInt value) {
      OUTCOME_TRY(result, send(to_address, method_number, params, value));
      return codec::cbor::decode<R>(result);
    }

    /// Send with typed params P and result R
    template <typename R, typename P>
    outcome::result<R> sendPR(Address to_address,
                              MethodNumber method_number,
                              const P &params,
                              BigInt value) {
      OUTCOME_TRY(params2, actor::encodeActorParams(params));
      return sendR<R>(to_address, method_number, MethodParams{params2}, value);
    }

    /// Send with typed params P
    template <typename P>
    outcome::result<InvocationOutput> sendP(Address to_address,
                                            MethodNumber method_number,
                                            const P &params,
                                            BigInt value) {
      OUTCOME_TRY(params2, actor::encodeActorParams(params));
      return send(to_address, method_number, MethodParams{params2}, value);
    }

    /// Get decoded current actor state
    template <typename T>
    outcome::result<T> getCurrentActorStateCbor() {
      OUTCOME_TRY(head, getCurrentActorState());
      return getIpfsDatastore()->getCbor<T>(head);
    }

    /**
     * Commit actor state
     * @tparam T - POD state type
     * @param state - actor state structure
     * @return error in case of failure
     */
    template <typename T>
    outcome::result<void> commitState(const T &state) {
      OUTCOME_TRY(state_cid, getIpfsDatastore()->setCbor(state));
      OUTCOME_TRY(commit(state_cid));
      return outcome::success();
    }

    inline operator std::shared_ptr<IpfsDatastore>() {
      return getIpfsDatastore();
    }

    inline auto getCurrentBalance() {
      return getBalance(getCurrentReceiver());
    }

    inline outcome::result<void> validateArgument(bool assertion) const {
      if (!assertion) {
        return abort(VMExitCode::kErrIllegalArgument);
      }
      return outcome::success();
    }

    inline outcome::result<void> validateImmediateCallerIs(
        const Address &address) {
      if (getImmediateCaller() == address) {
        return outcome::success();
      }
      return VMExitCode::kSysErrForbidden;
    }

    inline outcome::result<void> validateImmediateCallerIs(
        std::initializer_list<Address> addresses) {
      for (const auto &address : addresses) {
        if (getImmediateCaller() == address) {
          return outcome::success();
        }
      }
      return VMExitCode::kSysErrForbidden;
    }

    inline outcome::result<void> validateImmediateCallerType(
        const CID &expected_code) {
      OUTCOME_TRY(actual_code, getActorCodeID(getImmediateCaller()));
      if (actual_code == expected_code) {
        return outcome::success();
      }
      return VMExitCode::kSysErrForbidden;
    }

    inline outcome::result<void> validateImmediateCallerIsSignable() {
      OUTCOME_TRY(code, getActorCodeID(getImmediateCaller()));
      if (actor::isSignableActor(code)) {
        return outcome::success();
      }
      return VMExitCode::kSysErrForbidden;
    }

    inline outcome::result<void> validateImmediateCallerIsMiner() {
      OUTCOME_TRY(actual_code, getActorCodeID(getImmediateCaller()));
      if (isStorageMinerActor(actual_code)) {
        return outcome::success();
      }
      return VMExitCode::kSysErrForbidden;
    }

    inline outcome::result<void> validateImmediateCallerIsCurrentReceiver() {
      if (getImmediateCaller() == getCurrentReceiver()) {
        return outcome::success();
      }
      return VMExitCode::kSysErrForbidden;
    }
  };

}  // namespace fc::vm::runtime<|MERGE_RESOLUTION|>--- conflicted
+++ resolved
@@ -247,13 +247,8 @@
      * default_error returned
      */
     template <typename T>
-<<<<<<< HEAD
-    static outcome::result<void> requireNoError(const outcome::result<T> &res,
-                                         const VMExitCode &default_error) {
-=======
     outcome::result<void> requireNoError(
         const outcome::result<T> &res, const VMExitCode &default_error) const {
->>>>>>> cb3ce703
       if (res.has_error()) {
         if (isFatal(res.error()) || isAbortExitCode(res.error())) {
           return res.error();
@@ -266,8 +261,6 @@
       return outcome::success();
     }
 
-<<<<<<< HEAD
-=======
     /**
      * Abort execution with VMExitCode
      * @param error_code - error code that should be passed to the caller
@@ -281,7 +274,6 @@
       return crypto::blake2b::blake2b_256(data);
     }
 
->>>>>>> cb3ce703
     /// Send typed method with typed params and result
     template <typename M>
     outcome::result<typename M::Result> sendM(const Address &address,
