/**
 * Copyright Soramitsu Co., Ltd. All Rights Reserved.
 * SPDX-License-Identifier: Apache-2.0
 */

#ifndef CPP_FILECOIN_CORE_COMMON_LIBP2P_CBOR_STREAM_HPP
#define CPP_FILECOIN_CORE_COMMON_LIBP2P_CBOR_STREAM_HPP

#include <libp2p/connection/stream.hpp>

#include "codec/cbor/cbor.hpp"
#include "common/libp2p/cbor_buffering.hpp"

namespace fc::common::libp2p {
  /// Reads and writes cbor objects
  class CborStream : public std::enable_shared_from_this<CborStream> {
   public:
    using Stream = ::libp2p::connection::Stream;
    using ReadCallback = void(outcome::result<gsl::span<const uint8_t>>);
    using ReadCallbackFunc = std::function<ReadCallback>;
    using WriteCallbackFunc = Stream::WriteCallbackFunc;

    /// Max number of bytes to read at a time
    static constexpr size_t kReserveBytes = 4 << 10;

    explicit CborStream(std::shared_ptr<Stream> stream);

    /// Get underlying stream
    std::shared_ptr<Stream> stream() const;

    /// Read bytes of cbor object
    void readRaw(ReadCallbackFunc cb);

    /// Read cbor object
    template <typename T>
    void read(std::function<void(outcome::result<T>)> cb) {
      readRaw([cb{std::move(cb)}](auto input) {
        if (input.has_error()) {
          return cb(input.error());
        }
        cb(codec::cbor::decode<T>(input.value()));
      });
    }

    /// Write bytes of cbor object
    void writeRaw(gsl::span<const uint8_t> input, WriteCallbackFunc cb);

    /// Write cbor object
    template <typename T>
    void write(const T &value, WriteCallbackFunc cb) {
      auto encoded = codec::cbor::encode(value);
      if (!encoded) {
        return cb(encoded.error());
      }
      writeRaw(encoded.value(), std::move(cb));
    }

    void close() {
<<<<<<< HEAD
      stream_->close([s=shared_from_this()](auto) {});
=======
      stream_->close([s{stream_}](auto) {});
>>>>>>> b727da49
    }

   private:
    void readMore(ReadCallbackFunc cb);
    void consume(gsl::span<uint8_t> input, ReadCallbackFunc cb);

    std::shared_ptr<Stream> stream_;
    CborBuffering buffering_;
    std::vector<uint8_t> buffer_;
    size_t size_{};
  };
}  // namespace fc::common::libp2p

#endif  // CPP_FILECOIN_CORE_COMMON_LIBP2P_CBOR_STREAM_HPP<|MERGE_RESOLUTION|>--- conflicted
+++ resolved
@@ -56,11 +56,7 @@
     }
 
     void close() {
-<<<<<<< HEAD
-      stream_->close([s=shared_from_this()](auto) {});
-=======
       stream_->close([s{stream_}](auto) {});
->>>>>>> b727da49
     }
 
    private:
