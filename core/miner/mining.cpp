--- conflicted
+++ resolved
@@ -62,13 +62,8 @@
     if (!mined.emplace(ts->key, skip).second) {
       wait(kBlockDelaySecs, false, [this] { waitParent(); });
     } else {
-<<<<<<< HEAD
       OUTCOME_TRY(_wait, api->MinerGetBaseInfo(miner, height(), ts->key));
-      _wait.wait([self{shared_from_this()}, _wait](auto _info) {
-=======
-      OUTCOME_TRY(_wait, api->MinerGetBaseInfo(miner, height(), ts_key));
       _wait.waitOwn([self{shared_from_this()}](auto _info) {
->>>>>>> 755df74d
         OUTCOME_LOG("Mining::waitInfo error", _info);
         self->info = std::move(_info.value());
         OUTCOME_LOG("Mining::prepare error", self->prepare());
