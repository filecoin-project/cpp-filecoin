--- conflicted
+++ resolved
@@ -43,12 +43,9 @@
 
 namespace fc {
   using api::Address;
-<<<<<<< HEAD
-  using api::RegisteredProof;
+  using api::RegisteredSealProof;
   using api::RetrievalAsk;
   using api::SignedStorageAsk;
-=======
->>>>>>> 05e59f40
   using boost::asio::io_context;
   using common::span::cbytes;
   using libp2p::multi::Multiaddress;
