--- conflicted
+++ resolved
@@ -3,20 +3,19 @@
 # SPDX-License-Identifier: Apache-2.0
 #
 
-<<<<<<< HEAD
 add_library(sector_stat
         impl/sector_stat_impl.cpp
         )
 target_link_libraries(sector_stat
         sector
-=======
+        )
+
 add_library(sector_counter
         impl/sector_counter_impl.cpp
         )
 target_link_libraries(sector_counter
         stored_counter
         outcome
->>>>>>> 8357feeb
         )
 
 add_library(precommit_policy
@@ -55,9 +54,6 @@
         api
         events
         precommit_policy
-<<<<<<< HEAD
         sector_stat
-=======
         sector_counter
->>>>>>> 8357feeb
         )