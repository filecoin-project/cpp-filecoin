--- conflicted
+++ resolved
@@ -23,13 +23,9 @@
       const std::chrono::milliseconds &max_time,
       std::shared_ptr<FullNodeApi> api,
       const Address &miner_address,
-<<<<<<< HEAD
-      const std::shared_ptr<libp2p::protocol::Scheduler> &scheduler,
+      const std::shared_ptr<Scheduler> &scheduler,
       const std::function<outcome::result<Address>(MinerInfo miner_info, TokenAmount deposit, TokenAmount good_funds)> &address_selector,
       std::shared_ptr<FeeConfig> fee_config)
-=======
-      const std::shared_ptr<Scheduler> &scheduler)
->>>>>>> f9a41806
       : max_delay_(max_time),
         api_(std::move(api)),
         miner_address_(miner_address),
