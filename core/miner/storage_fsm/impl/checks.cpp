--- conflicted
+++ resolved
@@ -20,11 +20,7 @@
   using primitives::BigInt;
   using primitives::ChainEpoch;
   using primitives::DealId;
-<<<<<<< HEAD
   using primitives::RleBitset;
-  using primitives::sector::OnChainSealVerifyInfo;
-=======
->>>>>>> c4133a5d
   using primitives::sector::SealVerifyInfo;
   using proofs::Proofs;
   using sector_storage::zerocomm::getZeroPieceCommitment;
