--- conflicted
+++ resolved
@@ -53,35 +53,19 @@
   class SealingImpl : public Sealing,
                       public std::enable_shared_from_this<SealingImpl> {
    public:
-<<<<<<< HEAD
     ~SealingImpl() override;
 
     static outcome::result<std::shared_ptr<SealingImpl>> newSealing(
         std::shared_ptr<FullNodeApi> api,
         std::shared_ptr<Events> events,
-        Address miner_address,
+        const Address &miner_address,
         std::shared_ptr<Counter> counter,
         std::shared_ptr<BufferMap> fsm_kv,
         std::shared_ptr<Manager> sealer,
         std::shared_ptr<PreCommitPolicy> policy,
         std::shared_ptr<boost::asio::io_context> context,
-        Config config,
-        Ticks ticks = 50);
-=======
-    SealingImpl(std::shared_ptr<FullNodeApi> api,
-                std::shared_ptr<Events> events,
-                const Address &miner_address,
-                std::shared_ptr<Counter> counter,
-                std::shared_ptr<BufferMap> fsm_kv,
-                std::shared_ptr<Manager> sealer,
-                std::shared_ptr<PreCommitPolicy> policy,
-                std::shared_ptr<boost::asio::io_context> context,
-                std::shared_ptr<libp2p::protocol::Scheduler> scheduler);
-
-    outcome::result<void> run() override;
-
-    void stop() override;
->>>>>>> 8009648f
+        std::shared_ptr<libp2p::protocol::Scheduler> scheduler,
+        Config config);
 
     outcome::result<void> fsmLoad();
     void fsmSave(const std::shared_ptr<SectorInfo> &info);
@@ -121,8 +105,8 @@
                 std::shared_ptr<Manager> sealer,
                 std::shared_ptr<PreCommitPolicy> policy,
                 std::shared_ptr<boost::asio::io_context> context,
-                Config config,
-                Ticks ticks);
+                std::shared_ptr<libp2p::protocol::Scheduler> scheduler,
+                Config config);
 
     struct SectorPaddingResponse {
       SectorNumber sector;
