--- conflicted
+++ resolved
@@ -90,11 +90,8 @@
       std::shared_ptr<FeeConfig> fee_config,
       Config config)
       : scheduler_{std::move(scheduler)},
-<<<<<<< HEAD
+        fsm_{std::move(fsm)},
         context_(std::move(context)),
-=======
-        fsm_{std::move(fsm)},
->>>>>>> 5de76111
         api_(std::move(api)),
         events_(std::move(events)),
         policy_(std::move(policy)),
@@ -2425,7 +2422,7 @@
             info->sector_number,
             piece.deal_info->deal_id);
 
-        FSM_SEND(info, fail_event);
+        FSM_SEND(info, SealingEvent::kSectorRemove);
         return outcome::success();
       }
 
