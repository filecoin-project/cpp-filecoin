/**
 * Copyright Soramitsu Co., Ltd. All Rights Reserved.
 * SPDX-License-Identifier: Apache-2.0
 */

#include "miner/storage_fsm/impl/sealing_impl.hpp"

#include "common/bitsutil.hpp"
#include "host/context/impl/host_context_impl.hpp"
#include "miner/storage_fsm/impl/checks.hpp"
#include "miner/storage_fsm/impl/sector_stat_impl.hpp"
#include "storage/ipfs/api_ipfs_datastore/api_ipfs_datastore.hpp"

#define WAIT(cb)                                                         \
  logger_->info("sector {}: wait before retrying", info->sector_number); \
  scheduler_->schedule(getWaitingTime(), cb).detach();

#define FSM_SEND_CONTEXT(info, event, context) \
  OUTCOME_TRY(fsm_->send(info, event, context))

#define FSM_SEND(info, event) FSM_SEND_CONTEXT(info, event, {})

#define CALLBACK_ACTION                                         \
  [](auto info, auto event, auto context, auto from, auto to) { \
    context->apply(info);                                       \
  }

namespace fc::mining {
  using api::SectorSize;
  namespace miner = vm::actor::builtin::miner;
  using checks::ChecksError;
  using types::kDealSectorPriority;
  using types::Piece;
  using vm::actor::MethodParams;
  using vm::actor::builtin::miner::kMinSectorExpiration;
  using vm::actor::builtin::miner::maxSealDuration;
  using vm::actor::builtin::miner::ProveCommitSector;

  Ticks getWaitingTime(uint64_t errors_count = 0) {
    // TODO: Exponential backoff when we see consecutive failures

    return 60000;  // 1 minute
  }

  SealingImpl::SealingImpl(std::shared_ptr<Api> api,
                           std::shared_ptr<Events> events,
                           const Address &miner_address,
                           std::shared_ptr<Counter> counter,
                           std::shared_ptr<Manager> sealer,
                           std::shared_ptr<PreCommitPolicy> policy,
                           std::shared_ptr<boost::asio::io_context> context,
                           Ticks ticks)
      : context_(std::move(context)),
        api_(std::move(api)),
        events_(std::move(events)),
        policy_(std::move(policy)),
        counter_(std::move(counter)),
        miner_address_(miner_address),
        sealer_(std::move(sealer)) {
    std::shared_ptr<host::HostContext> fsm_context =
        std::make_shared<host::HostContextImpl>(context_);
    scheduler_ = std::make_shared<libp2p::protocol::AsioScheduler>(
        *fsm_context->getIoContext(), libp2p::protocol::SchedulerConfig{ticks});
    fsm_ = std::make_shared<StorageFSM>(makeFSMTransitions(), fsm_context);
    fsm_->setAnyChangeAction(
        [this](auto info, auto event, auto context, auto from, auto to) {
          callbackHandle(info, event, context, from, to);
        });
    stat_ = std::make_shared<SectorStatImpl>();
    logger_ = common::createLogger("sealing");
  }

  uint64_t getDealPerSectorLimit(SectorSize size) {
    if (size < (uint64_t(64) << 30)) {
      return 256;
    }
    return 512;
  }

  outcome::result<void> SealingImpl::run() {
    if (config_.wait_deals_delay == 0) {
      return outcome::success();
    }
    std::lock_guard lock(sectors_mutex_);
    for (const auto &sector : sectors_) {
      OUTCOME_TRY(state, fsm_->get(sector.second));
      if (state == SealingState::kWaitDeals) {
        scheduler_
            ->schedule(config_.max_wait_deals_sectors,
                       [this, sector_id = sector.second->sector_number]() {
                         auto maybe_error = startPacking(sector_id);
                         if (maybe_error.has_error()) {
                           logger_->error("starting sector {}: {}",
                                          sector_id,
                                          maybe_error.error().message());
                         }
                       })
            .detach();
      }
    }

    // TODO: Grab on-chain sector set and diff with sectors_
    return outcome::success();
  }

  void SealingImpl::stop() {
    logger_->info("Sealing is stopped");
    fsm_->stop();
  }

  outcome::result<PieceAttributes> SealingImpl::addPieceToAnySector(
      UnpaddedPieceSize size, const PieceData &piece_data, DealInfo deal) {
    logger_->info("Adding piece({}) to sector", size);

    if (primitives::piece::paddedSize(size) != size) {
      return SealingError::kCannotAllocatePiece;
    }

    auto sector_size = sealer_->getSectorSize();
    if (size > PaddedPieceSize(sector_size).unpadded()) {
      return SealingError::kPieceNotFit;
    }

    bool is_start_packing;
    PieceAttributes piece;
    piece.size = size;

    {
      std::unique_lock lock(unsealed_mutex_);
      OUTCOME_TRY(sector_and_padding, getSectorAndPadding(size));

      piece.sector = sector_and_padding.sector;

      PieceData zero_file("/dev/zero");
      for (const auto &pad : sector_and_padding.pads) {
        OUTCOME_TRY(addPiece(
            sector_and_padding.sector, pad.unpadded(), zero_file, boost::none));
      }

      piece.offset = unsealed_sectors_[sector_and_padding.sector].stored;

      OUTCOME_TRY(addPiece(sector_and_padding.sector, size, piece_data, deal));

      is_start_packing =
          unsealed_sectors_[sector_and_padding.sector].deals_number
          >= getDealPerSectorLimit(sector_size);
    }

    if (is_start_packing) {
      OUTCOME_TRY(startPacking(piece.sector));
    }

    return piece;
  }

  outcome::result<void> SealingImpl::remove(SectorNumber sector_id) {
    OUTCOME_TRY(info, getSectorInfo(sector_id));

    FSM_SEND(info, SealingEvent::kSectorRemove);

    return outcome::success();
  }

  Address SealingImpl::getAddress() const {
    return miner_address_;
  }

  std::vector<std::shared_ptr<const SectorInfo>> SealingImpl::getListSectors()
      const {
    std::lock_guard lock(sectors_mutex_);
    std::vector<std::shared_ptr<const SectorInfo>> values = {};
    for (const auto &[key, value] : sectors_) {
      values.push_back(value);
    }
    return values;
  }

  outcome::result<std::shared_ptr<SectorInfo>> SealingImpl::getSectorInfo(
      SectorNumber id) const {
    std::lock_guard lock(sectors_mutex_);
    const auto &maybe_sector{sectors_.find(id)};
    if (maybe_sector == sectors_.cend()) {
      return SealingError::kCannotFindSector;
    }
    return maybe_sector->second;
  }

  outcome::result<void> SealingImpl::forceSectorState(SectorNumber id,
                                                      SealingState state) {
    OUTCOME_TRY(info, getSectorInfo(id));
    std::shared_ptr<SectorForceContext> context =
        std::make_shared<SectorForceContext>();
    context->state = state;

    FSM_SEND_CONTEXT(info, SealingEvent::kSectorForce, context);

    return outcome::success();
  }

  outcome::result<void> SealingImpl::markForUpgrade(SectorNumber id) {
    std::unique_lock lock(upgrade_mutex_);

    if (to_upgrade_.find(id) != to_upgrade_.end()) {
      return SealingError::kAlreadyUpgradeMarked;
    }

    OUTCOME_TRY(sector_info, getSectorInfo(id));

    if (sector_info->state != SealingState::kProving) {
      return SealingError::kNotProvingState;
    }

    if (sector_info->pieces.size() != 1) {
      return SealingError::kUpgradeSeveralPiece;
    }

    if (sector_info->pieces[0].deal_info.has_value()) {
      return SealingError::kUpgradeWithDeal;
    }

    // TODO: more checks to match actor constraints
    to_upgrade_.insert(id);

    return outcome::success();
  }

  bool SealingImpl::isMarkedForUpgrade(SectorNumber id) {
    std::shared_lock lock(upgrade_mutex_);
    return to_upgrade_.find(id) != to_upgrade_.end();
  }

  outcome::result<void> SealingImpl::pledgeSector() {
    if (config_.max_sealing_sectors > 0
        && stat_->currentSealing() > config_.max_sealing_sectors) {
      return outcome::success();  // cur sealing
    }

    scheduler_
        ->schedule([self{shared_from_this()}] {
          UnpaddedPieceSize size =
              PaddedPieceSize(self->sealer_->getSectorSize()).unpadded();

          auto maybe_sid = self->counter_->next();
          if (maybe_sid.has_error()) {
            self->logger_->error(maybe_sid.error().message());
            return;
          }
          auto &sid{maybe_sid.value()};

          std::vector<UnpaddedPieceSize> sizes = {size};
          auto maybe_pieces =
              self->pledgeSector(self->minerSector(sid), {}, sizes);
          if (maybe_pieces.has_error()) {
            self->logger_->error(maybe_pieces.error().message());
            return;
          }

          std::vector<Piece> pieces;
          for (auto &piece : maybe_pieces.value()) {
            pieces.push_back(Piece{
                .piece = std::move(piece),
                .deal_info = boost::none,
            });
          }

          auto maybe_error = self->newSectorWithPieces(sid, pieces);
          if (maybe_error.has_error()) {
            self->logger_->error(maybe_error.error().message());
          }
        })
        .detach();

    return outcome::success();
  }

  outcome::result<void> SealingImpl::newSectorWithPieces(
      SectorNumber sector_id, std::vector<Piece> &pieces) {
    OUTCOME_TRY(seal_proof_type,
                primitives::sector::sealProofTypeFromSectorSize(
                    sealer_->getSectorSize()));

    logger_->info("Creating sector with pieces {}", sector_id);
    auto sector = std::make_shared<SectorInfo>();
    OUTCOME_TRY(fsm_->begin(sector, SealingState::kStateUnknown));
    {
      std::lock_guard lock(sectors_mutex_);
      sectors_[sector_id] = sector;
    }
    std::shared_ptr<SectorStartWithPiecesContext> context =
        std::make_shared<SectorStartWithPiecesContext>();
    context->sector_id = sector_id;
    context->seal_proof_type = seal_proof_type;
    context->pieces = std::move(pieces);
    FSM_SEND_CONTEXT(sector, SealingEvent::kSectorStartWithPieces, context);
    return outcome::success();
  }

  outcome::result<void> SealingImpl::startPacking(SectorNumber id) {
    logger_->info("Start packing sector {}", id);
    OUTCOME_TRY(sector_info, getSectorInfo(id));

    FSM_SEND(sector_info, SealingEvent::kSectorStartPacking);

    {
      std::lock_guard lock(unsealed_mutex_);
      unsealed_sectors_.erase(id);
    }

    return outcome::success();
  }

  outcome::result<SealingImpl::SectorPaddingResponse>
  SealingImpl::getSectorAndPadding(UnpaddedPieceSize size) {
    auto sector_size = sealer_->getSectorSize();

    for (const auto &[key, value] : unsealed_sectors_) {
      auto pads =
          proofs::Proofs::GetRequiredPadding(value.stored, size.padded());
      if (value.stored + size.padded() + pads.size < sector_size) {
        return SectorPaddingResponse{
            .sector = key,
            .pads = std::move(pads.pads),
        };
      }
    }

    OUTCOME_TRY(new_sector, newDealSector());

    unsealed_sectors_[new_sector] = UnsealedSectorInfo{
        .deals_number = 0,
        .stored = PaddedPieceSize(0),
        .piece_sizes = {},
    };

    return SectorPaddingResponse{
        .sector = new_sector,
        .pads = {},
    };
  }

  outcome::result<void> SealingImpl::addPiece(
      SectorNumber sector_id,
      UnpaddedPieceSize size,
      const PieceData &piece,
      const boost::optional<DealInfo> &deal) {
    logger_->info("Add piece to sector {}", sector_id);
    OUTCOME_TRY(piece_info,
                sealer_->addPiece(minerSector(sector_id),
                                  unsealed_sectors_[sector_id].piece_sizes,
                                  size,
                                  piece,
                                  kDealSectorPriority));

    Piece new_piece{
        .piece = piece_info,
        .deal_info = deal,
    };

    OUTCOME_TRY(info, getSectorInfo(sector_id));
    std::shared_ptr<SectorAddPieceContext> context =
        std::make_shared<SectorAddPieceContext>();
    context->piece = new_piece;
    FSM_SEND_CONTEXT(info, SealingEvent::kSectorAddPiece, context);

    auto unsealed_info = unsealed_sectors_.find(sector_id);
    if (deal) {
      unsealed_info->second.deals_number++;
    }
    unsealed_info->second.stored += new_piece.piece.size;
    unsealed_info->second.piece_sizes.push_back(
        new_piece.piece.size.unpadded());

    return outcome::success();
  }

  outcome::result<SectorNumber> SealingImpl::newDealSector() {
    if (config_.max_sealing_sectors_for_deals > 0) {
      if (stat_->currentSealing() > config_.max_sealing_sectors_for_deals) {
        return SealingError::kTooManySectors;
      }
    }

    if (config_.max_wait_deals_sectors > 0
        && unsealed_sectors_.size() >= config_.max_wait_deals_sectors) {
      // TODO: check get one before max or several every time
      for (size_t i = 0; i < 10; i++) {
        if (i) {
          std::this_thread::sleep_for(std::chrono::seconds(1));
        }
        uint64_t best_id;
        {
          std::lock_guard lock(unsealed_mutex_);

          if (unsealed_sectors_.empty()) {
            break;
          }

          auto first_sector{unsealed_sectors_.cbegin()};
          best_id = first_sector->first;
          PaddedPieceSize most_stored = first_sector->second.stored;

          for (auto iter = ++(unsealed_sectors_.cbegin());
               iter != unsealed_sectors_.cend();
               iter++) {
            if (iter->second.stored > most_stored) {
              most_stored = iter->second.stored;
              best_id = iter->first;
            }
          }
        }
        auto maybe_error = startPacking(best_id);
        if (maybe_error.has_error()) {
          logger_->error("newDealSector StartPacking error: {}",
                         maybe_error.error().message());
        }
      }
    }

    OUTCOME_TRY(sector_id, counter_->next());

    auto sector = std::make_shared<SectorInfo>();
    logger_->info("Creating sector {}", sector_id);
    OUTCOME_TRY(fsm_->begin(sector, SealingState::kStateUnknown));
    {
      std::lock_guard lock(sectors_mutex_);
      sectors_[sector_id] = sector;
    }
    std::shared_ptr<SectorStartContext> context =
        std::make_shared<SectorStartContext>();
    context->sector_id = sector_id;
    OUTCOME_TRYA(context->seal_proof_type,
                 primitives::sector::sealProofTypeFromSectorSize(
                     sealer_->getSectorSize()));
    FSM_SEND_CONTEXT(sector, SealingEvent::kSectorStart, context);

    if (config_.max_wait_deals_sectors > 0) {
      scheduler_
          ->schedule(config_.max_wait_deals_sectors,
                     [this, sector_id]() {
                       auto maybe_error = startPacking(sector_id);
                       if (maybe_error.has_error()) {
                         logger_->error("starting sector {}: {}",
                                        sector_id,
                                        maybe_error.error().message());
                       }
                     })
          .detach();
    }

    return sector_id;
  }

  std::vector<UnpaddedPieceSize> filler(UnpaddedPieceSize in) {
    uint64_t to_fill = in.padded();

    uint64_t pieces_size = common::countSetBits(to_fill);

    std::vector<UnpaddedPieceSize> out;
    for (size_t i = 0; i < pieces_size; ++i) {
      uint64_t next = common::countTrailingZeros(to_fill);
      uint64_t piece_size = uint64_t(1) << next;

      to_fill ^= piece_size;

      out.push_back(PaddedPieceSize(piece_size).unpadded());
    }
    return out;
  }

  std::vector<SealingTransition> SealingImpl::makeFSMTransitions() {
    return {
        // Main pipeline
        SealingTransition(SealingEvent::kSectorStart)
            .from(SealingState::kStateUnknown)
            .to(SealingState::kWaitDeals)
            .action(CALLBACK_ACTION),
        SealingTransition(SealingEvent::kSectorStartWithPieces)
            .from(SealingState::kStateUnknown)
            .to(SealingState::kPacking)
            .action(CALLBACK_ACTION),
        SealingTransition(SealingEvent::kSectorAddPiece)
            .from(SealingState::kWaitDeals)
            .toSameState()
            .action(CALLBACK_ACTION),
        SealingTransition(SealingEvent::kSectorStartPacking)
            .from(SealingState::kWaitDeals)
            .to(SealingState::kPacking),
        SealingTransition(SealingEvent::kSectorPacked)
            .from(SealingState::kPacking)
            .to(SealingState::kPreCommit1)
            .action(CALLBACK_ACTION),
        SealingTransition(SealingEvent::kSectorPreCommit1)
            .from(SealingState::kPreCommit1)
            .to(SealingState::kPreCommit2)
            .action(CALLBACK_ACTION),
        SealingTransition(SealingEvent::kSectorSealPreCommit1Failed)
            .fromMany(SealingState::kPreCommit1, SealingState::kPreCommitting)
            .to(SealingState::kSealPreCommit1Fail)
            .action(
                [](auto info, auto event, auto context, auto from, auto to) {
                  if (from == SealingState::kCommitting) {
                    return;
                  }

                  info->invalid_proofs = 0;
                  info->precommit2_fails = 0;
                }),
        SealingTransition(SealingEvent::kSectorPackingFailed)
            .fromMany(SealingState::kPreCommit1, SealingState::kPreCommit2)
            .to(SealingState::kPackingFail),
        SealingTransition(SealingEvent::kSectorPreCommit2)
            .from(SealingState::kPreCommit2)
            .to(SealingState::kPreCommitting)
            .action(CALLBACK_ACTION),
        SealingTransition(SealingEvent::kSectorSealPreCommit2Failed)
            .from(SealingState::kPreCommit2)
            .to(SealingState::kSealPreCommit2Fail)
            .action(
                [](auto info, auto event, auto context, auto from, auto to) {
                  info->invalid_proofs = 0;
                  info->precommit2_fails++;
                }),
        SealingTransition(SealingEvent::kSectorPreCommitted)
            .from(SealingState::kPreCommitting)
            .to(SealingState::kPreCommittingWait)
            .action(CALLBACK_ACTION),
        SealingTransition(SealingEvent::kSectorChainPreCommitFailed)
            .fromMany(SealingState::kPreCommitting,
                      SealingState::kPreCommittingWait,
                      SealingState::kWaitSeed,
                      SealingState::kCommitFail)
            .to(SealingState::kPreCommitFail),
        SealingTransition(SealingEvent::kSectorPreCommitLanded)
            .fromMany(SealingState::kPreCommitting,
                      SealingState::kPreCommittingWait,
                      SealingState::kPreCommitFail)
            .to(SealingState::kWaitSeed)
            .action(CALLBACK_ACTION),
        SealingTransition(SealingEvent::kSectorSeedReady)
            .fromMany(SealingState::kWaitSeed, SealingState::kCommitting)
            .to(SealingState::kCommitting)
            .action(CALLBACK_ACTION),
        SealingTransition(SealingEvent::kSectorCommitted)
            .from(SealingState::kCommitting)
            .to(SealingState::kCommitWait)
            .action(CALLBACK_ACTION),
        SealingTransition(SealingEvent::kSectorComputeProofFailed)
            .from(SealingState::kCommitting)
            .to(SealingState::kComputeProofFail),
        SealingTransition(SealingEvent::kSectorCommitFailed)
            .fromMany(SealingState::kCommitting, SealingState::kCommitWait)
            .to(SealingState::kCommitFail),
        SealingTransition(SealingEvent::kSectorRetryCommitWait)
            .fromMany(SealingState::kCommitting, SealingState::kCommitFail)
            .to(SealingState::kCommitWait),
        SealingTransition(SealingEvent::kSectorProving)
            .from(SealingState::kCommitWait)
            .to(SealingState::kFinalizeSector),
        SealingTransition(SealingEvent::kSectorFinalized)
            .from(SealingState::kFinalizeSector)
            .to(SealingState::kProving),
        SealingTransition(SealingEvent::kSectorFinalizeFailed)
            .from(SealingState::kFinalizeSector)
            .to(SealingState::kFinalizeFail),

        SealingTransition(SealingEvent::kSectorRetrySealPreCommit1)
            .fromMany(SealingState::kSealPreCommit1Fail,
                      SealingState::kSealPreCommit2Fail,
                      SealingState::kPreCommitFail,
                      SealingState::kComputeProofFail,
                      SealingState::kCommitFail)
            .to(SealingState::kPreCommit1),
        SealingTransition(SealingEvent::kSectorRetrySealPreCommit2)
            .from(SealingState::kSealPreCommit2Fail)
            .to(SealingState::kPreCommit2),
        SealingTransition(SealingEvent::kSectorRetryPreCommit)
            .fromMany(SealingState::kPreCommitFail, SealingState::kCommitFail)
            .to(SealingState::kPreCommitting),
        SealingTransition(SealingEvent::kSectorRetryWaitSeed)
            .fromMany(SealingState::kPreCommitFail, SealingState::kCommitFail)
            .to(SealingState::kWaitSeed),
        SealingTransition(SealingEvent::kSectorRetryComputeProof)
            .fromMany(SealingState::kComputeProofFail,
                      SealingState::kCommitFail)
            .to(SealingState::kCommitting)
            .action(
                [](auto info, auto event, auto context, auto from, auto to) {
                  info->invalid_proofs++;
                }),
        SealingTransition(SealingEvent::kSectorRetryInvalidProof)
            .from(SealingState::kCommitFail)
            .to(SealingState::kCommitting)
            .action(
                [](auto info, auto event, auto context, auto from, auto to) {
                  info->invalid_proofs++;
                }),
        SealingTransition(SealingEvent::kSectorRetryCommitWait)
            .from(SealingState::kCommitFail)
            .to(SealingState::kPreCommittingWait),
        SealingTransition(SealingEvent::kSectorRetryFinalize)
            .from(SealingState::kFinalizeFail)
            .to(SealingState::kFinalizeSector),

        SealingTransition(SealingEvent::kSectorFaultReported)
            .fromMany(SealingState::kProving, SealingState::kFaulty)
            .to(SealingState::kFaultReported)
            .action(CALLBACK_ACTION),
        SealingTransition(SealingEvent::kSectorFaulty)
            .from(SealingState::kProving)
            .to(SealingState::kFaulty),
        SealingTransition(SealingEvent::kSectorRemove)
            .from(SealingState::kProving)
            .to(SealingState::kRemoving),
        SealingTransition(SealingEvent::kSectorRemoved)
            .from(SealingState::kRemoving)
            .to(SealingState::kRemoved),
        SealingTransition(SealingEvent::kSectorRemoveFailed)
            .from(SealingState::kRemoving)
            .to(SealingState::kRemoveFail),
        SealingTransition(SealingEvent::kSectorForce)
            .fromAny()
            .to(SealingState::kForce),
    };
  }

  void SealingImpl::callbackHandle(
      const std::shared_ptr<SectorInfo> &info,
      SealingEvent event,
      const std::shared_ptr<SealingEventContext> &event_context,
      SealingState from,
      SealingState to) {
    stat_->updateSector(minerSector(info->sector_number), to);
    info->state = to;

    auto maybe_error = [&]() -> outcome::result<void> {
      switch (to) {
        case SealingState::kWaitDeals: {
          logger_->info("Waiting for deals {}", info->sector_number);
          return outcome::success();
        }
        case SealingState::kPacking:
          return handlePacking(info);
        case SealingState::kPreCommit1:
          return handlePreCommit1(info);
        case SealingState::kPreCommit2:
          return handlePreCommit2(info);
        case SealingState::kPreCommitting:
          return handlePreCommitting(info);
        case SealingState::kPreCommittingWait:
          return handlePreCommitWaiting(info);
        case SealingState::kWaitSeed:
          return handleWaitSeed(info);
        case SealingState::kCommitting:
          return handleCommitting(info);
        case SealingState::kCommitWait:
          return handleCommitWait(info);
        case SealingState::kFinalizeSector:
          return handleFinalizeSector(info);

        case SealingState::kSealPreCommit1Fail:
          return handleSealPreCommit1Fail(info);
        case SealingState::kSealPreCommit2Fail:
          return handleSealPreCommit2Fail(info);
        case SealingState::kPreCommitFail:
          return handlePreCommitFail(info);
        case SealingState::kComputeProofFail:
          return handleComputeProofFail(info);
        case SealingState::kCommitFail:
          return handleCommitFail(info);
        case SealingState::kFinalizeFail:
          return handleFinalizeFail(info);

        case SealingState::kProving:
          return handleProvingSector(info);
        case SealingState::kRemoving:
          return handleRemoving(info);
        case SealingState::kRemoved:
          return outcome::success();

        case SealingState::kFaulty:
          return outcome::success();
        case SealingState::kFaultReported:
          return handleFaultReported(info);

        case SealingState::kForce: {
          std::shared_ptr<SectorForceContext> force_context =
              std::static_pointer_cast<SectorForceContext>(event_context);
          OUTCOME_TRY(fsm_->force(info, force_context->state));
          info->state = force_context->state;
          return outcome::success();
        }
        case SealingState::kStateUnknown: {
          logger_->error("sector update with undefined state!");
          return outcome::success();
        }
        default: {
          logger_->error("Unknown state {}", to);
          return outcome::success();
        }
      }
    }();
    if (maybe_error.has_error()) {
      logger_->error("Unhandled sector error ({}): {}",
                     info->sector_number,
                     maybe_error.error().message());
    }
  }

  outcome::result<void> SealingImpl::handlePacking(
      const std::shared_ptr<SectorInfo> &info) {
    logger_->info("Performing filling up rest of the sector {}",
                  info->sector_number);

    UnpaddedPieceSize allocated(0);
    for (const auto &piece : info->pieces) {
      allocated += piece.piece.size.unpadded();
    }

    auto ubytes = PaddedPieceSize(sealer_->getSectorSize()).unpadded();

    if (allocated > ubytes) {
      logger_->error("too much data in sector: {} > {}", allocated, ubytes);
      return outcome::success();
    }

    auto filler_sizes = filler(UnpaddedPieceSize(ubytes - allocated));

    if (!filler_sizes.empty()) {
      logger_->warn("Creating {} filler pieces for sector {}",
                    filler_sizes.size(),
                    info->sector_number);
    }

    OUTCOME_TRY(result,
                pledgeSector(minerSector(info->sector_number),
                             info->getExistingPieceSizes(),
                             filler_sizes));

    std::shared_ptr<SectorPackedContext> context =
        std::make_shared<SectorPackedContext>();
    context->filler_pieces = std::move(result);

    FSM_SEND_CONTEXT(info, SealingEvent::kSectorPacked, context);
    return outcome::success();
  }

  outcome::result<std::vector<PieceInfo>> SealingImpl::pledgeSector(
      SectorId sector,
      std::vector<UnpaddedPieceSize> existing_piece_sizes,
      gsl::span<UnpaddedPieceSize> sizes) {
    if (sizes.empty()) {
      return outcome::success();
    }

    std::string existing_piece_str = "empty";
    if (!existing_piece_sizes.empty()) {
      existing_piece_str = std::to_string(existing_piece_sizes[0]);
      for (size_t i = 1; i < existing_piece_sizes.size(); ++i) {
        existing_piece_str += ", ";
        existing_piece_str += std::to_string(existing_piece_sizes[i]);
      }
    }

    logger_->info("Pledge " + primitives::sector_file::sectorName(sector)
                  + ", contains " + existing_piece_str);

    std::vector<PieceInfo> result;

    PieceData zero_file("/dev/zero");
    for (const auto &size : sizes) {
      OUTCOME_TRY(
          piece_info,
          sealer_->addPiece(sector, existing_piece_sizes, size, zero_file, 0));

      existing_piece_sizes.push_back(size);

      result.push_back(piece_info);
    }

    return std::move(result);
  }

  SectorId SealingImpl::minerSector(SectorNumber num) {
    auto miner_id = miner_address_.getId();

    return SectorId{
        .miner = miner_id,
        .sector = num,
    };
  }

  outcome::result<void> SealingImpl::handlePreCommit1(
      const std::shared_ptr<SectorInfo> &info) {
    logger_->info("PreCommit 1 sector {}", info->sector_number);
    auto maybe_error = checks::checkPieces(info, api_);
    if (maybe_error.has_error()) {
      if (maybe_error == outcome::failure(ChecksError::kInvalidDeal)) {
        logger_->error("invalid dealIDs in sector {}", info->sector_number);
        FSM_SEND(info, SealingEvent::kSectorPackingFailed);
        return outcome::success();
      }
      if (maybe_error == outcome::failure(ChecksError::kExpiredDeal)) {
        logger_->error("expired dealIDs in sector {}", info->sector_number);
        FSM_SEND(info, SealingEvent::kSectorPackingFailed);
        return outcome::success();
      }
      return maybe_error.error();
    }

    logger_->info("Performing {} sector replication", info->sector_number);

    auto maybe_ticket = getTicket(info);
    if (maybe_ticket.has_error()) {
      logger_->error("Get ticket error: {}", maybe_ticket.error().message());
      FSM_SEND(info, SealingEvent::kSectorSealPreCommit1Failed);
      return outcome::success();
    }

    auto maybe_result =
        sealer_->sealPreCommit1(minerSector(info->sector_number),
                                maybe_ticket.value().ticket,
                                info->getPieceInfos(),
                                info->sealingPriority());

    if (maybe_result.has_error()) {
      logger_->error("Seal pre commit 1 error: {}",
                     maybe_result.error().message());
      FSM_SEND(info, SealingEvent::kSectorSealPreCommit1Failed);
      return outcome::success();
    }

    std::shared_ptr<SectorPreCommit1Context> context =
        std::make_shared<SectorPreCommit1Context>();
    context->precommit1_output = maybe_result.value();
    context->ticket = maybe_ticket.value().ticket;
    context->epoch = maybe_ticket.value().epoch;
    FSM_SEND_CONTEXT(info, SealingEvent::kSectorPreCommit1, context);
    return outcome::success();
  }

  outcome::result<void> SealingImpl::handlePreCommit2(
      const std::shared_ptr<SectorInfo> &info) {
    logger_->info("PreCommit 2 sector {}", info->sector_number);
    auto maybe_cid = sealer_->sealPreCommit2(minerSector(info->sector_number),
                                             info->precommit1_output,
                                             info->sealingPriority());
    if (maybe_cid.has_error()) {
      logger_->error("Seal pre commit 2 error: {}",
                     maybe_cid.error().message());
      FSM_SEND(info, SealingEvent::kSectorSealPreCommit2Failed);
      return outcome::success();
    }

    std::shared_ptr<SectorPreCommit2Context> context =
        std::make_shared<SectorPreCommit2Context>();
    context->unsealed = maybe_cid.value().unsealed_cid;
    context->sealed = maybe_cid.value().sealed_cid;

    FSM_SEND_CONTEXT(info, SealingEvent::kSectorPreCommit2, context);
    return outcome::success();
  }

  outcome::result<void> SealingImpl::handlePreCommitting(
      const std::shared_ptr<SectorInfo> &info) {
    logger_->info("PreCommitting sector {}", info->sector_number);
    OUTCOME_TRY(head, api_->ChainHead());

    OUTCOME_TRY(worker_addr, api_->StateMinerWorker(miner_address_, head->key));

    auto maybe_error = checks::checkPrecommit(
        miner_address_, info, head->key, head->height(), api_);

    if (maybe_error.has_error()) {
      if (maybe_error == outcome::failure(ChecksError::kBadCommD)) {
        logger_->error("bad CommD error (sector {})", info->sector_number);
        FSM_SEND(info, SealingEvent::kSectorSealPreCommit1Failed);
        return outcome::success();
      }
      if (maybe_error == outcome::failure(ChecksError::kExpiredTicket)) {
        logger_->error("ticket expired (sector {})", info->sector_number);
        FSM_SEND(info, SealingEvent::kSectorSealPreCommit1Failed);
        return outcome::success();
      }
      if (maybe_error == outcome::failure(ChecksError::kBadTicketEpoch)) {
        logger_->error("bad ticket epoch (sector {})", info->sector_number);
        FSM_SEND(info, SealingEvent::kSectorSealPreCommit1Failed);
        return outcome::success();
      }
      if (maybe_error == outcome::failure(ChecksError::kPrecommitOnChain)) {
<<<<<<< HEAD
        std::shared_ptr<SectorPreCommitLandedEvent> event =
            std::make_shared<SectorPreCommitLandedEvent>();
        event->tipset_key = head->key;
        return fsm_->send(info, event);
=======
        std::shared_ptr<SectorPreCommitLandedContext> context =
            std::make_shared<SectorPreCommitLandedContext>();
        context->tipset_key = key;
        FSM_SEND_CONTEXT(info, SealingEvent::kSectorPreCommitLanded, context);
        return outcome::success();
>>>>>>> c8eba1bd
      }
      return maybe_error.error();
    }

    auto expiration = std::min(
        policy_->expiration(info->pieces),
        static_cast<ChainEpoch>(head->height()
                                + maxSealDuration(info->sector_type).value()
                                + kMinSectorExpiration + 10));

    SectorPreCommitInfo params;
    params.expiration = expiration;
    params.sector = info->sector_number;
    params.registered_proof = info->sector_type;
    params.sealed_cid = info->comm_r.get();
    params.seal_epoch = info->ticket_epoch;
    params.deal_ids = info->getDealIDs();
    params.replace_deadline = {};
    params.replace_partition = {};
    params.replace_sector = {};

    auto deposit = tryUpgradeSector(params);

    auto maybe_params = codec::cbor::encode(params);
    if (maybe_params.has_error()) {
      logger_->error("could not serialize pre-commit sector parameters: {}",
                     maybe_params.error().message());
      FSM_SEND(info, SealingEvent::kSectorChainPreCommitFailed);
      return outcome::success();
    }

    OUTCOME_TRY(collateral,
                api_->StateMinerPreCommitDepositForPower(
                    miner_address_, params, head->key));

    deposit = std::max(deposit, collateral);

    logger_->info("submitting precommit for sector: {}", info->sector_number);
    auto maybe_signed_msg = api_->MpoolPushMessage(vm::message::UnsignedMessage(
        miner_address_,
        worker_addr,
        0,
        deposit,
        1,
        1000000,
        vm::actor::builtin::miner::PreCommitSector::Number,
        MethodParams{maybe_params.value()}));  // TODO: max fee options

    if (maybe_signed_msg.has_error()) {
      if (params.replace_capacity) {
        maybe_error = markForUpgrade(params.replace_sector);
        if (maybe_error.has_error()) {
          logger_->error("error re-marking sector {} as for upgrade: {}",
                         info->sector_number,
                         maybe_error.error().message());
        }
      }
      logger_->error("pushing message to mpool: {}",
                     maybe_signed_msg.error().message());
      FSM_SEND(info, SealingEvent::kSectorChainPreCommitFailed);
      return outcome::success();
    }

    std::shared_ptr<SectorPreCommittedContext> context =
        std::make_shared<SectorPreCommittedContext>();
    context->precommit_message = maybe_signed_msg.value().getCid();
    context->precommit_deposit = deposit;
    context->precommit_info = std::move(params);

    FSM_SEND_CONTEXT(info, SealingEvent::kSectorPreCommitted, context);
    return outcome::success();
  }

  outcome::result<void> SealingImpl::handlePreCommitWaiting(
      const std::shared_ptr<SectorInfo> &info) {
    if (!info->precommit_message) {
      logger_->error("precommit message was nil");
      FSM_SEND(info, SealingEvent::kSectorChainPreCommitFailed);
      return outcome::success();
    }

    logger_->info("Sector precommitted: {}", info->sector_number);
    OUTCOME_TRY(channel, api_->StateWaitMsg(info->precommit_message.value()));

    channel.wait([c{channel.channel}, info, this](auto &&maybe_lookup) {
      if (maybe_lookup.has_error()) {
        logger_->error("sector precommit failed: {}",
                       maybe_lookup.error().message());
        OUTCOME_EXCEPT(
            fsm_->send(info, SealingEvent::kSectorChainPreCommitFailed, {}));
        return;
      }

      if (maybe_lookup.value().receipt.exit_code != vm::VMExitCode::kOk) {
        logger_->error("sector precommit failed: exit code is {}",
                       maybe_lookup.value().receipt.exit_code);
        OUTCOME_EXCEPT(
            fsm_->send(info, SealingEvent::kSectorChainPreCommitFailed, {}));
        return;
      }

      std::shared_ptr<SectorPreCommitLandedContext> context =
          std::make_shared<SectorPreCommitLandedContext>();
      context->tipset_key = maybe_lookup.value().tipset;

      OUTCOME_EXCEPT(
          fsm_->send(info, SealingEvent::kSectorPreCommitLanded, context));
    });
    return outcome::success();
  }

  outcome::result<void> SealingImpl::handleWaitSeed(
      const std::shared_ptr<SectorInfo> &info) {
    OUTCOME_TRY(head, api_->ChainHead());
    OUTCOME_TRY(precommit_info,
<<<<<<< HEAD
                api_->StateSectorPreCommitInfo(
                    miner_address_, info->sector_number, head->key));
=======
                getStateSectorPreCommitInfo(
                    miner_address_, info->sector_number, tipset_key));
>>>>>>> c8eba1bd
    if (!precommit_info.has_value()) {
      logger_->error("precommit info not found on chain");
      FSM_SEND(info, SealingEvent::kSectorChainPreCommitFailed);
      return outcome::success();
    }

    auto random_height = precommit_info->precommit_epoch
                         + vm::actor::builtin::miner::kPreCommitChallengeDelay;

    auto maybe_error = events_->chainAt(
        [=](const Tipset &,
            ChainEpoch current_height) -> outcome::result<void> {
          OUTCOME_TRY(head, api_->ChainHead());

          OUTCOME_TRY(miner_address_encoded,
                      codec::cbor::encode(miner_address_));

          auto maybe_randomness = api_->ChainGetRandomnessFromBeacon(
              head->key,
              crypto::randomness::DomainSeparationTag::
                  InteractiveSealChallengeSeed,
              random_height,
              MethodParams{miner_address_encoded});
          if (maybe_randomness.has_error()) {
            FSM_SEND(info, SealingEvent::kSectorChainPreCommitFailed);
            return maybe_randomness.error();
          }

          std::shared_ptr<SectorSeedReadyContext> context =
              std::make_shared<SectorSeedReadyContext>();

          context->seed = maybe_randomness.value();
          context->epoch = random_height;

          FSM_SEND_CONTEXT(info, SealingEvent::kSectorSeedReady, context);
          return outcome::success();
        },
        [=](const Tipset &token) -> outcome::result<void> {
          logger_->warn("revert in interactive commit sector step");
          // TODO: cancel running and restart
          return outcome::success();
        },
        types::kInteractivePoRepConfidence,
        random_height);

    if (maybe_error.has_error()) {
      logger_->warn("waitForPreCommitMessage ChainAt errored: {}",
                    maybe_error.error().message());
    }

    return outcome::success();
  }

  outcome::result<void> SealingImpl::handleCommitting(
      const std::shared_ptr<SectorInfo> &info) {
    if (info->message.has_value()) {
      logger_->warn(
          "sector {} entered committing state with a commit message cid",
          info->sector_number);

      OUTCOME_TRY(message, api_->StateSearchMsg(*(info->message)));

      if (message.has_value()) {
        FSM_SEND(info, SealingEvent::kSectorRetryCommitWait);
        return outcome::success();
      }
    }

    logger_->info("scheduling seal proof computation...");

    logger_->info(
        "commit {} sector; ticket(epoch): {}({});"
        "seed(epoch): {}({}); ticket(epoch): {}({})",
        info->sector_number,
        info->ticket,
        info->ticket_epoch,
        info->seed,
        info->seed_epoch);

    if (!(info->comm_d && info->comm_r)) {
      logger_->error("sector had nil commR or commD");
      FSM_SEND(info, SealingEvent::kSectorCommitFailed);
      return outcome::success();
    }

    sector_storage::SectorCids cids{
        .sealed_cid = info->comm_r.get(),
        .unsealed_cid = info->comm_d.get(),
    };

    auto maybe_commit_1_output =
        sealer_->sealCommit1(minerSector(info->sector_number),
                             info->ticket,
                             info->seed,
                             info->getPieceInfos(),
                             cids,
                             info->sealingPriority());
    if (maybe_commit_1_output.has_error()) {
      logger_->error("computing seal proof failed(1): {}",
                     maybe_commit_1_output.error().message());
      FSM_SEND(info, SealingEvent::kSectorComputeProofFailed);
      return outcome::success();
    }

    auto maybe_proof = sealer_->sealCommit2(minerSector(info->sector_number),
                                            maybe_commit_1_output.value(),
                                            info->sealingPriority());
    if (maybe_proof.has_error()) {
      logger_->error("computing seal proof failed(2): {}",
                     maybe_proof.error().message());
      FSM_SEND(info, SealingEvent::kSectorComputeProofFailed);
      return outcome::success();
    }

    OUTCOME_TRY(head, api_->ChainHead());

    auto maybe_error = checks::checkCommit(
        miner_address_, info, maybe_proof.value(), head->key, api_);
    if (maybe_error.has_error()) {
      logger_->error("commit check error: {}", maybe_error.error().message());
      FSM_SEND(info, SealingEvent::kSectorCommitFailed);
      return outcome::success();
    }

    // TODO: maybe split into 2 states here

    auto params = ProveCommitSector::Params{
        .sector = info->sector_number,
        .proof = maybe_proof.value(),
    };

    auto maybe_params_encoded = codec::cbor::encode(params);
    if (maybe_params_encoded.has_error()) {
      logger_->error("could not serialize commit sector parameters: {}",
                     maybe_params_encoded.error().message());
      FSM_SEND(info, SealingEvent::kSectorCommitFailed);
      return outcome::success();
    }

    OUTCOME_TRY(worker_addr,
                api_->StateMinerWorker(miner_address_, head->key));

    OUTCOME_TRY(precommit_info_opt,
<<<<<<< HEAD
                api_->StateSectorPreCommitInfo(
                    miner_address_, info->sector_number, head->key));
=======
                getStateSectorPreCommitInfo(
                    miner_address_, info->sector_number, tipset_key));
>>>>>>> c8eba1bd
    if (!precommit_info_opt.has_value()) {
      logger_->error("precommit info not found on chain");
      FSM_SEND(info, SealingEvent::kSectorCommitFailed);
      return outcome::success();
    }

    OUTCOME_TRY(collateral,
                api_->StateMinerInitialPledgeCollateral(
                    miner_address_, info->sector_number, head->key));

    collateral -= precommit_info_opt->precommit_deposit;
    if (collateral < 0) {
      collateral = 0;
    }

    // TODO: check seed / ticket are up to date
    auto maybe_signed_msg = api_->MpoolPushMessage(vm::message::UnsignedMessage(
        miner_address_,
        worker_addr,
        0,
        collateral,
        1,
        1000000,
        vm::actor::builtin::miner::ProveCommitSector::Number,
        MethodParams{maybe_params_encoded.value()}));

    if (maybe_signed_msg.has_error()) {
      logger_->error("pushing message to mpool: {}",
                     maybe_signed_msg.error().message());
      FSM_SEND(info, SealingEvent::kSectorCommitFailed);
      return outcome::success();
    }

    std::shared_ptr<SectorCommittedContext> context =
        std::make_shared<SectorCommittedContext>();
    context->proof = maybe_proof.value();
    context->message = maybe_signed_msg.value().getCid();
    FSM_SEND_CONTEXT(info, SealingEvent::kSectorCommitted, context);
    return outcome::success();
  }

  outcome::result<void> SealingImpl::handleCommitWait(
      const std::shared_ptr<SectorInfo> &info) {
    if (!info->message) {
      logger_->error(
          "sector {} entered commit wait state without a message cid",
          info->sector_number);
      FSM_SEND(info, SealingEvent::kSectorCommitFailed);
      return outcome::success();
    }

    OUTCOME_TRY(channel, api_->StateWaitMsg(info->message.get()));

    channel.wait([=](auto &&maybe_message_lookup) {
      if (maybe_message_lookup.has_error()) {
        logger_->error("failed to wait for porep inclusion: {}",
                       maybe_message_lookup.error().message());
        OUTCOME_EXCEPT(fsm_->send(info, SealingEvent::kSectorCommitFailed, {}));
        return;
      }

      if (maybe_message_lookup.value().receipt.exit_code
          != vm::VMExitCode::kOk) {
        logger_->error(
            "submitting sector proof failed with code {}, message cid: {}",
            maybe_message_lookup.value().receipt.exit_code,
            info->message.get());
        OUTCOME_EXCEPT(fsm_->send(info, SealingEvent::kSectorCommitFailed, {}));
        return;
      }

      auto maybe_error =
          api_->StateSectorGetInfo(miner_address_,
                                   info->sector_number,
                                   maybe_message_lookup.value().tipset);

      if (maybe_error.has_error()) {
        logger_->error(
            "proof validation failed, sector not found in sector set after "
            "cron: "
            "{}",
            maybe_error.error().message());
        OUTCOME_EXCEPT(fsm_->send(info, SealingEvent::kSectorCommitFailed, {}));
        return;
      }

      OUTCOME_EXCEPT(fsm_->send(info, SealingEvent::kSectorProving, {}));
    });

    return outcome::success();
  }

  outcome::result<void> SealingImpl::handleFinalizeSector(
      const std::shared_ptr<SectorInfo> &info) {
    // TODO: Maybe wait for some finality

    // TODO(artyom-yurin): [FIL-245] add Keep Unsealed
    auto maybe_error = sealer_->finalizeSector(
        minerSector(info->sector_number), {}, info->sealingPriority());
    if (maybe_error.has_error()) {
      logger_->error("finalize sector: {}", maybe_error.error().message());
      FSM_SEND(info, SealingEvent::kSectorFinalizeFailed);
      return outcome::success();
    }

    FSM_SEND(info, SealingEvent::kSectorFinalized);
    return outcome::success();
  }

  outcome::result<void> SealingImpl::handleProvingSector(
      const std::shared_ptr<SectorInfo> &info) {
    // TODO: track sector health / expiration

    logger_->info("Proving sector {}", info->sector_number);

    // TODO: release unsealed, when it will be implemented

    // TODO: Watch termination
    // TODO: Auto-extend if set

    return outcome::success();
  }

  outcome::result<void> SealingImpl::handleSealPreCommit1Fail(
      const std::shared_ptr<SectorInfo> &info) {
    WAIT([=] {
      OUTCOME_EXCEPT(
          fsm_->send(info, SealingEvent::kSectorRetrySealPreCommit1, {}));
    });
    return outcome::success();
  }

  outcome::result<void> SealingImpl::handleSealPreCommit2Fail(
      const std::shared_ptr<SectorInfo> &info) {
    auto time = getWaitingTime(info->precommit2_fails);

    if (info->precommit2_fails > 1) {
      scheduler_
          ->schedule(time,
                     [=] {
                       OUTCOME_EXCEPT(fsm_->send(
                           info, SealingEvent::kSectorRetrySealPreCommit1, {}));
                     })
          .detach();
      return outcome::success();
    }

    scheduler_
        ->schedule(time,
                   [=] {
                     OUTCOME_EXCEPT(fsm_->send(
                         info, SealingEvent::kSectorRetrySealPreCommit2, {}));
                   })
        .detach();
    return outcome::success();
  }

  outcome::result<void> SealingImpl::handlePreCommitFail(
      const std::shared_ptr<SectorInfo> &info) {
    OUTCOME_TRY(head, api_->ChainHead());

    auto maybe_error = checks::checkPrecommit(
        miner_address_, info, head->key, head->height(), api_);
    if (maybe_error.has_error()) {
      if (maybe_error == outcome::failure(ChecksError::kBadCommD)) {
        logger_->error("bad CommD error: {}", maybe_error.error().message());
        FSM_SEND(info, SealingEvent::kSectorSealPreCommit1Failed);
        return outcome::success();
      }
      if (maybe_error == outcome::failure(ChecksError::kExpiredTicket)) {
        logger_->error("ticket expired error: {}",
                       maybe_error.error().message());
        FSM_SEND(info, SealingEvent::kSectorSealPreCommit1Failed);
        return outcome::success();
      }
      if (maybe_error == outcome::failure(ChecksError::kBadTicketEpoch)) {
        logger_->error("bad expired: {}", maybe_error.error().message());
        FSM_SEND(info, SealingEvent::kSectorSealPreCommit1Failed);
        return outcome::success();
      }
      if (maybe_error == outcome::failure(ChecksError::kPrecommitNotFound)) {
        FSM_SEND(info, SealingEvent::kSectorRetryPreCommit);
        return outcome::success();
      }

      if (maybe_error == outcome::failure(ChecksError::kSectorAllocated)) {
        logger_->error(
            "handlePreCommitFailed: sector number already allocated, not "
            "proceeding: {}",
            maybe_error.error().message());
        return outcome::success();
      }

      if (maybe_error != outcome::failure(ChecksError::kPrecommitOnChain)) {
        return maybe_error;
      }
    }

<<<<<<< HEAD
    auto maybe_info_opt = api_->StateSectorPreCommitInfo(
        miner_address_, info->sector_number, head->key);
=======
    auto maybe_info_opt = getStateSectorPreCommitInfo(
        miner_address_, info->sector_number, tipset_key);
>>>>>>> c8eba1bd
    if (maybe_info_opt.has_error()) {
      logger_->error("Check precommit error: {}",
                     maybe_info_opt.error().message());
    } else if (maybe_info_opt.value().has_value()) {
      if (info->precommit_message.has_value()) {
        logger_->warn(
            "sector {} is precommitted on chain, but we don't have precommit "
            "message",
            info->sector_number);
<<<<<<< HEAD
        std::shared_ptr<SectorPreCommitLandedEvent> event =
            std::make_shared<SectorPreCommitLandedEvent>();
        event->tipset_key = head->key;
        return fsm_->send(info, event);
=======
        std::shared_ptr<SectorPreCommitLandedContext> context =
            std::make_shared<SectorPreCommitLandedContext>();
        context->tipset_key = tipset_key;
        FSM_SEND_CONTEXT(info, SealingEvent::kSectorPreCommitLanded, context);
        return outcome::success();
>>>>>>> c8eba1bd
      }

      if (info->comm_r.has_value()) {
        logger_->warn("Context not have CommR");
        return outcome::success();
      }
      if (maybe_info_opt.value()->info.sealed_cid != info->comm_r.get()) {
        logger_->warn(
            "sector {} is precommitted on chain, with different CommR: {} != "
            "{}",
            info->sector_number,
            maybe_info_opt.value()->info.sealed_cid,
            info->comm_r.get());
        return outcome::success();  // TODO: remove when the actor allows
                                    // re-precommit
      }

      WAIT([=] {
        OUTCOME_EXCEPT(
            fsm_->send(info, SealingEvent::kSectorRetryWaitSeed, {}));
      });
      return outcome::success();
    }

    if (info->precommit_message) {
      logger_->warn(
          "retrying precommit even though the message failed to apply");
    }

    WAIT([=] {
      OUTCOME_EXCEPT(fsm_->send(info, SealingEvent::kSectorRetryPreCommit, {}));
    });
    return outcome::success();
  }

  outcome::result<void> SealingImpl::handleComputeProofFail(
      const std::shared_ptr<SectorInfo> &info) {
    // TODO: Check sector files

    auto time = getWaitingTime(info->invalid_proofs);

    if (info->invalid_proofs > 1) {
      logger_->error("consecutive compute fails");
      scheduler_
          ->schedule(
              time,
              [=] {
                OUTCOME_EXCEPT(fsm_->send(
                    info, SealingEvent::kSectorSealPreCommit1Failed, {}));
              })
          .detach();
      return outcome::success();
    }

    scheduler_
        ->schedule(time,
                   [=] {
                     OUTCOME_EXCEPT(fsm_->send(
                         info, SealingEvent::kSectorRetryComputeProof, {}));
                   })
        .detach();
    return outcome::success();
  }

  outcome::result<void> SealingImpl::handleCommitFail(
      const std::shared_ptr<SectorInfo> &info) {
    OUTCOME_TRY(head, api_->ChainHead());

    auto maybe_error = checks::checkPrecommit(
        miner_address_, info, head->key, head->height(), api_);
    if (maybe_error.has_error()) {
      if (maybe_error == outcome::failure(ChecksError::kBadCommD)) {
        logger_->error("bad CommD error: {}", maybe_error.error().message());
        FSM_SEND(info, SealingEvent::kSectorSealPreCommit1Failed);
        return outcome::success();
      }
      if (maybe_error == outcome::failure(ChecksError::kExpiredTicket)) {
        logger_->error("ticket expired error: {}",
                       maybe_error.error().message());
        FSM_SEND(info, SealingEvent::kSectorSealPreCommit1Failed);
        return outcome::success();
      }
      if (maybe_error == outcome::failure(ChecksError::kBadTicketEpoch)) {
        logger_->error("bad expired: {}", maybe_error.error().message());
        FSM_SEND(info, SealingEvent::kSectorSealPreCommit1Failed);
        return outcome::success();
      }

      if (maybe_error == outcome::failure(ChecksError::kPrecommitNotFound)) {
        logger_->error("no precommit: {}", maybe_error.error().message());
        FSM_SEND(info, SealingEvent::kSectorChainPreCommitFailed);
        return outcome::success();
      }

      if (maybe_error != outcome::failure(ChecksError::kPrecommitOnChain)
          && maybe_error != outcome::failure(ChecksError::kSectorAllocated)) {
        return maybe_error;
      }
    }

    maybe_error = checks::checkCommit(
        miner_address_, info, info->proof, head->key, api_);
    if (maybe_error.has_error()) {
      if (maybe_error == outcome::failure(ChecksError::kBadSeed)) {
        logger_->error("seed changed, will retry: {}",
                       maybe_error.error().message());
        FSM_SEND(info, SealingEvent::kSectorRetryWaitSeed);
        return outcome::success();
      }
      if (maybe_error == outcome::failure(ChecksError::kInvalidProof)) {
        if (info->invalid_proofs > 0) {
          logger_->error("consecutive invalid proofs");
          WAIT([=] {
            OUTCOME_EXCEPT(fsm_->send(
                info, SealingEvent::kSectorSealPreCommit1Failed, {}));
          });
          return outcome::success();
        }

        WAIT([=] {
          OUTCOME_EXCEPT(
              fsm_->send(info, SealingEvent::kSectorRetryInvalidProof, {}));
        });
        return outcome::success();
      }

      if (maybe_error == outcome::failure(ChecksError::kPrecommitOnChain)) {
        logger_->error("no precommit on chain, will retry: {}",
                       maybe_error.error().message());
        FSM_SEND(info, SealingEvent::kSectorRetryPreCommitWait);
        return outcome::success();
      }

      if (maybe_error == outcome::failure(ChecksError::kPrecommitNotFound)) {
        FSM_SEND(info, SealingEvent::kSectorRetryPreCommit);
        return outcome::success();
      }

      if (maybe_error == outcome::failure(ChecksError::kCommitWaitFail)) {
        WAIT([=] {
          OUTCOME_EXCEPT(
              fsm_->send(info, SealingEvent::kSectorRetryCommitWait, {}));
        });
        return outcome::success();
      }

      return maybe_error;
    }

    // TODO: Check sector files

    auto time = getWaitingTime(info->invalid_proofs);
    scheduler_
        ->schedule(time,
                   [=] {
                     OUTCOME_EXCEPT(fsm_->send(
                         info, SealingEvent::kSectorRetryComputeProof, {}));
                   })
        .detach();
    return outcome::success();
  }

  outcome::result<void> SealingImpl::handleFinalizeFail(
      const std::shared_ptr<SectorInfo> &info) {
    // TODO: Check sector files

    WAIT([=] {
      OUTCOME_EXCEPT(fsm_->send(info, SealingEvent::kSectorRetryFinalize, {}));
    });

    return outcome::success();
  }

  outcome::result<void> SealingImpl::handleFaultReported(
      const std::shared_ptr<SectorInfo> &info) {
    if (!info->fault_report_message.has_value()) {
      return SealingError::kNoFaultMessage;
    }

    OUTCOME_TRY(channel, api_->StateWaitMsg(info->fault_report_message.get()));
    OUTCOME_TRY(message, channel.waitSync());

    if (message.receipt.exit_code != vm::VMExitCode::kOk) {
      logger_->error(
          " declaring sector fault failed (exit={}, msg={}) (id: {})",
          message.receipt.exit_code,
          info->fault_report_message.get(),
          info->sector_number);
      return SealingError::kFailSubmit;
    }

    FSM_SEND(info, SealingEvent::kSectorFaultedFinal);
    return outcome::success();
  }

  outcome::result<void> SealingImpl::handleRemoving(
      const std::shared_ptr<SectorInfo> &info) {
    auto maybe_error = sealer_->remove(minerSector(info->sector_number));
    if (maybe_error.has_error()) {
      logger_->error(maybe_error.error().message());
      FSM_SEND(info, SealingEvent::kSectorRemoveFailed);
      return outcome::success();
    }

    FSM_SEND(info, SealingEvent::kSectorRemoved);
    return outcome::success();
  }

  outcome::result<SealingImpl::TicketInfo> SealingImpl::getTicket(
      const std::shared_ptr<SectorInfo> &info) {
    OUTCOME_TRY(head, api_->ChainHead());

    ChainEpoch ticket_epoch =
        head->height() - vm::actor::builtin::miner::kChainFinalityish;

    OUTCOME_TRY(address_encoded, codec::cbor::encode(miner_address_));

    OUTCOME_TRY(precommit_info,
<<<<<<< HEAD
                api_->StateSectorPreCommitInfo(
                    miner_address_, info->sector_number, head->key));
=======
                getStateSectorPreCommitInfo(
                    miner_address_, info->sector_number, tipset_key));
>>>>>>> c8eba1bd

    if (precommit_info.has_value()) {
      ticket_epoch = precommit_info->info.seal_epoch;
    }

    OUTCOME_TRY(randomness,
                api_->ChainGetRandomnessFromTickets(
                    head->key,
                    api::DomainSeparationTag::SealRandomness,
                    ticket_epoch,
                    MethodParams{address_encoded}));

    return TicketInfo{
        .ticket = randomness,
        .epoch = ticket_epoch,
    };
  }

  TokenAmount SealingImpl::tryUpgradeSector(SectorPreCommitInfo &params) {
    if (params.deal_ids.empty()) {
      return 0;
    }

    auto replace = maybeUpgradableSector();
    if (replace) {
      auto maybe_location = api_->StateSectorPartition(
          miner_address_, *replace, api::TipsetKey());
      if (maybe_location.has_error()) {
        logger_->error(
            "error calling StateSectorPartition for replaced sector: {}",
            maybe_location.error().message());
        return 0;
      }

      params.replace_capacity = true;
      params.replace_sector = *replace;
      params.replace_deadline = maybe_location.value().deadline;
      params.replace_partition = maybe_location.value().partition;

      auto maybe_replace_info =
          api_->StateSectorGetInfo(miner_address_, *replace, api::TipsetKey());
      if (maybe_replace_info.has_error()) {
        logger_->error(
            "error calling StateSectorGetInfo for replaced sector: {}",
            maybe_replace_info.error().message());
        return 0;
      }

      params.expiration =
          std::min(params.expiration, maybe_replace_info.value().expiration);

      return maybe_replace_info.value().init_pledge;
    }

    return 0;
  }

  boost::optional<SectorNumber> SealingImpl::maybeUpgradableSector() {
    std::lock_guard lock(upgrade_mutex_);
    if (to_upgrade_.empty()) {
      return boost::none;
    }

    // TODO: checks to match actor constraints
    // Note: maybe here should be loop

    auto result = *(to_upgrade_.begin());
    to_upgrade_.erase(to_upgrade_.begin());
    return result;
  }

  outcome::result<boost::optional<SectorPreCommitOnChainInfo>>
  SealingImpl::getStateSectorPreCommitInfo(const Address &address,
                                           SectorNumber sector_number,
                                           const TipsetKey &tipset_key) {
    OUTCOME_TRY(actor, api_->StateGetActor(address, tipset_key));

    auto api_ipld = std::make_shared<storage::ipfs::ApiIpfsDatastore>(api_);

    OUTCOME_TRY(state, api_ipld->getCbor<miner::State>(actor.head));

    OUTCOME_TRY(contains, state.precommitted_sectors.has(sector_number));

    if (contains) {
      OUTCOME_TRY(precommit_info,
                  state.precommitted_sectors.get(sector_number));
      return std::move(precommit_info);
    }

    OUTCOME_TRY(sectors, state.allocated_sectors.get());
    if (sectors.has(sector_number)) {
      return SealingError::kSectorAllocatedError;
    }

    return boost::none;
  }
}  // namespace fc::mining

OUTCOME_CPP_DEFINE_CATEGORY(fc::mining, SealingError, e) {
  using E = fc::mining::SealingError;
  switch (e) {
    case E::kPieceNotFit:
      return "SealingError: piece cannot fit into a sector";
    case E::kCannotAllocatePiece:
      return "SealingError: cannot allocate unpadded piece";
    case E::kCannotFindSector:
      return "SealingError: sector not found";
    case E::kAlreadyUpgradeMarked:
      return "SealingError: sector already marked for upgrade";
    case E::kNotProvingState:
      return "SealingError: can't mark sectors not in the 'Proving' state for "
             "upgrade";
    case E::kUpgradeSeveralPiece:
      return "SealingError: not a committed-capacity sector, expected 1 piece";
    case E::kUpgradeWithDeal:
      return "SealingError: not a committed-capacity sector, has deals";
    case E::kTooManySectors:
      return "SealingError: too many sectors sealing";
    case E::kNoFaultMessage:
      return "SealingError: entered fault reported state without a "
             "FaultReportMsg cid";
    case E::kFailSubmit:
      return "SealingError: submitting fault declaration failed";
    case E::kSectorAllocatedError:
      return "SealingError: sectorNumber is allocated, but PreCommit info "
             "wasn't found on chain";
    default:
      return "SealingError: unknown error";
  }
}<|MERGE_RESOLUTION|>--- conflicted
+++ resolved
@@ -887,18 +887,11 @@
         return outcome::success();
       }
       if (maybe_error == outcome::failure(ChecksError::kPrecommitOnChain)) {
-<<<<<<< HEAD
-        std::shared_ptr<SectorPreCommitLandedEvent> event =
-            std::make_shared<SectorPreCommitLandedEvent>();
-        event->tipset_key = head->key;
-        return fsm_->send(info, event);
-=======
         std::shared_ptr<SectorPreCommitLandedContext> context =
             std::make_shared<SectorPreCommitLandedContext>();
         context->tipset_key = key;
         FSM_SEND_CONTEXT(info, SealingEvent::kSectorPreCommitLanded, context);
         return outcome::success();
->>>>>>> c8eba1bd
       }
       return maybe_error.error();
     }
@@ -1014,13 +1007,8 @@
       const std::shared_ptr<SectorInfo> &info) {
     OUTCOME_TRY(head, api_->ChainHead());
     OUTCOME_TRY(precommit_info,
-<<<<<<< HEAD
-                api_->StateSectorPreCommitInfo(
-                    miner_address_, info->sector_number, head->key));
-=======
                 getStateSectorPreCommitInfo(
                     miner_address_, info->sector_number, tipset_key));
->>>>>>> c8eba1bd
     if (!precommit_info.has_value()) {
       logger_->error("precommit info not found on chain");
       FSM_SEND(info, SealingEvent::kSectorChainPreCommitFailed);
@@ -1164,13 +1152,8 @@
                 api_->StateMinerWorker(miner_address_, head->key));
 
     OUTCOME_TRY(precommit_info_opt,
-<<<<<<< HEAD
-                api_->StateSectorPreCommitInfo(
-                    miner_address_, info->sector_number, head->key));
-=======
                 getStateSectorPreCommitInfo(
                     miner_address_, info->sector_number, tipset_key));
->>>>>>> c8eba1bd
     if (!precommit_info_opt.has_value()) {
       logger_->error("precommit info not found on chain");
       FSM_SEND(info, SealingEvent::kSectorCommitFailed);
@@ -1369,13 +1352,8 @@
       }
     }
 
-<<<<<<< HEAD
-    auto maybe_info_opt = api_->StateSectorPreCommitInfo(
-        miner_address_, info->sector_number, head->key);
-=======
     auto maybe_info_opt = getStateSectorPreCommitInfo(
         miner_address_, info->sector_number, tipset_key);
->>>>>>> c8eba1bd
     if (maybe_info_opt.has_error()) {
       logger_->error("Check precommit error: {}",
                      maybe_info_opt.error().message());
@@ -1385,18 +1363,11 @@
             "sector {} is precommitted on chain, but we don't have precommit "
             "message",
             info->sector_number);
-<<<<<<< HEAD
-        std::shared_ptr<SectorPreCommitLandedEvent> event =
-            std::make_shared<SectorPreCommitLandedEvent>();
-        event->tipset_key = head->key;
-        return fsm_->send(info, event);
-=======
         std::shared_ptr<SectorPreCommitLandedContext> context =
             std::make_shared<SectorPreCommitLandedContext>();
         context->tipset_key = tipset_key;
         FSM_SEND_CONTEXT(info, SealingEvent::kSectorPreCommitLanded, context);
         return outcome::success();
->>>>>>> c8eba1bd
       }
 
       if (info->comm_r.has_value()) {
@@ -1615,13 +1586,8 @@
     OUTCOME_TRY(address_encoded, codec::cbor::encode(miner_address_));
 
     OUTCOME_TRY(precommit_info,
-<<<<<<< HEAD
-                api_->StateSectorPreCommitInfo(
-                    miner_address_, info->sector_number, head->key));
-=======
                 getStateSectorPreCommitInfo(
                     miner_address_, info->sector_number, tipset_key));
->>>>>>> c8eba1bd
 
     if (precommit_info.has_value()) {
       ticket_epoch = precommit_info->info.seal_epoch;
