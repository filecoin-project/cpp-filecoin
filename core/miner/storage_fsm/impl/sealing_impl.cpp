--- conflicted
+++ resolved
@@ -1590,11 +1590,7 @@
     OUTCOME_TRY(head, api_->ChainHead());
 
     ChainEpoch ticket_epoch =
-<<<<<<< HEAD
-        head.height - vm::actor::builtin::v0::miner::kChainFinalityish;
-=======
-        head->height() - vm::actor::builtin::miner::kChainFinalityish;
->>>>>>> 8e98269d
+        head->height() - vm::actor::builtin::v0::miner::kChainFinalityish;
 
     OUTCOME_TRY(address_encoded, codec::cbor::encode(miner_address_));
 
