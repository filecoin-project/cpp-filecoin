--- conflicted
+++ resolved
@@ -45,15 +45,9 @@
   using fc::vm::actor::decodeActorParams;
 
   // 80 is cbor empty list, not int
-<<<<<<< HEAD
-  EXPECT_OUTCOME_ERROR(fc::vm::actor::DECODE_ACTOR_PARAMS_ERROR,
+  EXPECT_OUTCOME_ERROR(VMExitCode::DECODE_ACTOR_PARAMS_ERROR,
                        decodeActorParams<int>(MethodParams{"80"_unhex}));
   EXPECT_OUTCOME_EQ(decodeActorParams<int>(MethodParams{"03"_unhex}), 3);
-=======
-  EXPECT_OUTCOME_ERROR(VMExitCode::DECODE_ACTOR_PARAMS_ERROR,
-                       decodeActorParams<int>("80"_unhex));
-  EXPECT_OUTCOME_EQ(decodeActorParams<int>("03"_unhex), 3);
->>>>>>> 5874a360
 }
 
 /// encodeActorParams returns error or encoded params
