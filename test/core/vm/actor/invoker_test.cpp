--- conflicted
+++ resolved
@@ -49,11 +49,7 @@
 TEST(InvokerTest, EncodeActorParams) {
   using fc::vm::actor::encodeActorParams;
 
-<<<<<<< HEAD
   EXPECT_OUTCOME_ERROR(fc::vm::actor::ENCODE_ACTOR_PARAMS_ERROR,
-                       encodeActorParams(fc::common::kEmptyCid));
-=======
-  EXPECT_OUTCOME_ERROR(fc::vm::actor::ENCODE_ACTOR_PARAMS_ERROR, encodeActorParams(fc::CID()));
->>>>>>> 5fbe0b11
+                       encodeActorParams(fc::CID()));
   EXPECT_OUTCOME_EQ(encodeActorParams(3), "03"_unhex);
 }