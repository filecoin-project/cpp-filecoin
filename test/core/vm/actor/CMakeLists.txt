--- conflicted
+++ resolved
@@ -35,15 +35,6 @@
         actor
         )
 
-<<<<<<< HEAD
-addtest(storage_power_test
-        storage_power_test.cpp
-        )
-target_link_libraries(storage_power_test
-        actor
-        hexutil
-        )
-=======
 addtest(account_actor_test
     account_actor_test.cpp
     )
@@ -52,4 +43,11 @@
     state_tree
     ipfs_datastore_in_memory
     )
->>>>>>> 060bfeb6
+
+addtest(storage_power_test
+    storage_power_test.cpp
+    )
+target_link_libraries(storage_power_test
+    actor
+    hexutil
+    )