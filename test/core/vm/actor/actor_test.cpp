--- conflicted
+++ resolved
@@ -6,23 +6,7 @@
 #include "vm/actor/actor.hpp"
 
 #include <gtest/gtest.h>
-<<<<<<< HEAD
-
-#include "codec/cbor/cbor.hpp"
-#include "testutil/literals.hpp"
-
-using fc::vm::actor::CodeId;
-using fc::vm::actor::TokenAmount;
-using libp2p::multi::ContentIdentifier;
-
-void expectCidEq(const ContentIdentifier &actual,
-                 const std::vector<uint8_t> &expected) {
-  EXPECT_EQ(libp2p::multi::ContentIdentifierCodec::encode(actual).value(),
-            expected);
-}
-=======
 #include "testutil/cbor.hpp"
->>>>>>> e2752355
 
 /**
  * @given Go constants
@@ -30,46 +14,6 @@
  * @then Equal
  */
 TEST(ActorTest, CidGoCompatibility) {
-<<<<<<< HEAD
-  expectCidEq(fc::vm::actor::kAccountCodeCid,
-              "0155000d66696c2f312f6163636f756e74"_unhex);
-  expectCidEq(fc::vm::actor::kCronCodeCid,
-              "0155000a66696c2f312f63726f6e"_unhex);
-  expectCidEq(fc::vm::actor::kStoragePowerCodeCid,
-              "0155000b66696c2f312f706f776572"_unhex);
-  expectCidEq(fc::vm::actor::kStorageMarketCodeCid,
-              "0155000c66696c2f312f6d61726b6574"_unhex);
-  expectCidEq(fc::vm::actor::kStorageMinerCodeCid,
-              "0155000b66696c2f312f6d696e6572"_unhex);
-  expectCidEq(fc::vm::actor::kMultisigCodeCid,
-              "0155000e66696c2f312f6d756c7469736967"_unhex);
-  expectCidEq(fc::vm::actor::kInitCodeCid,
-              "0155000a66696c2f312f696e6974"_unhex);
-  expectCidEq(fc::vm::actor::kPaymentChannelCodeCid,
-              "0155000b66696c2f312f7061796368"_unhex);
-
-  expectCidEq(
-      fc::vm::actor::kEmptyObjectCid,
-      "01711220c19a797fa1fd590cd2e5b42d1cf5f246e29b91684e2f87404b81dc345c7a56a0"_unhex);
-}
-
-/** Actor CBOR encoding and decoding */
-TEST(ActorTest, ActorGoCompatibility) {
-  auto go =
-      "84d82a52000155000d66696c2f312f6163636f756e74d82a4f000155000a66696c2f312f63726f6e03420005"_unhex;
-  fc::vm::actor::Actor actor{CodeId{fc::vm::actor::kEmptyObjectCid},
-                             fc::vm::actor::kEmptyObjectCid,
-                             0,
-                             TokenAmount{0}};
-
-  fc::codec::cbor::CborDecodeStream(go) >> actor;
-  EXPECT_EQ((fc::codec::cbor::CborEncodeStream() << actor).data(), go);
-
-  EXPECT_EQ(actor.code, fc::vm::actor::kAccountCodeCid);
-  EXPECT_EQ(actor.head, fc::vm::actor::kCronCodeCid);
-  EXPECT_EQ(actor.nonce, 3);
-  EXPECT_EQ(actor.balance, 5);
-=======
   EXPECT_EQ(fc::vm::actor::kAccountCodeCid, "0155000d66696c2f312f6163636f756e74"_cid);
   EXPECT_EQ(fc::vm::actor::kCronCodeCid, "0155000a66696c2f312f63726f6e"_cid);
   EXPECT_EQ(fc::vm::actor::kStoragePowerCodeCid, "0155000b66696c2f312f706f776572"_cid);
@@ -86,5 +30,4 @@
 TEST(ActorTest, ActorCbor) {
   fc::vm::actor::Actor actor{fc::vm::actor::kAccountCodeCid, fc::vm::actor::kCronCodeCid, 3, 5};
   expectEncodeAndReencode(actor, "84d82a52000155000d66696c2f312f6163636f756e74d82a4f000155000a66696c2f312f63726f6e03420005"_unhex);
->>>>>>> e2752355
 }