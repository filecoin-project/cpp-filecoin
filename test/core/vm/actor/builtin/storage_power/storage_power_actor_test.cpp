--- conflicted
+++ resolved
@@ -60,7 +60,6 @@
 using fc::vm::runtime::MockRuntime;
 using ::testing::_;
 using ::testing::Eq;
-using PeerId = std::string;
 
 class StoragePowerActorTest : public ::testing::Test {
  public:
@@ -186,14 +185,8 @@
   EXPECT_CALL(runtime, getImmediateCaller())
       .WillOnce(testing::Return(kCronAddress));
 
-<<<<<<< HEAD
-  EXPECT_OUTCOME_ERROR(
-      VMExitCode::STORAGE_POWER_ACTOR_WRONG_CALLER,
-      StoragePowerActorMethods::construct(runtime, encoded_params));
-=======
   EXPECT_OUTCOME_ERROR(VMExitCode::STORAGE_POWER_ACTOR_WRONG_CALLER,
-                       StoragePowerActorMethods::construct(actor, runtime, {}));
->>>>>>> 3a5decab
+                       StoragePowerActorMethods::construct(runtime, {}));
 }
 
 /**
@@ -211,12 +204,7 @@
   EXPECT_CALL(runtime, commit(_))
       .WillOnce(::testing::Invoke(this, &StoragePowerActorTest::captureCid));
 
-  EXPECT_OUTCOME_TRUE_1(
-<<<<<<< HEAD
-      StoragePowerActorMethods::construct(runtime, encoded_params));
-=======
-      StoragePowerActorMethods::construct(actor, runtime, {}));
->>>>>>> 3a5decab
+  EXPECT_OUTCOME_TRUE_1(StoragePowerActorMethods::construct(runtime, {}));
 
   // inspect state
   ActorSubstateCID state_cid = getCapturedCid();
@@ -248,11 +236,7 @@
 
   EXPECT_OUTCOME_ERROR(
       VMExitCode::STORAGE_POWER_ILLEGAL_ARGUMENT,
-<<<<<<< HEAD
       StoragePowerActorMethods::addBalance(runtime, encoded_params));
-=======
-      StoragePowerActorMethods::addBalance(actor, runtime, encoded_params));
->>>>>>> 3a5decab
 }
 
 /**
@@ -282,11 +266,7 @@
 
   EXPECT_OUTCOME_ERROR(
       VMExitCode::_,
-<<<<<<< HEAD
       StoragePowerActorMethods::addBalance(runtime, encoded_params));
-=======
-      StoragePowerActorMethods::addBalance(actor, runtime, encoded_params));
->>>>>>> 3a5decab
 }
 
 /**
@@ -331,11 +311,7 @@
       .WillOnce(::testing::Invoke(this, &StoragePowerActorTest::captureCid));
 
   EXPECT_OUTCOME_TRUE_1(
-<<<<<<< HEAD
       StoragePowerActorMethods::addBalance(runtime, encoded_params));
-=======
-      StoragePowerActorMethods::addBalance(actor, runtime, encoded_params));
->>>>>>> 3a5decab
 
   // inspect state
   ActorSubstateCID state_cid = getCapturedCid();
@@ -371,15 +347,9 @@
       .WillOnce(testing::Return(fc::outcome::success(
           InvocationOutput{Buffer{encoded_get_controll_address_return}})));
 
-<<<<<<< HEAD
   EXPECT_OUTCOME_ERROR(
       VMExitCode::STORAGE_POWER_ILLEGAL_ARGUMENT,
       StoragePowerActorMethods::withdrawBalance(runtime, encoded_params));
-=======
-  EXPECT_OUTCOME_ERROR(VMExitCode::STORAGE_POWER_ILLEGAL_ARGUMENT,
-                       StoragePowerActorMethods::withdrawBalance(
-                           actor, runtime, encoded_params));
->>>>>>> 3a5decab
 }
 
 /**
@@ -427,12 +397,8 @@
   EXPECT_CALL(runtime, commit(_))
       .WillOnce(::testing::Invoke(this, &StoragePowerActorTest::captureCid));
 
-<<<<<<< HEAD
   EXPECT_OUTCOME_TRUE_1(
       StoragePowerActorMethods::withdrawBalance(runtime, encoded_params));
-=======
-  EXPECT_OUTCOME_TRUE_1(StoragePowerActorMethods::withdrawBalance(
-      actor, runtime, encoded_params));
 
   // inspect state
   ActorSubstateCID state_cid = getCapturedCid();
@@ -655,7 +621,6 @@
 
   EXPECT_OUTCOME_TRUE_1(StoragePowerActorMethods::deleteMiner(
       actor, runtime, encoded_delete_params));
->>>>>>> 3a5decab
 
   // inspect state
   ActorSubstateCID state_cid = getCapturedCid();
