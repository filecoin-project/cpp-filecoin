/**
 * Copyright Soramitsu Co., Ltd. All Rights Reserved.
 * SPDX-License-Identifier: Apache-2.0
 */

#include "vm/actor/builtin/init/init_actor.hpp"

#include <gmock/gmock.h>
#include <gtest/gtest.h>
#include "primitives/address/address_codec.hpp"
#include "storage/hamt/hamt.hpp"
#include "storage/ipfs/impl/in_memory_datastore.hpp"
#include "testutil/cbor.hpp"
#include "testutil/init_actor.hpp"
#include "testutil/mocks/vm/runtime/runtime_mock.hpp"

namespace InitActor = fc::vm::actor::builtin::init;

using fc::common::Buffer;
using fc::primitives::BigInt;
using fc::primitives::address::Address;
using fc::vm::VMExitCode;
using fc::vm::actor::CodeId;
using fc::vm::actor::encodeActorReturn;
using fc::vm::actor::InvocationOutput;
using fc::vm::actor::kInitAddress;
using fc::vm::actor::MethodNumber;
using fc::vm::actor::MethodParams;
using fc::vm::actor::builtin::init::ExecReturn;
using fc::vm::message::UnsignedMessage;
using fc::vm::runtime::MockRuntime;
using InitActor::InitActorState;

/** Init actor state CBOR encoding and decoding */
TEST(InitActorTest, InitActorStateCbor) {
  InitActorState init_actor_state{"010001020000"_cid, 3};
  expectEncodeAndReencode(init_actor_state, "82d82a470001000102000003"_unhex);
}

/// Init actor exec params CBOR encoding and decoding
TEST(InitActorTest, InitActorExecParamsCbor) {
  InitActor::ExecParams params{CodeId{"010001020000"_cid},
                               MethodParams{"de"_unhex}};
  expectEncodeAndReencode(params, "82d82a470001000102000041de"_unhex);
}

/**
 * @given Init actor state and actor address
 * @when Add actor address
 * @then Actor address is mapped to id
 */
TEST(InitActorTest, AddActor) {
  using fc::primitives::address::Address;
  using fc::storage::hamt::Hamt;
  auto store = std::make_shared<fc::storage::ipfs::InMemoryDatastore>();
  EXPECT_OUTCOME_TRUE(empty_map, Hamt(store).flush());
  InitActorState state{empty_map, 3};
  Address address{fc::primitives::address::TESTNET,
                  fc::primitives::address::ActorExecHash{}};
  auto expected = Address::makeFromId(state.next_id);
  EXPECT_OUTCOME_EQ(state.addActor(store, address), expected);
  EXPECT_EQ(state.next_id, 4);
  EXPECT_OUTCOME_EQ(
      Hamt(store, state.address_map)
          .getCbor<uint64_t>(fc::primitives::address::encodeToString(address)),
      3);
}

MethodParams execParams(const fc::CID &code, gsl::span<const uint8_t> params) {
  return MethodParams{
      fc::codec::cbor::encode(
          InitActor::ExecParams{CodeId{code}, MethodParams{params}})
          .value()};
}

/**
 * @given Init actor
 * @when Call exec with singleton @and with non-builtin actor code
 * @then Error
 */
TEST(InitActorExecText, ExecError) {
  MockRuntime runtime;

  EXPECT_OUTCOME_ERROR(
      VMExitCode::INIT_ACTOR_NOT_BUILTIN_ACTOR,
      InitActor::exec(runtime, execParams("010001020000"_cid, {})));
  EXPECT_OUTCOME_ERROR(
      VMExitCode::INIT_ACTOR_SINGLETON_ACTOR,
      InitActor::exec(runtime, execParams(fc::vm::actor::kInitCodeCid, {})));
}

/**
 * @given Init actor
 * @when Call exec with non-singleton builtin actor code
 * @then Actor created
 */
TEST(InitActorExecText, ExecSuccess) {
  UnsignedMessage message;
  message.from = Address::makeFromId(2);
  message.nonce = 3;
  message.value = 4;
  auto params = MethodParams{"dead"_unhex};
  auto id = 100;
  auto id_address = Address::makeFromId(id);
  auto state_tree = setupInitActor(nullptr, id);
  auto init_actor = state_tree->get(kInitAddress).value();
  auto code = fc::vm::actor::kMultisigCodeCid;
  MockRuntime runtime;

  EXPECT_CALL(runtime, chargeGas(testing::_))
      .WillOnce(testing::Return(fc::outcome::success()));

  EXPECT_CALL(runtime, getMessage())
      .WillOnce(testing::Return(std::cref(message)));

  EXPECT_CALL(runtime, getIpfsDatastore())
      .Times(3)
      .WillRepeatedly(testing::Return(state_tree->getStore()));

  EXPECT_CALL(runtime,
              send(id_address,
                   fc::vm::actor::kConstructorMethodNumber,
                   params,
                   message.value))
      .WillOnce(testing::Return(fc::outcome::success()));

  EXPECT_CALL(runtime, getCurrentActorState())
      .WillOnce(testing::Return(init_actor.head));

  EXPECT_CALL(runtime, commit(testing::_))
      .WillOnce(testing::Invoke([&](auto new_state) {
        init_actor.head = new_state;
        return state_tree->set(kInitAddress, init_actor);
      }));

  EXPECT_CALL(runtime, createActor(id_address, testing::_))
      .WillOnce(testing::Invoke([&](auto address, auto actor) {
        EXPECT_OUTCOME_TRUE_1(state_tree->set(address, actor));
        return fc::outcome::success();
      }));

<<<<<<< HEAD
  EXPECT_OUTCOME_EQ(InitActor::exec(runtime, execParams(code, params)),
                    InvocationOutput{fc::common::Buffer{
                        fc::primitives::address::encode(id_address)}});
=======
  Address actor_address{Address::makeActorExec(
      Buffer{fc::primitives::address::encode(message.from)}.putUint64(
          message.nonce))};
  ExecReturn exec_return{id_address, actor_address};
  EXPECT_OUTCOME_TRUE(result, encodeActorReturn(exec_return));
  EXPECT_OUTCOME_EQ(InitActor::exec({}, runtime, execParams(code, params)),
                    result);
>>>>>>> 3a5decab

  EXPECT_OUTCOME_TRUE(address,
                      fc::primitives::address::decode(
                          "02218e62925e4f37b905d355e2cbc2b33cca45b39c"_unhex));
  EXPECT_OUTCOME_EQ(state_tree->lookupId(address), id_address);
  EXPECT_OUTCOME_TRUE(actor, state_tree->get(id_address));
  EXPECT_EQ(actor.code, code);
}<|MERGE_RESOLUTION|>--- conflicted
+++ resolved
@@ -139,19 +139,12 @@
         return fc::outcome::success();
       }));
 
-<<<<<<< HEAD
-  EXPECT_OUTCOME_EQ(InitActor::exec(runtime, execParams(code, params)),
-                    InvocationOutput{fc::common::Buffer{
-                        fc::primitives::address::encode(id_address)}});
-=======
   Address actor_address{Address::makeActorExec(
       Buffer{fc::primitives::address::encode(message.from)}.putUint64(
           message.nonce))};
   ExecReturn exec_return{id_address, actor_address};
   EXPECT_OUTCOME_TRUE(result, encodeActorReturn(exec_return));
-  EXPECT_OUTCOME_EQ(InitActor::exec({}, runtime, execParams(code, params)),
-                    result);
->>>>>>> 3a5decab
+  EXPECT_OUTCOME_EQ(InitActor::exec(runtime, execParams(code, params)), result);
 
   EXPECT_OUTCOME_TRUE(address,
                       fc::primitives::address::decode(
