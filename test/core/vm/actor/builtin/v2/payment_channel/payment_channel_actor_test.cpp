/**
 * Copyright Soramitsu Co., Ltd. All Rights Reserved.
 * SPDX-License-Identifier: Apache-2.0
 */

#include "vm/actor/builtin/v2/payment_channel/payment_channel_actor.hpp"
#include "vm/actor/builtin/v2/payment_channel/payment_channel_actor_state.hpp"

#include <gtest/gtest.h>

#include "storage/ipfs/impl/in_memory_datastore.hpp"
#include "testutil/literals.hpp"
#include "testutil/mocks/vm/runtime/runtime_mock.hpp"
#include "testutil/mocks/vm/states/state_manager_mock.hpp"
#include "vm/actor/actor.hpp"
#include "vm/actor/codes.hpp"
#include "vm/state/impl/state_tree_impl.hpp"

#define ON_CALL_3(object, call, result) \
  EXPECT_CALL(object, call).WillRepeatedly(Return(result))

namespace fc::vm::actor::builtin::v2::payment_channel {
  using common::Buffer;
  using crypto::blake2b::blake2b_256;
  using crypto::signature::Secp256k1Signature;
  using crypto::signature::Signature;
  using primitives::ChainEpoch;
  using primitives::TokenAmount;
  using primitives::address::Address;
  using runtime::MockRuntime;
  using state::StateTreeImpl;
  using states::MockStateManager;
  using storage::ipfs::InMemoryDatastore;
  using testing::Return;
  using types::payment_channel::kSettleDelay;
  using types::payment_channel::LaneId;
  using types::payment_channel::LaneState;
  using types::payment_channel::Merge;
  using types::payment_channel::ModularVerificationParameter;
  using types::payment_channel::PaymentVerifyParams;
  using types::payment_channel::SignedVoucher;

  struct PaymentChannelActorTest : testing::Test {
    void SetUp() override {
<<<<<<< HEAD
      ipld->load(state);
      actor_version = ActorVersion::kVersion2;
      ipld->actor_version = actor_version;
=======
      cbor_blake::cbLoadT(ipld, state);
      actorVersion = ActorVersion::kVersion2;
>>>>>>> 1055d4c2

      EXPECT_CALL(runtime, getActorVersion())
          .WillRepeatedly(testing::Invoke([&]() { return actor_version; }));

      ON_CALL_3(runtime, getIpfsDatastore(), ipld);

      runtime.resolveAddressWith(state_tree);

      ON_CALL_3(runtime, getCurrentEpoch(), epoch);

      EXPECT_CALL(runtime, getBalance(actor_address))
          .WillRepeatedly(testing::Invoke(
              [&](auto &) { return fc::outcome::success(balance); }));

      EXPECT_CALL(runtime, getImmediateCaller())
          .WillRepeatedly(testing::Invoke([&]() { return caller; }));

      ON_CALL_3(runtime, getCurrentReceiver(), actor_address);

      ON_CALL_3(runtime, getActorCodeID(kInitAddress), kInitCodeId);
      ON_CALL_3(runtime, getActorCodeID(from_address), kAccountCodeId);
      ON_CALL_3(runtime, getActorCodeID(to_address), kAccountCodeId);

      EXPECT_CALL(runtime, hashBlake2b(testing::_))
          .WillRepeatedly(
              testing::Invoke([&](auto &data) { return blake2b_256(data); }));

      EXPECT_CALL(runtime, stateManager())
          .WillRepeatedly(testing::Return(state_manager));

      EXPECT_CALL(*state_manager, commitState(testing::_))
          .WillRepeatedly(testing::Invoke([&](const auto &s) {
            auto temp_state =
                std::static_pointer_cast<PaymentChannelActorState>(s);
            EXPECT_OUTCOME_TRUE(cid, setCbor(ipld, *temp_state));
            EXPECT_OUTCOME_TRUE(new_state,
                                getCbor<PaymentChannelActorState>(ipld, cid));
            state = std::move(new_state);
            return outcome::success();
          }));

      EXPECT_CALL(*state_manager, createPaymentChannelActorState(testing::_))
          .WillRepeatedly(testing::Invoke([&](auto) {
            auto s = std::make_shared<PaymentChannelActorState>();
            cbor_blake::cbLoadT(ipld, *s);
            return std::static_pointer_cast<states::PaymentChannelActorState>(
                s);
          }));

      EXPECT_CALL(*state_manager, getPaymentChannelActorState())
          .WillRepeatedly(testing::Invoke([&]() {
            EXPECT_OUTCOME_TRUE(cid, setCbor(ipld, state));
            EXPECT_OUTCOME_TRUE(current_state,
                                getCbor<PaymentChannelActorState>(ipld, cid));
            auto s = std::make_shared<PaymentChannelActorState>(current_state);
            return std::static_pointer_cast<states::PaymentChannelActorState>(
                s);
          }));
    }

    void expectSendFunds(const Address &address, TokenAmount amount) {
      EXPECT_CALL(runtime, send(address, kSendMethodNumber, testing::_, amount))
          .WillOnce(testing::Invoke([&](auto &m, auto, auto &, auto amount) {
            balance -= amount;
            return fc::outcome::success();
          }));
    }

    void setupState() {
      state.from = from_address;
      state.to = to_address;
      state.settling_at = 0;
      state.min_settling_height = 0;
    }

    SignedVoucher setupUpdateChannelState();

    MockRuntime runtime;
    std::shared_ptr<MockStateManager> state_manager{
        std::make_shared<MockStateManager>()};
    std::shared_ptr<InMemoryDatastore> ipld{
        std::make_shared<InMemoryDatastore>()};

    ChainEpoch epoch{2077};

    TokenAmount balance;

    Address caller;

    Address from_address{Address::makeFromId(101)};
    Address to_address{Address::makeFromId(102)};
    Address actor_address{Address::makeFromId(103)};

    PaymentChannelActorState state;

    StateTreeImpl state_tree{ipld};
    ActorVersion actor_version;
  };

  /// PaymentChannelActor Construct error: caller is not init actor
  TEST_F(PaymentChannelActorTest, ConstructCallerNotInit) {
    caller = from_address;

    EXPECT_OUTCOME_ERROR(asAbort(VMExitCode::kSysErrForbidden),
                         Construct::call(runtime, {}));
  }

  /// PaymentChannelActor Construct error: "to" is not account actor
  TEST_F(PaymentChannelActorTest, ConstructToNotAccount) {
    caller = kInitAddress;

    EXPECT_OUTCOME_ERROR(asAbort(VMExitCode::kErrForbidden),
                         Construct::call(runtime, {{}, kInitAddress}));
  }

  /// PaymentChannelActor Construct error: "from" is not account actor
  TEST_F(PaymentChannelActorTest, ConstructFromNotAccount) {
    caller = kInitAddress;

    EXPECT_OUTCOME_ERROR(asAbort(VMExitCode::kErrForbidden),
                         Construct::call(runtime, {kInitAddress, to_address}));
  }

  /// PaymentChannelActor Construct success
  TEST_F(PaymentChannelActorTest, ConstructSuccess) {
    caller = kInitAddress;

    EXPECT_OUTCOME_TRUE_1(Construct::call(runtime, {from_address, to_address}));

    EXPECT_EQ(state.from, from_address);
    EXPECT_EQ(state.to, to_address);
    EXPECT_EQ(state.to_send, 0);
    EXPECT_EQ(state.settling_at, 0);
    EXPECT_EQ(state.min_settling_height, 0);

    EXPECT_OUTCOME_TRUE(lanes_size, state.lanes.size());
    EXPECT_EQ(lanes_size, 0);
  }

  SignedVoucher PaymentChannelActorTest::setupUpdateChannelState() {
    setupState();

    SignedVoucher voucher;
    caller = from_address;
    voucher.channel = actor_address;
    voucher.signature_bytes = Signature{Secp256k1Signature{}}.toBytes();
    ON_CALL_3(runtime,
              verifySignatureBytes(
                  voucher.signature_bytes.get(), testing::_, testing::_),
              fc::outcome::success(true));
    ON_CALL_3(runtime,
              verifySignatureBytes(testing::Not(voucher.signature_bytes.get()),
                                   testing::_,
                                   testing::_),
              fc::outcome::success(false));
    voucher.time_lock_min = epoch;
    voucher.time_lock_max = epoch;
    voucher.lane = 100;
    voucher.nonce = 10;
    voucher.amount = 100;
    return voucher;
  }

  /// PaymentChannelActor UpdateChannelState error: voucher has no signature
  TEST_F(PaymentChannelActorTest, UpdateChannelStateNoSignature) {
    auto voucher = setupUpdateChannelState();
    voucher.signature_bytes = boost::none;

    EXPECT_OUTCOME_ERROR(asAbort(VMExitCode::kErrIllegalArgument),
                         UpdateChannelState::call(runtime, {voucher, {}}));
  }

  /// PaymentChannelActor UpdateChannelState error: invalid voucher signature
  TEST_F(PaymentChannelActorTest, UpdateChannelStateSignatureNotVerified) {
    auto voucher = setupUpdateChannelState();
    voucher.signature_bytes = Signature{Secp256k1Signature{1}}.toBytes();

    EXPECT_OUTCOME_ERROR(asAbort(VMExitCode::kErrIllegalArgument),
                         UpdateChannelState::call(runtime, {voucher, {}}));
  }

  /// PaymentChannelActor UpdateChannelState error: epoch before voucher min
  TEST_F(PaymentChannelActorTest, UpdateChannelStateBeforeMin) {
    auto voucher = setupUpdateChannelState();
    voucher.time_lock_min = epoch + 1;

    EXPECT_OUTCOME_ERROR(asAbort(VMExitCode::kErrIllegalArgument),
                         UpdateChannelState::call(runtime, {voucher, {}}));
  }

  /// PaymentChannelActor UpdateChannelState error: epoch after voucher max
  TEST_F(PaymentChannelActorTest, UpdateChannelStateAfterMax) {
    auto voucher = setupUpdateChannelState();
    voucher.time_lock_max = epoch - 1;

    EXPECT_OUTCOME_ERROR(asAbort(VMExitCode::kErrIllegalArgument),
                         UpdateChannelState::call(runtime, {voucher, {}}));
  }

  /// PaymentChannelActor UpdateChannelState error: invalid secret preimage
  TEST_F(PaymentChannelActorTest, UpdateChannelStateInvalidSecretPreimage) {
    auto voucher = setupUpdateChannelState();
    voucher.secret_preimage = Buffer{blake2b_256("01"_unhex)};

    EXPECT_OUTCOME_ERROR(
        asAbort(VMExitCode::kErrIllegalArgument),
        UpdateChannelState::call(runtime, {voucher, Buffer{"02"_unhex}}));
  }

  /// PaymentChannelActor UpdateChannelState error: extra call failed
  TEST_F(PaymentChannelActorTest, UpdateChannelStateExtraFailed) {
    auto voucher = setupUpdateChannelState();
    voucher.extra = ModularVerificationParameter{
        state.to,
        123,
        {},
    };

    EXPECT_CALL(runtime,
                send(voucher.extra->actor,
                     voucher.extra->method,
                     voucher.extra->params,
                     TokenAmount{0}))
        .WillOnce(Return(asAbort(VMExitCode::kSysErrForbidden)));

    EXPECT_OUTCOME_ERROR(asAbort(VMExitCode::kSysErrForbidden),
                         UpdateChannelState::call(runtime, {voucher, {}}));
  }

  /// PaymentChannelActor UpdateChannelState error: expired voucher lane nonce
  TEST_F(PaymentChannelActorTest, UpdateChannelStateInvalidVoucherNonce) {
    const auto voucher = setupUpdateChannelState();
    EXPECT_OUTCOME_TRUE_1(
        state.lanes.set(voucher.lane, LaneState{{}, voucher.nonce + 1}));

    EXPECT_OUTCOME_ERROR(asAbort(VMExitCode::kErrIllegalArgument),
                         UpdateChannelState::call(runtime, {voucher, {}}));
  }

  /// PaymentChannelActor UpdateChannelState error: voucher merges to own lane
  TEST_F(PaymentChannelActorTest, UpdateChannelStateMergeSelf) {
    auto voucher = setupUpdateChannelState();
    voucher.merges.push_back(Merge{voucher.lane, {}});

    EXPECT_OUTCOME_ERROR(asAbort(VMExitCode::kErrIllegalArgument),
                         UpdateChannelState::call(runtime, {voucher, {}}));
  }

  /// PaymentChannelActor UpdateChannelState error: expired voucher merge lane
  /// nonce
  TEST_F(PaymentChannelActorTest, UpdateChannelStateInvalidMergeNonce) {
    auto voucher = setupUpdateChannelState();
    const uint64_t lane_id = 102;
    const LaneState lane{{}, 5};
    EXPECT_OUTCOME_TRUE_1(state.lanes.set(lane_id, lane));
    voucher.merges.push_back(Merge{lane_id, lane.nonce});

    EXPECT_OUTCOME_ERROR(asAbort(VMExitCode::kErrIllegalArgument),
                         UpdateChannelState::call(runtime, {voucher, {}}));
  }

  /// PaymentChannelActor UpdateChannelState error: "to send" is negative
  TEST_F(PaymentChannelActorTest, UpdateChannelStateNegative) {
    const auto voucher = setupUpdateChannelState();
    state.to_send = 10;
    EXPECT_OUTCOME_TRUE_1(state.lanes.set(
        voucher.lane,
        LaneState{voucher.amount + state.to_send + 1, voucher.nonce - 1}));

    EXPECT_OUTCOME_ERROR(asAbort(VMExitCode::kErrIllegalArgument),
                         UpdateChannelState::call(runtime, {voucher, {}}));
  }

  /// PaymentChannelActor UpdateChannelState error: "to send" exceeds balance
  TEST_F(PaymentChannelActorTest, UpdateChannelStateAboveBalance) {
    const auto voucher = setupUpdateChannelState();
    state.to_send = 10;
    balance = state.to_send + voucher.amount - 1;

    EXPECT_OUTCOME_ERROR(asAbort(VMExitCode::kErrIllegalArgument),
                         UpdateChannelState::call(runtime, {voucher, {}}));
  }

  /// PaymentChannelActor UpdateChannelState success
  TEST_F(PaymentChannelActorTest, UpdateChannelState) {
    const auto voucher = setupUpdateChannelState();
    const auto to_send = 10;
    state.to_send = to_send;
    balance = state.to_send + voucher.amount;

    EXPECT_OUTCOME_TRUE_1(UpdateChannelState::call(runtime, {voucher, {}}));

    EXPECT_EQ(state.to_send, to_send + voucher.amount);
  }

  /// PaymentChannelActor UpdateChannelState success: settling round up to min
  TEST_F(PaymentChannelActorTest, UpdateChannelStateMinHeight) {
    auto voucher = setupUpdateChannelState();
    voucher.min_close_height = 10000;
    state.settling_at = epoch + 1;
    balance = voucher.amount;

    EXPECT_OUTCOME_TRUE_1(UpdateChannelState::call(runtime, {voucher, {}}));

    EXPECT_EQ(state.settling_at, voucher.min_close_height);
    EXPECT_EQ(state.min_settling_height, voucher.min_close_height);
  }

  /// PaymentChannelActor UpdateChannelState success: voucher with merge
  TEST_F(PaymentChannelActorTest, UpdateChannelStateMerge) {
    auto voucher = setupUpdateChannelState();
    const uint64_t lane_id = 102;
    const LaneState lane{{}, 5};
    EXPECT_OUTCOME_TRUE_1(state.lanes.set(lane_id, lane));
    voucher.merges.push_back(Merge{lane_id, lane.nonce + 1});
    const auto to_send = voucher.amount - lane.redeem;
    balance = to_send;

    EXPECT_OUTCOME_TRUE_1(UpdateChannelState::call(runtime, {voucher, {}}));

    EXPECT_EQ(state.to_send, to_send);

    EXPECT_OUTCOME_TRUE(state_lane, state.lanes.get(voucher.lane));
    EXPECT_EQ(state_lane.redeem, voucher.amount);
  }

  /// PaymentChannelActor Settle error: caller not in channel
  TEST_F(PaymentChannelActorTest, SettleCallerNotInChannel) {
    setupState();
    caller = kInitAddress;

    EXPECT_OUTCOME_ERROR(asAbort(VMExitCode::kSysErrForbidden),
                         Settle::call(runtime, {}));
  }

  /// PaymentChannelActor Settle error: caller not in channel
  TEST_F(PaymentChannelActorTest, SettleWrongSettlingAt) {
    setupState();
    caller = from_address;
    state.settling_at = epoch;

    EXPECT_OUTCOME_ERROR(asAbort(VMExitCode::kErrIllegalState),
                         Settle::call(runtime, {}));
  }

  /// PaymentChannelActor Settle success: epoch round up to min
  TEST_F(PaymentChannelActorTest, SettleBelowMin) {
    setupState();
    state.min_settling_height = epoch + kSettleDelay + 1;
    caller = from_address;

    EXPECT_OUTCOME_TRUE_1(Settle::call(runtime, {}));

    EXPECT_EQ(state.settling_at, state.min_settling_height);
  }

  /// PaymentChannelActor Settle success
  TEST_F(PaymentChannelActorTest, Settle) {
    setupState();
    state.min_settling_height = epoch + kSettleDelay - 1;
    caller = from_address;

    EXPECT_OUTCOME_TRUE_1(Settle::call(runtime, {}));

    EXPECT_EQ(state.settling_at, epoch + kSettleDelay);
  }

  /// PaymentChannelActor Collect error: not settling
  TEST_F(PaymentChannelActorTest, CollectNotSettling) {
    setupState();
    caller = from_address;

    EXPECT_OUTCOME_ERROR(asAbort(VMExitCode::kErrForbidden),
                         Collect::call(runtime, {}));
  }

  /// PaymentChannelActor Collect error: epoch before settled
  TEST_F(PaymentChannelActorTest, CollectBeforeSettled) {
    setupState();
    state.settling_at = epoch + 1;
    caller = from_address;

    EXPECT_OUTCOME_ERROR(asAbort(VMExitCode::kErrForbidden),
                         Collect::call(runtime, {}));
  }

  /// PaymentChannelActor Collect success
  TEST_F(PaymentChannelActorTest, Collect) {
    setupState();
    state.settling_at = epoch;
    state.to_send = 150;
    balance = 200;
    caller = from_address;
    expectSendFunds(to_address, state.to_send);

    EXPECT_CALL(runtime, deleteActor(state.from))
        .Times(testing::AtMost(1))
        .WillOnce(testing::Invoke(
            [&](auto &address) { return fc::outcome::success(); }));

    EXPECT_OUTCOME_TRUE_1(Collect::call(runtime, {}));

    EXPECT_EQ(balance, 50);
  }

}  // namespace fc::vm::actor::builtin::v2::payment_channel<|MERGE_RESOLUTION|>--- conflicted
+++ resolved
@@ -42,14 +42,9 @@
 
   struct PaymentChannelActorTest : testing::Test {
     void SetUp() override {
-<<<<<<< HEAD
-      ipld->load(state);
       actor_version = ActorVersion::kVersion2;
       ipld->actor_version = actor_version;
-=======
       cbor_blake::cbLoadT(ipld, state);
-      actorVersion = ActorVersion::kVersion2;
->>>>>>> 1055d4c2
 
       EXPECT_CALL(runtime, getActorVersion())
           .WillRepeatedly(testing::Invoke([&]() { return actor_version; }));
