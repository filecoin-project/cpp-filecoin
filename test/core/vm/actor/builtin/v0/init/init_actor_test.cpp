--- conflicted
+++ resolved
@@ -21,7 +21,6 @@
   using runtime::MockRuntime;
   using storage::ipfs::InMemoryDatastore;
 
-<<<<<<< HEAD
   struct InitActorTest : testing::Test {
     void SetUp() override {
       EXPECT_CALL(runtime, getIpfsDatastore())
@@ -86,8 +85,7 @@
    */
   TEST_F(InitActorTest, AddActor) {
     state = {{ipld}, 3, network_name};
-    const Address address{primitives::address::TESTNET,
-                          primitives::address::ActorExecHash{}};
+    const Address address{primitives::address::ActorExecHash{}};
     const auto expected = Address::makeFromId(state.next_id);
 
     EXPECT_OUTCOME_EQ(state.addActor(address), expected);
@@ -95,22 +93,4 @@
     EXPECT_EQ(state.next_id, 4);
     EXPECT_OUTCOME_EQ(state.address_map.get(address), 3);
   }
-};  // namespace fc::vm::actor::builtin::v0::init
-=======
-/**
- * @given Init actor state and actor address
- * @when Add actor address
- * @then Actor address is mapped to id
- */
-TEST(InitActorTest, AddActor) {
-  using fc::primitives::address::Address;
-  using fc::storage::hamt::Hamt;
-  auto store = std::make_shared<fc::storage::ipfs::InMemoryDatastore>();
-  InitActorState state{{store}, 3, "n"};
-  Address address{fc::primitives::address::ActorExecHash{}};
-  auto expected = Address::makeFromId(state.next_id);
-  EXPECT_OUTCOME_EQ(state.addActor(address), expected);
-  EXPECT_EQ(state.next_id, 4);
-  EXPECT_OUTCOME_EQ(state.address_map.get(address), 3);
-}
->>>>>>> b70de16f
+};  // namespace fc::vm::actor::builtin::v0::init