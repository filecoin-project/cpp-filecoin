/**
 * Copyright Soramitsu Co., Ltd. All Rights Reserved.
 * SPDX-License-Identifier: Apache-2.0
 */

#include "vm/actor/builtin/v0/miner/miner_actor.hpp"

#include "primitives/address/address.hpp"
#include "testutil/literals.hpp"
#include "testutil/outcome.hpp"
#include "testutil/resources/parse.hpp"
#include "testutil/resources/resources.hpp"
#include "testutil/vm/actor/builtin/miner/miner_actor_test_fixture.hpp"
#include "vm/actor/builtin/types/miner/policy.hpp"
#include "vm/actor/builtin/v0/codes.hpp"
#include "vm/actor/builtin/v0/miner/miner_actor_state.hpp"
#include "vm/actor/builtin/v0/miner/miner_actor_utils.hpp"
#include "vm/actor/builtin/v0/miner/types.hpp"
#include "vm/actor/builtin/v0/storage_power/storage_power_actor_export.hpp"

namespace fc::vm::actor::builtin::v0::miner {
  using primitives::kChainEpochUndefined;
  using primitives::address::decodeFromString;
  using primitives::sector::RegisteredSealProof;
  using testing::Return;
  using testutil::vm::actor::builtin::miner::MinerActorTestFixture;
  using namespace types::miner;

  class MinerActorTest : public MinerActorTestFixture<MinerActorState> {
   public:
    void SetUp() override {
      MinerActorTestFixture<MinerActorState>::SetUp();
      actorVersion = ActorVersion::kVersion0;
      anyCodeIdAddressIs(kAccountCodeId);
      ipld->load(state);
    }

    void expectEnrollCronEvent(ChainEpoch event_epoch,
                               CronEventType event_type) {
      CronEventPayload payload{event_type};
      EXPECT_OUTCOME_TRUE(encoded_payload, codec::cbor::encode(payload));
      runtime.expectSendM<storage_power::EnrollCronEvent>(
          kStoragePowerAddress,
          {.event_epoch = event_epoch, .payload = encoded_payload},
          0,
          {});
    }

    const Blob<48> bls_pubkey =
        "1234567890123456789012345678901234567890"
        "1234567890123456789012345678901234567890"
        "1122334455667788"_blob48;
  };

  /**
   * Test input data and result are from TestAssignProvingPeriodBoundary in
   * specs-actors 'miner_internal_test.go'
   */
  TEST_F(MinerActorTest, assignProvingPeriodOffset) {
    const Address address1 =
        decodeFromString("t2ssgkulnwdpcm3nh2652azver6gkqioiu2ez3zma").value();
    const Address address2 =
        decodeFromString("t2mzc3knjb7dvps7r5mqcdqwyygxnaxmjviyirqii").value();
    ChainEpoch epoch{1};

    MinerUtils utils{runtime};

    EXPECT_CALL(runtime, getCurrentReceiver()).WillOnce(Return(address1));
    EXPECT_OUTCOME_EQ(utils.assignProvingPeriodOffset(epoch), ChainEpoch{863});

    EXPECT_CALL(runtime, getCurrentReceiver()).WillOnce(Return(address2));
    EXPECT_OUTCOME_EQ(utils.assignProvingPeriodOffset(epoch), ChainEpoch{1603});
  }

  /**
   * Test input data and result are generated from
   * TestAssignProvingPeriodBoundary in specs-actors 'miner_internal_test.go'
   */
  TEST_F(MinerActorTest, assignProvingPeriodOffsetFromFile) {
    const Address address =
        decodeFromString("t2ssgkulnwdpcm3nh2652azver6gkqioiu2ez3zma").value();
    EXPECT_CALL(runtime, getCurrentReceiver()).WillRepeatedly(Return(address));
    const auto test_data = parseCsvPair(resourcePath(
        "vm/actor/builtin/v0/miner/test_assign_proving_period_offset.txt"));

    MinerUtils utils{runtime};

    for (const auto &p : test_data) {
      EXPECT_OUTCOME_EQ(
          utils.assignProvingPeriodOffset(p.first.convert_to<ChainEpoch>()),
          ChainEpoch{p.second.convert_to<ChainEpoch>()});
    }
  }

  /**
   * Simple construction
   * @given vm
   * @when construct method called
   * @then empty miner actor created
   */
  TEST_F(MinerActorTest, SimpleConstruct) {
    callerIs(kInitAddress);
    currentEpochIs(0);

    expectAccountV0PubkeyAddressSend(worker, bls_pubkey);

    const std::vector<Address> control_addresses;
    const Buffer peer_id;
    const std::vector<Multiaddress> multiaddresses;

    EXPECT_CALL(runtime, getCurrentReceiver())
        .WillRepeatedly(Return(Address::makeFromId(1000)));

    // This is just set from running the code.
    const ChainEpoch proving_period_start{658};
    expectEnrollCronEvent(proving_period_start - 1,
                          CronEventType::kProvingDeadline);

    EXPECT_OUTCOME_TRUE_1(Construct::call(
        runtime,
        Construct::Params{
            .owner = owner,
            .worker = worker,
            .control_addresses = control_addresses,
            .seal_proof_type = RegisteredSealProof::kStackedDrg32GiBV1,
            .peer_id = peer_id,
            .multiaddresses = multiaddresses}));

    EXPECT_OUTCOME_TRUE(miner_info, state.getInfo(ipld));
    EXPECT_EQ(miner_info.owner, owner);
    EXPECT_EQ(miner_info.worker, worker);
    EXPECT_EQ(miner_info.control, control_addresses);
    EXPECT_EQ(miner_info.peer_id, peer_id);
    EXPECT_EQ(miner_info.multiaddrs, multiaddresses);
    EXPECT_EQ(static_cast<RegisteredSealProof>(miner_info.seal_proof_type),
              RegisteredSealProof::kStackedDrg32GiBV1);
    EXPECT_EQ(miner_info.sector_size, BigInt{1} << 35);
    EXPECT_EQ(miner_info.window_post_partition_sectors, 2349);

    EXPECT_EQ(state.precommit_deposit, 0);
    EXPECT_EQ(state.locked_funds, 0);
    EXPECT_EQ(state.proving_period_start, proving_period_start);
    EXPECT_EQ(state.current_deadline, 0);

    EXPECT_OUTCOME_TRUE(deadlines, ipld->getCbor<Deadlines>(state.deadlines));
    EXPECT_EQ(deadlines.due.size(), kWPoStPeriodDeadlines);

    for (const auto &deadline_cid : deadlines.due) {
      EXPECT_OUTCOME_TRUE(deadline, ipld->getCbor<Deadline>(deadline_cid));
      EXPECT_OUTCOME_EQ(deadline.partitions.size(), 0);
      EXPECT_OUTCOME_EQ(deadline.expirations_epochs.size(), 0);
      EXPECT_TRUE(deadline.post_submissions.empty());
      EXPECT_TRUE(deadline.early_terminations.empty());
      EXPECT_EQ(deadline.live_sectors, 0);
      EXPECT_EQ(deadline.total_sectors, 0);
      EXPECT_EQ(deadline.faulty_power.raw, 0);
      EXPECT_EQ(deadline.faulty_power.qa, 0);
    }
  }

  /**
   * @given vm and control addresses are resolvable
   * @when miner is constructed
   * @then control addresses are resolved
   */
  TEST_F(MinerActorTest, ConstructResolvedControl) {
    callerIs(kInitAddress);
    currentEpochIs(0);

    expectAccountV0PubkeyAddressSend(worker, bls_pubkey);

    std::vector<Address> control_addresses;
    const Address control1 = Address::makeFromId(501);
    const Address controlId1 = Address::makeFromId(555);
    control_addresses.emplace_back(control1);
    resolveAddressAs(control1, controlId1);

    const Address control2 = Address::makeFromId(502);
    const Address controlId2 = Address::makeFromId(655);
    control_addresses.emplace_back(control2);
    resolveAddressAs(control2, controlId2);

    EXPECT_CALL(runtime, getCurrentReceiver())
        .WillRepeatedly(Return(Address::makeFromId(1000)));

    // This is just set from running the code.
    const ChainEpoch proving_period_start{658};
    expectEnrollCronEvent(proving_period_start - 1,
                          CronEventType::kProvingDeadline);

    EXPECT_OUTCOME_TRUE_1(Construct::call(
        runtime,
        Construct::Params{
            .owner = owner,
            .worker = worker,
            .control_addresses = control_addresses,
            .seal_proof_type = RegisteredSealProof::kStackedDrg32GiBV1,
            .peer_id = {},
            .multiaddresses = {}}));

    EXPECT_OUTCOME_TRUE(miner_info, state.getInfo(ipld));
    EXPECT_EQ(miner_info.control.size(), 2);
    EXPECT_EQ(miner_info.control[0], controlId1);
    EXPECT_EQ(miner_info.control[1], controlId2);
  }

  /**
   * @given vm and control addresses are not id addresses
   * @when miner constructor called
   * @then error returned
   */
  TEST_F(MinerActorTest, ConstructControlNotId) {
    callerIs(kInitAddress);
    currentEpochIs(0);

    const Address owner = Address::makeFromId(100);
    const Address worker = Address::makeFromId(101);
    expectAccountV0PubkeyAddressSend(worker, bls_pubkey);

    std::vector<Address> control_addresses;
    control_addresses.emplace_back(control);
    addressCodeIdIs(control, kCronCodeId);

    EXPECT_OUTCOME_ERROR(
        asAbort(VMExitCode::kErrIllegalArgument),
        Construct::call(
            runtime,
            Construct::Params{
                .owner = owner,
                .worker = worker,
                .control_addresses = control_addresses,
                .seal_proof_type = RegisteredSealProof::kStackedDrg32GiBV1,
                .peer_id = {},
                .multiaddresses = {}}));
  }

  /**
   * @given state is created
   * @when miner ControlAddresses called
   * @then properly values are returned
   */
  TEST_F(MinerActorTest, ControlAddressesSuccess) {
    initEmptyState();
    initDefaultMinerInfo();

    EXPECT_OUTCOME_TRUE(result, ControlAddresses::call(runtime, {}));

    EXPECT_EQ(result.owner, owner);
    EXPECT_EQ(result.worker, worker);
    EXPECT_EQ(result.control.size(), 1);
    EXPECT_EQ(result.control[0], control);
  }

  /**
<<<<<<< HEAD
   * @given caller is not owner, worker or control address
   * @when miner ChangePeerId called
   * @then kSysErrForbidden returned
   */
  TEST_F(MinerActorTest, ChangePeerIdWrongCaller) {
=======
   * @given caller is not owner
   * @when miner ChangeWorkerAddress called
   * @then kSysErrForbidden returned
   */
  TEST_F(MinerActorTest, ChangeWorkerAddressWrongCaller) {
>>>>>>> 8cde2774
    initEmptyState();
    initDefaultMinerInfo();

    callerIs(kInitAddress);

<<<<<<< HEAD
    const Buffer new_peer_id{"0102"_unhex};

    EXPECT_OUTCOME_ERROR(
        asAbort(VMExitCode::kSysErrForbidden),
        ChangePeerId::call(runtime, ChangePeerId::Params{new_peer_id}));
=======
    const Address new_worker = Address::makeFromId(201);
    expectAccountV0PubkeyAddressSend(new_worker, bls_pubkey);

    std::vector<Address> new_control_addresses;
    const Address control1 = Address::makeFromId(701);
    const Address controlId1 = Address::makeFromId(751);
    new_control_addresses.emplace_back(control1);
    resolveAddressAs(control1, controlId1);

    const Address control2 = Address::makeFromId(702);
    const Address controlId2 = Address::makeFromId(752);
    new_control_addresses.emplace_back(control2);
    resolveAddressAs(control2, controlId2);

    EXPECT_OUTCOME_ERROR(
        asAbort(VMExitCode::kSysErrForbidden),
        ChangeWorkerAddress::call(
            runtime,
            ChangeWorkerAddress::Params{new_worker, new_control_addresses}));
>>>>>>> 8cde2774
  }

  /**
   * @given vm
<<<<<<< HEAD
   * @when miner ChangePeerId called
   * @then new peer id is recorded to miner info
   */
  TEST_F(MinerActorTest, ChangePeerIdSuccess) {
    initEmptyState();
    initDefaultMinerInfo();

    callerIs(owner);

    const Buffer new_peer_id{"0102"_unhex};

    EXPECT_OUTCOME_TRUE_1(
        ChangePeerId::call(runtime, ChangePeerId::Params{new_peer_id}));

    EXPECT_OUTCOME_TRUE(miner_info, state.getInfo(ipld));
    EXPECT_EQ(miner_info.peer_id, new_peer_id);
=======
   * @when miner ChangeWorkerAddress called
   * @then new worker is recorded to pending_worker_key
   */
  TEST_F(MinerActorTest, ChangeWorkerAddressSuccess) {
    initEmptyState();
    initDefaultMinerInfo();

    currentEpochIs(10);
    const ChainEpoch effective_epoch{10 + kWorkerKeyChangeDelay};

    callerIs(owner);

    const Address new_worker = Address::makeFromId(201);
    expectAccountV0PubkeyAddressSend(new_worker, bls_pubkey);

    std::vector<Address> new_control_addresses;
    const Address control1 = Address::makeFromId(701);
    const Address controlId1 = Address::makeFromId(751);
    new_control_addresses.emplace_back(control1);
    resolveAddressAs(control1, controlId1);

    const Address control2 = Address::makeFromId(702);
    const Address controlId2 = Address::makeFromId(752);
    new_control_addresses.emplace_back(control2);
    resolveAddressAs(control2, controlId2);

    expectEnrollCronEvent(effective_epoch, CronEventType::kWorkerKeyChange);

    EXPECT_OUTCOME_TRUE_1(ChangeWorkerAddress::call(
        runtime,
        ChangeWorkerAddress::Params{new_worker, new_control_addresses}));

    EXPECT_OUTCOME_TRUE(miner_info, state.getInfo(ipld));
    EXPECT_EQ(miner_info.pending_worker_key.get().new_worker, new_worker);
    EXPECT_EQ(miner_info.pending_worker_key.get().effective_at, effective_epoch);
    EXPECT_EQ(miner_info.control.size(), 2);
    EXPECT_EQ(miner_info.control[0], controlId1);
    EXPECT_EQ(miner_info.control[1], controlId2);
>>>>>>> 8cde2774
  }

}  // namespace fc::vm::actor::builtin::v0::miner<|MERGE_RESOLUTION|>--- conflicted
+++ resolved
@@ -252,31 +252,16 @@
   }
 
   /**
-<<<<<<< HEAD
-   * @given caller is not owner, worker or control address
-   * @when miner ChangePeerId called
-   * @then kSysErrForbidden returned
-   */
-  TEST_F(MinerActorTest, ChangePeerIdWrongCaller) {
-=======
    * @given caller is not owner
    * @when miner ChangeWorkerAddress called
    * @then kSysErrForbidden returned
    */
   TEST_F(MinerActorTest, ChangeWorkerAddressWrongCaller) {
->>>>>>> 8cde2774
-    initEmptyState();
-    initDefaultMinerInfo();
-
-    callerIs(kInitAddress);
-
-<<<<<<< HEAD
-    const Buffer new_peer_id{"0102"_unhex};
-
-    EXPECT_OUTCOME_ERROR(
-        asAbort(VMExitCode::kSysErrForbidden),
-        ChangePeerId::call(runtime, ChangePeerId::Params{new_peer_id}));
-=======
+    initEmptyState();
+    initDefaultMinerInfo();
+
+    callerIs(kInitAddress);
+
     const Address new_worker = Address::makeFromId(201);
     expectAccountV0PubkeyAddressSend(new_worker, bls_pubkey);
 
@@ -296,29 +281,10 @@
         ChangeWorkerAddress::call(
             runtime,
             ChangeWorkerAddress::Params{new_worker, new_control_addresses}));
->>>>>>> 8cde2774
   }
 
   /**
    * @given vm
-<<<<<<< HEAD
-   * @when miner ChangePeerId called
-   * @then new peer id is recorded to miner info
-   */
-  TEST_F(MinerActorTest, ChangePeerIdSuccess) {
-    initEmptyState();
-    initDefaultMinerInfo();
-
-    callerIs(owner);
-
-    const Buffer new_peer_id{"0102"_unhex};
-
-    EXPECT_OUTCOME_TRUE_1(
-        ChangePeerId::call(runtime, ChangePeerId::Params{new_peer_id}));
-
-    EXPECT_OUTCOME_TRUE(miner_info, state.getInfo(ipld));
-    EXPECT_EQ(miner_info.peer_id, new_peer_id);
-=======
    * @when miner ChangeWorkerAddress called
    * @then new worker is recorded to pending_worker_key
    */
@@ -353,11 +319,49 @@
 
     EXPECT_OUTCOME_TRUE(miner_info, state.getInfo(ipld));
     EXPECT_EQ(miner_info.pending_worker_key.get().new_worker, new_worker);
-    EXPECT_EQ(miner_info.pending_worker_key.get().effective_at, effective_epoch);
+    EXPECT_EQ(miner_info.pending_worker_key.get().effective_at,
+              effective_epoch);
     EXPECT_EQ(miner_info.control.size(), 2);
     EXPECT_EQ(miner_info.control[0], controlId1);
     EXPECT_EQ(miner_info.control[1], controlId2);
->>>>>>> 8cde2774
+  }
+
+  /**
+   * @given caller is not owner, worker or control address
+   * @when miner ChangePeerId called
+   * @then kSysErrForbidden returned
+   */
+  TEST_F(MinerActorTest, ChangePeerIdWrongCaller) {
+    initEmptyState();
+    initDefaultMinerInfo();
+
+    callerIs(kInitAddress);
+
+    const Buffer new_peer_id{"0102"_unhex};
+
+    EXPECT_OUTCOME_ERROR(
+        asAbort(VMExitCode::kSysErrForbidden),
+        ChangePeerId::call(runtime, ChangePeerId::Params{new_peer_id}));
+  }
+
+  /**
+   * @given vm
+   * @when miner ChangePeerId called
+   * @then new peer id is recorded to miner info
+   */
+  TEST_F(MinerActorTest, ChangePeerIdSuccess) {
+    initEmptyState();
+    initDefaultMinerInfo();
+
+    callerIs(owner);
+
+    const Buffer new_peer_id{"0102"_unhex};
+
+    EXPECT_OUTCOME_TRUE_1(
+        ChangePeerId::call(runtime, ChangePeerId::Params{new_peer_id}));
+
+    EXPECT_OUTCOME_TRUE(miner_info, state.getInfo(ipld));
+    EXPECT_EQ(miner_info.peer_id, new_peer_id);
   }
 
 }  // namespace fc::vm::actor::builtin::v0::miner