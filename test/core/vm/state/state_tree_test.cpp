--- conflicted
+++ resolved
@@ -22,13 +22,8 @@
 using fc::vm::state::StateTree;
 
 auto kAddressId = Address::makeFromId(13);
-<<<<<<< HEAD
-const Actor kActor{CodeId("010001020001"_cid),
-                   ActorSubstateCID("010001020002"_cid),
-=======
 const Actor kActor{CodeId{"010001020001"_cid},
                    ActorSubstateCID{"010001020002"_cid},
->>>>>>> 1d2851cb
                    3,
                    BigInt(5)};
 
@@ -84,13 +79,8 @@
   EXPECT_OUTCOME_TRUE(empty_map, Hamt(store_).flush());
   InitActorState init_actor_state{empty_map, 13};
   EXPECT_OUTCOME_TRUE(init_actor_state_cid, store_->setCbor(init_actor_state));
-<<<<<<< HEAD
-  Actor init_actor{CodeId("010001020000"_cid),
-                   ActorSubstateCID(init_actor_state_cid),
-=======
   Actor init_actor{CodeId{"010001020000"_cid},
                    ActorSubstateCID{init_actor_state_cid},
->>>>>>> 1d2851cb
                    {},
                    {}};
   EXPECT_OUTCOME_TRUE_1(tree_.set(kInitAddress, init_actor));
