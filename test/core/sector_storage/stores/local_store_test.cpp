--- conflicted
+++ resolved
@@ -22,7 +22,6 @@
 #include "testutil/outcome.hpp"
 #include "testutil/storage/base_fs_test.hpp"
 
-<<<<<<< HEAD
 namespace fc::sector_storage::stores {
   using libp2p::protocol::Scheduler;
   using libp2p::protocol::SchedulerMock;
@@ -41,67 +40,13 @@
     boost::filesystem::path file(storage_path);
     file /= kMetaFileName;
     OUTCOME_EXCEPT(text, codec::json::format(api::encode(meta)));
-    OUTCOME_EXCEPT(common::writeFile(file.string(), text));
-=======
-using fc::primitives::FsStat;
-using fc::primitives::LocalStorageMeta;
-using fc::primitives::StorageID;
-using fc::primitives::sector_file::SectorFileType;
-using fc::sector_storage::stores::AcquireMode;
-using fc::sector_storage::stores::HealthReport;
-using fc::sector_storage::stores::kMetaFileName;
-using fc::sector_storage::stores::LocalPath;
-using fc::sector_storage::stores::LocalStorageMock;
-using fc::sector_storage::stores::LocalStore;
-using fc::sector_storage::stores::LocalStoreImpl;
-using fc::sector_storage::stores::PathType;
-using fc::sector_storage::stores::SectorIndexMock;
-using fc::sector_storage::stores::StorageConfig;
-using fc::sector_storage::stores::StorageInfo;
-using fc::sector_storage::stores::StoreErrors;
-using libp2p::protocol::Scheduler;
-using libp2p::protocol::SchedulerMock;
-using libp2p::protocol::scheduler::Ticks;
-using libp2p::protocol::scheduler::toTicks;
-using testing::_;
-using testing::Eq;
-
-void createMetaFile(const std::string &storage_path,
-                    const LocalStorageMeta &meta) {
-  boost::filesystem::path file(storage_path);
-  file /= kMetaFileName;
-  OUTCOME_EXCEPT(text, fc::codec::json::format(fc::api::encode(meta)));
-  OUTCOME_EXCEPT(fc::common::writeFile(file, text));
-}
-
-class LocalStoreTest : public test::BaseFS_Test {
- public:
-  LocalStoreTest() : test::BaseFS_Test("fc_local_store_test") {
-    seal_proof_type_ = RegisteredSealProof::kStackedDrg2KiBV1;
-    index_ = std::make_shared<SectorIndexMock>();
-    storage_ = std::make_shared<LocalStorageMock>();
-    urls_ = {"http://url1.com", "http://url2.com"};
-    scheduler_ = std::make_shared<SchedulerMock>();
-    EXPECT_CALL(*storage_, getStorage())
-        .WillOnce(testing::Return(fc::outcome::success(
-            StorageConfig{.storage_paths = std::vector<LocalPath>({})})));
-
-    EXPECT_CALL(*storage_, setStorage(_))
-        .WillRepeatedly(testing::Return(fc::outcome::success()));
-
-    current_time_ = toTicks(std::chrono::duration_cast<std::chrono::seconds>(
-        std::chrono::system_clock::now().time_since_epoch()));
-    EXPECT_CALL(*scheduler_, now()).WillOnce(testing::Return(current_time_));
-    auto maybe_local =
-        LocalStoreImpl::newLocalStore(storage_, index_, urls_, scheduler_);
-    local_store_ = std::move(maybe_local.value());
->>>>>>> af649649
+    OUTCOME_EXCEPT(common::writeFile(file, text));
   }
 
   class LocalStoreTest : public test::BaseFS_Test {
    public:
     LocalStoreTest() : test::BaseFS_Test("fc_local_store_test") {
-      seal_proof_type_ = RegisteredSealProof::StackedDrg2KiBV1;
+      seal_proof_type_ = RegisteredSealProof::kStackedDrg2KiBV1;
       index_ = std::make_shared<SectorIndexMock>();
       storage_ = std::make_shared<LocalStorageMock>();
       urls_ = {"http://url1.com", "http://url2.com"};
