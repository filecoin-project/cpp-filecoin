/**
 * Copyright Soramitsu Co., Ltd. All Rights Reserved.
 * SPDX-License-Identifier: Apache-2.0
 */

#include <gtest/gtest.h>
#include <boost/filesystem.hpp>
#include <random>

<<<<<<< HEAD
#include "proofs/proof_param_provider.hpp"
=======
#include "storage/filestore/path.hpp"
>>>>>>> 8adc2c19
#include "sector_storage/impl/sector_storage_impl.hpp"
#include "sector_storage/sector_storage.hpp"
#include "proofs/proof_param_provider.hpp"
#include "sector_storage/sector_storage_error.hpp"
#include "testutil/outcome.hpp"
#include "testutil/storage/base_fs_test.hpp"

using fc::primitives::sector::OnChainSealVerifyInfo;
using fc::primitives::sector::SealVerifyInfo;
using fc::primitives::sector_file::SectorFileType;
using fc::proofs::PieceData;
using fc::proofs::PieceInfo;
using fc::proofs::UnpaddedPieceSize;
using fc::sector_storage::InteractiveRandomness;
using fc::sector_storage::SectorStorage;
using fc::sector_storage::SectorStorageError;
using fc::sector_storage::SectorStorageImpl;
using fc::storage::filestore::Path;
using proofs = fc::proofs::Proofs;

class SectorStorageTest : public test::BaseFS_Test {
 public:
  SectorStorageTest() : test::BaseFS_Test("fc_sector_storage_test") {
    sector_storage_ = std::make_unique<SectorStorageImpl>(
        base_path.string(), post_proof_, seal_proof_);
  }

 protected:
  RegisteredProof seal_proof_ = RegisteredProof::StackedDRG2KiBSeal;
  RegisteredProof post_proof_ = RegisteredProof::StackedDRG2KiBPoSt;
  std::unique_ptr<SectorStorage> sector_storage_;
};

/**
 * @given sector
 * @when want to get path to sealed sector
 * @then sealed sector was obtained. cache and unsealed paths are empty
 */
TEST_F(SectorStorageTest, AcquireSector_Sealed) {
  std::string sealed_result =
      (base_path / fs::path("sealed") / fs::path("s-t01-3")).string();

  SectorId sector{
      .miner = 1,
      .sector = 3,
  };

  EXPECT_OUTCOME_TRUE(
      paths, sector_storage_->acquireSector(sector, SectorFileType::FTSealed))

  ASSERT_TRUE(paths.cache.empty());
  ASSERT_TRUE(paths.unsealed.empty());
  ASSERT_EQ(paths.sealed, sealed_result);
}

/**
 * @given sector
 * @when want to get path to sealed and cache sector
 * @then sealed sector was obtained. cache and unsealed paths are empty
 */
TEST_F(SectorStorageTest, AcquireSector_Complex) {
  std::string sealed_result =
      (base_path / fs::path("sealed") / fs::path("s-t01-3")).string();
  std::string cache_result =
      (base_path / fs::path("cache") / fs::path("s-t01-3")).string();

  SectorId sector{
      .sector = 3,
      .miner = 1,
  };

  EXPECT_OUTCOME_TRUE(
      paths,
      sector_storage_->acquireSector(
          sector,
          static_cast<SectorFileType>(SectorFileType::FTCache
                                      | SectorFileType::FTSealed)))

  ASSERT_EQ(paths.cache, cache_result);
  ASSERT_TRUE(paths.unsealed.empty());
  ASSERT_EQ(paths.sealed, sealed_result);
}

/**
 * @given sector
 * @when want to get path to unsealed sector
 * @then unsealed sector was obtained. cache and sealed paths are empty
 */
TEST_F(SectorStorageTest, AcquireSector_Unsealed) {
  std::string unsealed_result =
      (base_path / fs::path("unsealed") / fs::path("s-t01-3")).string();

  SectorId sector{
      .miner = 1,
      .sector = 3,
  };

  EXPECT_OUTCOME_TRUE(
      paths, sector_storage_->acquireSector(sector, SectorFileType::FTUnsealed))

  ASSERT_TRUE(paths.cache.empty());
  ASSERT_EQ(paths.unsealed, unsealed_result);
  ASSERT_TRUE(paths.sealed.empty());
}

/**
 * @given sector
 * @when want to get path to cache sector
 * @then all path were obtained
 */
TEST_F(SectorStorageTest, AcquireSector_Cache) {
  std::string cache_result =
      (base_path / fs::path("cache") / fs::path("s-t01-3")).string();

  SectorId sector{
      .miner = 1,
      .sector = 3,
  };

  EXPECT_OUTCOME_TRUE(
      paths, sector_storage_->acquireSector(sector, SectorFileType::FTCache))

  ASSERT_EQ(paths.cache, cache_result);
  ASSERT_TRUE(paths.unsealed.empty());
  ASSERT_TRUE(paths.sealed.empty());
}

/**
 * @given sector and pieces A and B
 * @when when add two pieces
 * @then pieces are succesfully added to sector
 */
TEST_F(SectorStorageTest, AddPiece) {
  fc::common::Blob<2032> some_bytes;
  std::random_device rd;
  std::mt19937 gen(rd());
  std::uniform_int_distribution<uint8_t> dis(0, 255);
  for (size_t i = 0; i < some_bytes.size(); i++) {
    some_bytes[i] = dis(gen);
  }

  auto path_model = fs::canonical(base_path).append("%%%%%");
  Path piece_file_a_path = boost::filesystem::unique_path(path_model).string();
  boost::filesystem::ofstream piece_file_a(piece_file_a_path);

  UnpaddedPieceSize piece_commitment_a_size(127);
  for (size_t i = 0; i < piece_commitment_a_size; i++) {
    piece_file_a << some_bytes[i];
  }
  piece_file_a.close();

  PieceData file_a(piece_file_a_path);

  SectorId sector{
      .miner = 1,
      .sector = 3,
  };

  EXPECT_OUTCOME_TRUE(
      paths, sector_storage_->acquireSector(sector, SectorFileType::FTUnsealed))

  EXPECT_OUTCOME_TRUE_1(
      sector_storage_->addPiece(sector, {}, piece_commitment_a_size, file_a));

  ASSERT_TRUE(fs::exists(paths.unsealed));
  ASSERT_TRUE(fs::file_size(paths.unsealed) == 128);

  Path piece_file_b_path = boost::filesystem::unique_path(path_model).string();
  boost::filesystem::ofstream piece_file_b(piece_file_b_path);

  UnpaddedPieceSize piece_commitment_b_size(1016);
  for (size_t i = 0; i < piece_commitment_b_size; i++) {
    piece_file_b << some_bytes[i];
  }
  piece_file_b.close();

  std::vector<UnpaddedPieceSize> exist_pieces = {piece_commitment_a_size};

  PieceData file_b(piece_file_b_path);

  EXPECT_OUTCOME_TRUE_1(sector_storage_->addPiece(
      sector, exist_pieces, piece_commitment_b_size, file_b));

  ASSERT_TRUE(fs::file_size(paths.unsealed) == 2048);
}

/**
 * @given sector
 * @when when try to preSealCommit with sum of sizes of pieces and not equal to
 * sector size
 * @then Error occures
 */
TEST_F(SectorStorageTest, Sealer_PreCommit_MatchSumError) {
  SectorId sector{
      .miner = 1,
      .sector = 3,
  };

  fc::proofs::SealRandomness ticket{{5, 4, 2}};

  EXPECT_OUTCOME_ERROR(SectorStorageError::DONOT_MATCH_SIZES,
                       sector_storage_->sealPreCommit1(sector, ticket, {}));
}

/**
 * @given sector and one piece with sector size
 * @when try to seal sector and verify it
 * @then success
 */
TEST_F(SectorStorageTest, Sealer) {
  EXPECT_OUTCOME_TRUE(params, fc::proofs::ProofParamProvider::readJson(
      "/var/tmp/filecoin-proof-parameters/parameters.json"));
  EXPECT_OUTCOME_TRUE(sector_size,
                      fc::primitives::sector::getSectorSize(seal_proof_));
<<<<<<< HEAD
  EXPECT_OUTCOME_TRUE(
      params,
      fc::proofs::ProofParamProvider::readJson(
          "/var/tmp/filecoin-proof-parameters/parameters.json"));
=======
>>>>>>> 8adc2c19
  EXPECT_OUTCOME_TRUE_1(
      fc::proofs::ProofParamProvider::getParams(params, sector_size));

  fc::common::Blob<2032> some_bytes;
  std::random_device rd;
  std::mt19937 gen(rd());
  std::uniform_int_distribution<uint8_t> dis(0, 255);
  for (size_t i = 0; i < some_bytes.size(); i++) {
    some_bytes[i] = dis(gen);
  }

  auto path_model = fs::canonical(base_path).append("%%%%%");
  Path piece_file_a_path = boost::filesystem::unique_path(path_model).string();
  boost::filesystem::ofstream piece_file_a(piece_file_a_path);

  UnpaddedPieceSize piece_commitment_a_size(2032);
  for (size_t i = 0; i < piece_commitment_a_size; i++) {
    piece_file_a << some_bytes[i];
  }
  piece_file_a.close();

  PieceData file_a(piece_file_a_path);

  SectorId sector{
      .miner = 1,
      .sector = 3,
  };

  EXPECT_OUTCOME_TRUE(
      a_info,
      sector_storage_->addPiece(sector, {}, piece_commitment_a_size, file_a));

  fc::proofs::SealRandomness ticket{{5, 4, 2}};

  std::vector<PieceInfo> pieces = {a_info};

  EXPECT_OUTCOME_TRUE(pc1o,
                      sector_storage_->sealPreCommit1(sector, ticket, pieces));

  EXPECT_OUTCOME_TRUE(cids, sector_storage_->sealPreCommit2(sector, pc1o));

  InteractiveRandomness seed{{7, 4, 2}};

  EXPECT_OUTCOME_TRUE(
      c1o, sector_storage_->sealCommit1(sector, ticket, seed, pieces, cids));

  EXPECT_OUTCOME_TRUE(proof, sector_storage_->sealCommit2(sector, c1o));

  EXPECT_OUTCOME_TRUE(valid,
                      proofs::verifySeal(SealVerifyInfo{
                          .sector = sector,
                          .info =
                              OnChainSealVerifyInfo{
                                  .sealed_cid = cids.sealed_cid,
                                  .interactive_epoch = 42,
                                  .registered_proof = seal_proof_,
                                  .proof = proof,
                                  .deals = {},
                                  .sector = sector.sector,
                                  .seal_rand_epoch = 42,
                              },
                          .randomness = ticket,
                          .interactive_randomness = seed,
                          .unsealed_cid = cids.unsealed_cid,
                      }));

  ASSERT_TRUE(valid);
}<|MERGE_RESOLUTION|>--- conflicted
+++ resolved
@@ -7,11 +7,7 @@
 #include <boost/filesystem.hpp>
 #include <random>
 
-<<<<<<< HEAD
-#include "proofs/proof_param_provider.hpp"
-=======
 #include "storage/filestore/path.hpp"
->>>>>>> 8adc2c19
 #include "sector_storage/impl/sector_storage_impl.hpp"
 #include "sector_storage/sector_storage.hpp"
 #include "proofs/proof_param_provider.hpp"
@@ -79,8 +75,8 @@
       (base_path / fs::path("cache") / fs::path("s-t01-3")).string();
 
   SectorId sector{
-      .sector = 3,
-      .miner = 1,
+      .miner = 1,
+      .sector = 3,
   };
 
   EXPECT_OUTCOME_TRUE(
@@ -226,13 +222,6 @@
       "/var/tmp/filecoin-proof-parameters/parameters.json"));
   EXPECT_OUTCOME_TRUE(sector_size,
                       fc::primitives::sector::getSectorSize(seal_proof_));
-<<<<<<< HEAD
-  EXPECT_OUTCOME_TRUE(
-      params,
-      fc::proofs::ProofParamProvider::readJson(
-          "/var/tmp/filecoin-proof-parameters/parameters.json"));
-=======
->>>>>>> 8adc2c19
   EXPECT_OUTCOME_TRUE_1(
       fc::proofs::ProofParamProvider::getParams(params, sector_size));
 
