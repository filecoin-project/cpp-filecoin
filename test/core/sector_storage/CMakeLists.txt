--- conflicted
+++ resolved
@@ -15,12 +15,6 @@
         proof_param_provider
         )
 
-<<<<<<< HEAD
-add_subdirectory(stores)
-
-addtest(manager_test
-        manager_test.cpp)
-=======
 addtest(scheduler_test
         scheduler_test.cpp)
 
@@ -28,4 +22,6 @@
         scheduler
         base_fs_test
         )
->>>>>>> 5cd77469
+
+addtest(manager_test
+        manager_test.cpp)