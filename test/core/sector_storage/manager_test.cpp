--- conflicted
+++ resolved
@@ -36,7 +36,7 @@
   class ManagerTest : public test::BaseFS_Test {
    public:
     ManagerTest() : test::BaseFS_Test("fc_manager_test") {
-      seal_proof_type_ = RegisteredSealProof::StackedDrg2KiBV1;
+      seal_proof_type_ = RegisteredSealProof::kStackedDrg2KiBV1;
 
       sector_index_ = std::make_shared<SectorIndexMock>();
 
@@ -91,12 +91,8 @@
       }
     }
 
-<<<<<<< HEAD
    protected:
     RegisteredSealProof seal_proof_type_;
-=======
-    seal_proof_type_ = RegisteredSealProof::kStackedDrg2KiBV1;
->>>>>>> af649649
 
     std::shared_ptr<proofs::ProofEngineMock> proof_engine_;
     std::shared_ptr<WorkerMock> worker_;
