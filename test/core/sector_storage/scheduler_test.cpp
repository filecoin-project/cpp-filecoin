--- conflicted
+++ resolved
@@ -11,86 +11,10 @@
 #include "testutil/mocks/sector_storage/selector_mock.hpp"
 #include "testutil/outcome.hpp"
 
-<<<<<<< HEAD
 namespace fc::sector_storage {
   using primitives::WorkerInfo;
   using primitives::WorkerResources;
   using ::testing::_;
-=======
-using fc::primitives::WorkerInfo;
-using fc::primitives::WorkerResources;
-using fc::sector_storage::Scheduler;
-using fc::sector_storage::SchedulerImpl;
-using fc::sector_storage::SelectorMock;
-using fc::sector_storage::Worker;
-using fc::sector_storage::WorkerAction;
-using fc::sector_storage::WorkerHandle;
-using ::testing::_;
-
-MATCHER_P(workerNameMatcher, worker_name, "compare workers name") {
-  return (arg->info.hostname == worker_name);
-}
-
-class SchedulerTest : public ::testing::Test {
- protected:
-  void SetUp() override {
-    seal_proof_type_ = RegisteredSealProof::kStackedDrg2KiBV1;
-
-    scheduler_ = std::make_unique<SchedulerImpl>(seal_proof_type_);
-
-    std::unique_ptr<WorkerHandle> worker = std::make_unique<WorkerHandle>();
-
-    worker_name_ = "worker";
-
-    worker->info = WorkerInfo{
-        .hostname = worker_name_,
-        .resources = WorkerResources{.physical_memory = uint64_t(1) << 20,
-                                     .swap_memory = 0,
-                                     .reserved_memory = 0,
-                                     .cpus = 0,
-                                     .gpus = {}}};
-    scheduler_->newWorker(std::move(worker));
-
-    selector_ = std::make_shared<SelectorMock>();
-  }
-
-  std::string worker_name_;
-
-  RegisteredSealProof seal_proof_type_;
-  std::shared_ptr<SelectorMock> selector_;
-  std::unique_ptr<Scheduler> scheduler_;
-};
-
-/**
- * @given Task data
- * @when when try to schedule it
- * @then work is done
- * @note Disabled due to the fact that there are not always threads in the
- * thread pool
- */
-TEST_F(SchedulerTest, DISABLED_ScheuleTask) {
-  uint64_t counter = 0;
-
-  WorkerAction prepare = [&](const std::shared_ptr<Worker> &worker) {
-    EXPECT_EQ(counter++, 0);
-    return fc::outcome::success();
-  };
-  WorkerAction work = [&](const std::shared_ptr<Worker> &worker) {
-    EXPECT_EQ(counter++, 1);
-    return fc::outcome::success();
-  };
-
-  SectorId sector{
-      .miner = 42,
-      .sector = 1,
-  };
-
-  auto task = fc::primitives::kTTFinalize;
-  EXPECT_CALL(
-      *selector_,
-      is_satisfying(task, seal_proof_type_, workerNameMatcher(worker_name_)))
-      .WillOnce(testing::Return(fc::outcome::success(true)));
->>>>>>> af649649
 
   MATCHER_P(workerNameMatcher, worker_name, "compare workers name") {
     return (arg->info.hostname == worker_name);
@@ -99,7 +23,7 @@
   class SchedulerTest : public ::testing::Test {
    protected:
     void SetUp() override {
-      seal_proof_type_ = RegisteredSealProof::StackedDrg2KiBV1;
+      seal_proof_type_ = RegisteredSealProof::kStackedDrg2KiBV1;
 
       scheduler_ = std::make_unique<SchedulerImpl>(seal_proof_type_);
 
