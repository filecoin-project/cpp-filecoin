--- conflicted
+++ resolved
@@ -11,6 +11,7 @@
 #include "miner/address_selector.hpp"
 #include "miner/storage_fsm/impl/precommit_batcher_impl.hpp"
 #include "testutil/literals.hpp"
+#include "testutil/mocks/api.hpp"
 #include "testutil/outcome.hpp"
 #include "vm/actor/builtin/v5/miner/miner_actor.hpp"
 
@@ -30,6 +31,7 @@
   using primitives::sector::RegisteredSealProof;
   using primitives::tipset::Tipset;
   using primitives::tipset::TipsetCPtr;
+  using testing::_;
   using vm::actor::builtin::v5::miner::PreCommitBatch;
   using BatcherCallbackMock =
       std::function<void(const outcome::result<CID> &cid)>;
@@ -37,9 +39,7 @@
   class PreCommitBatcherTest : public testing::Test {
    protected:
     virtual void SetUp() {
-      mutual_deposit_ = 0;
       seal_proof_type_ = RegisteredSealProof::kStackedDrg2KiBV1;
-      api_ = std::make_shared<FullNodeApi>();
       scheduler_backend_ = std::make_shared<ManualSchedulerBackend>();
       scheduler_ = std::make_shared<SchedulerImpl>(scheduler_backend_,
                                                    Scheduler::Config{});
@@ -56,28 +56,15 @@
       api_->ChainHead = [=]() -> outcome::result<TipsetCPtr> {
         return tipset_;
       };
-
-      api_->StateMinerInfo =
-          [=](const Address &address,
-              const TipsetKey &tipset_key) -> outcome::result<MinerInfo> {
-        if (address == miner_address_) {
-          MinerInfo info;
-<<<<<<< HEAD
-          info.seal_proof_type = seal_proof_type_;
-          info.control = {wrong_side_address_, side_address_};
-=======
->>>>>>> f80e4655
-          return info;
-        }
-        return ERROR_TEXT("Error");
-      };
-      api_->WalletBalance =
-          [=](const Address &address) -> outcome::result<TokenAmount> {
-        if (address == wrong_side_address_) {
-          return TokenAmount{"500000000000000000000"};
-        }
-        return TokenAmount{"10000000000000000000"};
-      };
+      MinerInfo minfo;
+      minfo.window_post_proof_type =
+          primitives::sector::RegisteredPoStProof::kStackedDRG2KiBWindowPoSt;
+      minfo.control = {side_address_, wrong_side_address_};
+      EXPECT_CALL(mock_StateMinerInfo, Call(miner_address_, _))
+          .WillRepeatedly(testing::Return(minfo));
+      EXPECT_CALL(mock_WalletBalance, Call(wrong_side_address_))
+          .WillRepeatedly(
+              testing::Return(TokenAmount("100000000000000000000")));
 
       api_->MpoolPushMessage =
           [&](const UnsignedMessage &msg,
@@ -110,17 +97,12 @@
               const TokenAmount &good_funds,
               const std::shared_ptr<FullNodeApi> &api)
               -> outcome::result<Address> {
-            EXPECT_OUTCOME_TRUE(address,
-                                SelectAddress(miner_info, good_funds, api));
-            if (address == side_address_) {
-              side_address_called = true;
-            }
-            return address;
+            return SelectAddress(miner_info, good_funds, api);
           },
           fee_config);
     }
 
-    std::shared_ptr<FullNodeApi> api_;
+    std::shared_ptr<FullNodeApi> api_ = std::make_shared<FullNodeApi>();
     std::shared_ptr<ManualSchedulerBackend> scheduler_backend_;
     std::shared_ptr<Scheduler> scheduler_;
     std::shared_ptr<PreCommitBatcherImpl> batcher_;
@@ -130,10 +112,11 @@
     Address wrong_side_address_;
     uint64_t miner_id_;
     RegisteredSealProof seal_proof_type_;
-    TokenAmount mutual_deposit_;
     BatcherCallbackMock callback_mock_;
     bool is_called_;
-    bool side_address_called;
+    MOCK_API(api_, StateMinerInfo);
+    MOCK_API(api_, StateNetworkVersion);
+    MOCK_API(api_, WalletBalance);
   };
 
   TEST_F(PreCommitBatcherTest, BatcherWrite) {
@@ -157,10 +140,10 @@
    * precommits in each
    */
   TEST_F(PreCommitBatcherTest, CallbackSend) {
-    mutual_deposit_ = 0;
-    is_called_ = false;
-    side_address_called = false;
-
+    is_called_ = false;
+
+    EXPECT_CALL(mock_WalletBalance, Call(side_address_))
+        .WillRepeatedly(testing::Return(TokenAmount("0")));
     SectorInfo si = SectorInfo();
     api::SectorPreCommitInfo precInf;
     TokenAmount deposit = 10;
@@ -170,27 +153,24 @@
 
     EXPECT_OUTCOME_TRUE_1(
         batcher_->addPreCommit(si, deposit, precInf, callback_mock_));
-    mutual_deposit_ += 10;
 
     precInf.sealed_cid = "010001020006"_cid;
     si.sector_number = 3;
 
     EXPECT_OUTCOME_TRUE_1(
         batcher_->addPreCommit(si, deposit, precInf, callback_mock_));
-    mutual_deposit_ += 10;
 
     scheduler_backend_->shiftToTimer();
     ASSERT_TRUE(is_called_);
 
     is_called_ = false;
-    mutual_deposit_ = 0;
 
     precInf.sealed_cid = "010001020008"_cid;
     si.sector_number = 6;
 
     EXPECT_OUTCOME_TRUE_1(
         batcher_->addPreCommit(si, deposit, precInf, callback_mock_));
-    mutual_deposit_ += 10;
+
     scheduler_backend_->shiftToTimer();
     ASSERT_TRUE(is_called_);
     is_called_ = false;
@@ -205,9 +185,11 @@
    * have been sent after the first one immediately
    **/
   TEST_F(PreCommitBatcherTest, ShortDistanceSending) {
-    mutual_deposit_ = 0;
-    is_called_ = false;
-    side_address_called = false;
+    is_called_ = false;
+
+    EXPECT_CALL(mock_WalletBalance, Call(side_address_))
+        .WillOnce(testing::Return(TokenAmount("5000000000000000000000")))
+        .WillRepeatedly(testing::Return(TokenAmount("0")));
 
     SectorInfo si = SectorInfo();
     api::SectorPreCommitInfo precInf;
@@ -229,14 +211,11 @@
 
     EXPECT_OUTCOME_TRUE_1(
         batcher_->addPreCommit(si, deposit, precInf, callback_mock_));
-    mutual_deposit_ += 10;
-
     scheduler_backend_->shiftToTimer();
     EXPECT_TRUE(is_called_);
 
     is_called_ = false;
     si.pieces = {};
-    mutual_deposit_ = 0;
 
     deal.deal_schedule.start_epoch = 1;
     Piece p3 = {.piece = PieceInfo{.size = PaddedPieceSize(128),
@@ -249,14 +228,7 @@
 
     EXPECT_OUTCOME_TRUE_1(
         batcher_->addPreCommit(si, deposit, precInf, callback_mock_));
-    ASSERT_TRUE(side_address_called);
-    mutual_deposit_ += 10;
-    ASSERT_TRUE(is_called_);
-
-    api_->WalletBalance =
-        [=](const Address &address) -> outcome::result<TokenAmount> {
-      return TokenAmount{"0"};
-    };
+    ASSERT_TRUE(is_called_);
 
     is_called_ = false;
 
