/**
 * Copyright Soramitsu Co., Ltd. All Rights Reserved.
 * SPDX-License-Identifier: Apache-2.0
 */

#include "miner/storage_fsm/impl/sealing_impl.hpp"

#include <gtest/gtest.h>
#include <chrono>
#include <libp2p/basic/scheduler/manual_scheduler_backend.hpp>
#include <libp2p/basic/scheduler/scheduler_impl.hpp>

#include "primitives/sector/sector.hpp"
#include "storage/in_memory/in_memory_storage.hpp"
#include "storage/ipfs/impl/in_memory_datastore.hpp"
#include "testutil/context_wait.hpp"
#include "testutil/literals.hpp"
#include "testutil/mocks/api.hpp"
#include "testutil/mocks/miner/events_mock.hpp"
#include "testutil/mocks/miner/precommit_batcher_mock.hpp"
#include "testutil/mocks/miner/precommit_policy_mock.hpp"
#include "testutil/mocks/primitives/stored_counter_mock.hpp"
#include "testutil/mocks/proofs/proof_engine_mock.hpp"
#include "testutil/mocks/sector_storage/manager_mock.hpp"
#include "testutil/outcome.hpp"
#include "vm/actor/builtin/states/miner/v0/miner_actor_state.hpp"
#include "vm/actor/codes.hpp"

namespace fc::mining {

  using adt::Channel;
  using api::DealId;
  using api::DomainSeparationTag;
  using api::InvocResult;
  using api::MinerInfo;
  using api::MsgWait;
  using api::StorageDeal;
  using api::TipsetCPtr;
  using api::UnsignedMessage;
  using api::Wait;
  using crypto::randomness::Randomness;
  using fc::storage::ipfs::InMemoryDatastore;
  using libp2p::basic::ManualSchedulerBackend;
  using libp2p::basic::Scheduler;
  using libp2p::basic::SchedulerImpl;
  using markets::storage::DealProposal;
  using primitives::CounterMock;
  using primitives::block::BlockHeader;
  using primitives::sector::Proof;
  using sector_storage::Commit1Output;
  using sector_storage::ManagerMock;
  using storage::InMemoryStorage;
  using testing::_;
  using types::kDealSectorPriority;
  using types::Piece;
  using types::SectorInfo;
  using vm::actor::Actor;
  using vm::actor::builtin::types::miner::kPreCommitChallengeDelay;
  using vm::actor::builtin::types::miner::SectorOnChainInfo;
  using vm::actor::builtin::v0::miner::MinerActorState;
  using vm::message::SignedMessage;
  using vm::runtime::MessageReceipt;

  class SealingTest : public testing::Test {
   protected:
    void SetUp() override {
      seal_proof_type_ = RegisteredSealProof::kStackedDrg2KiBV1;
      auto sector_size = primitives::sector::getSectorSize(seal_proof_type_);
      ASSERT_FALSE(sector_size.has_error());
      sector_size_ = PaddedPieceSize(sector_size.value());

      events_ = std::make_shared<EventsMock>();
      miner_id_ = 42;
      miner_addr_ = Address::makeFromId(miner_id_);
      counter_ = std::make_shared<CounterMock>();
      kv_ = std::make_shared<InMemoryStorage>();

      update_sector_id_ = 2;
      SectorInfo info;
      info.sector_number = update_sector_id_;
      info.state = SealingState::kProving;
      info.pieces = {Piece{
          .piece =
              PieceInfo{
                  .size = PaddedPieceSize(sector_size_),
                  .cid = "010001020011"_cid,
              },
          .deal_info = boost::none,
      }};
      EXPECT_OUTCOME_TRUE(buf, codec::cbor::encode(info));
      Buffer key;
      key.put("empty_sector");
      EXPECT_OUTCOME_TRUE_1(kv_->put(key, buf));

      proofs_ = std::make_shared<proofs::ProofEngineMock>();

      manager_ = std::make_shared<ManagerMock>();

      EXPECT_CALL(*manager_, getProofEngine())
          .WillRepeatedly(testing::Return(proofs_));

      policy_ = std::make_shared<PreCommitPolicyMock>();
      context_ = std::make_shared<boost::asio::io_context>();

      config_ = Config{
          .max_wait_deals_sectors = 2,
          .max_sealing_sectors = 0,
          .max_sealing_sectors_for_deals = 0,
          .wait_deals_delay = std::chrono::hours(6),
      };

      scheduler_backend_ = std::make_shared<ManualSchedulerBackend>();
      scheduler_ = std::make_shared<SchedulerImpl>(scheduler_backend_,
                                                   Scheduler::Config{});
      precommit_batcher_ = std::make_shared<PreCommitBatcherMock>();

      EXPECT_OUTCOME_TRUE(sealing,
                          SealingImpl::newSealing(api_,
                                                  events_,
                                                  miner_addr_,
                                                  counter_,
                                                  kv_,
                                                  manager_,
                                                  policy_,
                                                  context_,
                                                  scheduler_,
                                                  precommit_batcher_,
                                                  config_));
      sealing_ = sealing;

      MinerInfo minfo;
      minfo.window_post_proof_type =
          primitives::sector::RegisteredPoStProof::kStackedDRG2KiBWindowPoSt;
      EXPECT_CALL(mock_StateMinerInfo, Call(miner_addr_, _))
          .WillRepeatedly(testing::Return(minfo));
      EXPECT_CALL(mock_StateNetworkVersion, Call(_))
          .WillRepeatedly(testing::Return(NetworkVersion::kVersion0));
    }

    void TearDown() override {
      context_->stop();
    }

    uint64_t update_sector_id_;
    RegisteredSealProof seal_proof_type_;

    PaddedPieceSize sector_size_;
    Config config_;
    std::shared_ptr<FullNodeApi> api_ = std::make_shared<FullNodeApi>();
    std::shared_ptr<EventsMock> events_;
    uint64_t miner_id_;
    Address miner_addr_;
    std::shared_ptr<CounterMock> counter_;
    std::shared_ptr<InMemoryStorage> kv_;
    std::shared_ptr<ManagerMock> manager_;
    std::shared_ptr<proofs::ProofEngineMock> proofs_;
    std::shared_ptr<PreCommitPolicyMock> policy_;
    std::shared_ptr<boost::asio::io_context> context_;
    std::shared_ptr<ManualSchedulerBackend> scheduler_backend_;
    std::shared_ptr<Scheduler> scheduler_;

    std::shared_ptr<Sealing> sealing_;
<<<<<<< HEAD
    std::shared_ptr<PreCommitBatcherMock> precommit_batcher_;
=======
    MOCK_API(api_, StateMinerInfo);
    MOCK_API(api_, StateNetworkVersion);
>>>>>>> f80e4655
  };

  /**
   * @given address
   * @when try to get address
   * @then address was getted
   */
  TEST_F(SealingTest, getAddress) {
    ASSERT_EQ(miner_addr_, sealing_->getAddress());
  }

  /**
   * @given nothing
   * @when try to get not exist sector
   * @then SealingError::kCannotFindSector occurs
   */
  TEST_F(SealingTest, getSectorInfoNotFound) {
    EXPECT_OUTCOME_ERROR(SealingError::kCannotFindSector,
                         sealing_->getSectorInfo(1));
  }

  /**
   * @given nothing
   * @when try to remove not exist sector
   * @then SealingError::kCannotFindSector occurs
   */
  TEST_F(SealingTest, RemoveNotFound) {
    EXPECT_OUTCOME_ERROR(SealingError::kCannotFindSector, sealing_->remove(1));
  }

  /**
   * @given sector(in Proving state)
   * @when try to remove
   * @then sector was removed
   */
  TEST_F(SealingTest, Remove) {
    UnpaddedPieceSize piece_size(127);
    PieceData piece("/dev/random");
    DealInfo deal{
        .publish_cid = "010001020001"_cid,
        .deal_id = 0,
        .deal_schedule =
            {
                .start_epoch = 0,
                .end_epoch = 1,
            },
        .is_keep_unsealed = true,
    };

    SectorNumber sector = 1;
    EXPECT_CALL(*counter_, next()).WillOnce(testing::Return(sector));

    PieceInfo info{
        .size = piece_size.padded(),
        .cid = "010001020001"_cid,
    };

    SectorRef sector_ref{
        .id = SectorId{.miner = miner_id_, .sector = sector},
        .proof_type = seal_proof_type_,
    };
    EXPECT_CALL(*manager_,
                doAddPieceSync(sector_ref,
                               gsl::span<const UnpaddedPieceSize>(),
                               piece_size,
                               _,
                               kDealSectorPriority))
        .WillOnce(testing::Return(info));

    EXPECT_OUTCOME_TRUE_1(
        sealing_->addPieceToAnySector(piece_size, std::move(piece), deal));

    EXPECT_OUTCOME_TRUE(info_before, sealing_->getSectorInfo(sector));
    EXPECT_EQ(info_before->state, SealingState::kStateUnknown);
    EXPECT_OUTCOME_TRUE_1(
        sealing_->forceSectorState(sector, SealingState::kProving));
    EXPECT_OUTCOME_TRUE_1(sealing_->remove(sector));

    EXPECT_CALL(*manager_, remove(sector_ref))
        .WillOnce(testing::Return(outcome::success()));

    runForSteps(*context_, 100);

    EXPECT_OUTCOME_TRUE(sector_info, sealing_->getSectorInfo(sector));
    EXPECT_EQ(sector_info->state, SealingState::kRemoved);
  }

  /**
   * @given piece, deal(not published)
   * @when try to add piece to Sector
   * @then SealingError::kNotPublishedDeal occurs
   */
  TEST_F(SealingTest, addPieceToAnySectorNotPublishedDeal) {
    UnpaddedPieceSize piece_size(127);
    PieceData piece("/dev/random");
    DealInfo deal{
        .publish_cid = boost::none,
        .deal_id = 0,
        .deal_schedule =
            {
                .start_epoch = 0,
                .end_epoch = 1,
            },
        .is_keep_unsealed = true,
    };
    EXPECT_OUTCOME_ERROR(
        SealingError::kNotPublishedDeal,
        sealing_->addPieceToAnySector(piece_size, std::move(piece), deal));
  }

  /**
   * @given piece(size not valid)
   * @when try to add piece to Sector
   * @then SealingError::kCannotAllocatePiece occurs
   */
  TEST_F(SealingTest, addPieceToAnySectorCannotAllocatePiece) {
    UnpaddedPieceSize piece_size(128);
    PieceData piece("/dev/random");
    DealInfo deal{
        .publish_cid = "010001020001"_cid,
        .deal_id = 0,
        .deal_schedule =
            {
                .start_epoch = 0,
                .end_epoch = 1,
            },
        .is_keep_unsealed = true,
    };
    EXPECT_OUTCOME_ERROR(
        SealingError::kCannotAllocatePiece,
        sealing_->addPieceToAnySector(piece_size, std::move(piece), deal));
  }

  /**
   * @given large piece(size > sector size)
   * @when try to add piece to Sector
   * @then SealingError::kPieceNotFit occurs
   */
  TEST_F(SealingTest, addPieceToAnySectorPieceNotFit) {
    UnpaddedPieceSize piece_size(4064);
    PieceData piece("/dev/random");
    DealInfo deal{
        .publish_cid = "010001020001"_cid,
        .deal_id = 0,
        .deal_schedule =
            {
                .start_epoch = 0,
                .end_epoch = 1,
            },
        .is_keep_unsealed = true,
    };

    EXPECT_OUTCOME_ERROR(
        SealingError::kPieceNotFit,
        sealing_->addPieceToAnySector(piece_size, std::move(piece), deal));
  }

  /**
   * @given piece
   * @when try to add piece to Sector
   * @then success and state is WaitDeals
   */
  TEST_F(SealingTest, addPieceToAnySectorWithoutStartPacking) {
    UnpaddedPieceSize piece_size(127);
    PieceData piece("/dev/random");
    DealInfo deal{
        .publish_cid = "010001020001"_cid,
        .deal_id = 0,
        .deal_schedule =
            {
                .start_epoch = 0,
                .end_epoch = 1,
            },
        .is_keep_unsealed = true,
    };

    SectorNumber sector = 1;
    EXPECT_CALL(*counter_, next()).WillOnce(testing::Return(sector));

    PieceInfo info{
        .size = piece_size.padded(),
        .cid = "010001020001"_cid,
    };

    SectorRef sector_ref{.id = SectorId{.miner = miner_id_, .sector = sector},
                         .proof_type = seal_proof_type_};
    EXPECT_CALL(*manager_,
                doAddPieceSync(sector_ref,
                               gsl::span<const UnpaddedPieceSize>(),
                               piece_size,
                               _,
                               kDealSectorPriority))
        .WillOnce(testing::Return(info));

    EXPECT_OUTCOME_TRUE(
        piece_attribute,
        sealing_->addPieceToAnySector(piece_size, std::move(piece), deal));
    EXPECT_EQ(piece_attribute.sector, sector);
    EXPECT_EQ(piece_attribute.offset, 0);
    EXPECT_EQ(piece_attribute.size, piece_size);

    runForSteps(*context_, 100);

    EXPECT_OUTCOME_TRUE(sector_info, sealing_->getSectorInfo(sector));
    EXPECT_EQ(sector_info->sector_number, sector);
    EXPECT_EQ(sector_info->state, SealingState::kWaitDeals);
  }

  /**
   * @given sector(not in Proving state)
   * @when try to mark for upgrade
   * @then SealingError::kNotProvingState occurs
   */
  TEST_F(SealingTest, MarkForUpgradeNotProvingState) {
    UnpaddedPieceSize piece_size(127);
    PieceData piece("/dev/random");
    DealInfo deal{
        .publish_cid = "010001020001"_cid,
        .deal_id = 0,
        .deal_schedule =
            {
                .start_epoch = 0,
                .end_epoch = 1,
            },
        .is_keep_unsealed = true,
    };

    SectorNumber sector = 1;
    EXPECT_CALL(*counter_, next()).WillOnce(testing::Return(sector));

    PieceInfo info{
        .size = piece_size.padded(),
        .cid = "010001020001"_cid,
    };

    SectorRef sector_ref{.id = SectorId{.miner = miner_id_, .sector = sector},
                         .proof_type = seal_proof_type_};
    EXPECT_CALL(*manager_,
                doAddPieceSync(sector_ref,
                               gsl::span<const UnpaddedPieceSize>(),
                               piece_size,
                               _,
                               kDealSectorPriority))
        .WillOnce(testing::Return(info));

    EXPECT_OUTCOME_TRUE_1(
        sealing_->addPieceToAnySector(piece_size, std::move(piece), deal));

    EXPECT_OUTCOME_ERROR(SealingError::kNotProvingState,
                         sealing_->markForUpgrade(sector));
  }

  /**
   * @given sector(with several pieces)
   * @when try to mark for upgrade
   * @then SealingError::kUpgradeSeveralPieces occurs
   */
  TEST_F(SealingTest, MarkForUpgradeSeveralPieces) {
    UnpaddedPieceSize piece_size(127);
    PieceData piece("/dev/random");
    DealInfo deal{
        .publish_cid = "010001020001"_cid,
        .deal_id = 0,
        .deal_schedule =
            {
                .start_epoch = 0,
                .end_epoch = 1,
            },
        .is_keep_unsealed = true,
    };

    SectorNumber sector = 1;
    EXPECT_CALL(*counter_, next()).WillOnce(testing::Return(sector));

    PieceInfo info1{
        .size = piece_size.padded(),
        .cid = "010001020001"_cid,
    };
    PieceInfo info2{
        .size = piece_size.padded(),
        .cid = "010001020002"_cid,
    };

    SectorRef sector_ref{.id = SectorId{.miner = miner_id_, .sector = sector},
                         .proof_type = seal_proof_type_};
    EXPECT_CALL(*manager_,
                doAddPieceSync(sector_ref,
                               gsl::span<const UnpaddedPieceSize>(),
                               piece_size,
                               _,
                               kDealSectorPriority))
        .WillOnce(testing::Return(info1));

    std::vector<UnpaddedPieceSize> exist_pieces({piece_size});
    EXPECT_CALL(*manager_,
                doAddPieceSync(sector_ref,
                               gsl::span<const UnpaddedPieceSize>(exist_pieces),
                               piece_size,
                               _,
                               kDealSectorPriority))
        .WillOnce(testing::Return(info2));

    EXPECT_OUTCOME_TRUE_1(
        sealing_->addPieceToAnySector(piece_size, std::move(piece), deal));
    EXPECT_OUTCOME_TRUE_1(
        sealing_->addPieceToAnySector(piece_size, std::move(piece), deal));

    EXPECT_OUTCOME_TRUE_1(
        sealing_->forceSectorState(sector, SealingState::kProving));

    runForSteps(*context_, 100);

    EXPECT_OUTCOME_ERROR(SealingError::kUpgradeSeveralPieces,
                         sealing_->markForUpgrade(sector));
  }

  /**
   * @given sector(has deal)
   * @when try to mark for upgrade
   * @then SealingError::kUpgradeWithDeal occurs
   */
  TEST_F(SealingTest, MarkForUpgradeWithDeal) {
    UnpaddedPieceSize piece_size(127);
    PieceData piece("/dev/random");
    DealInfo deal{
        .publish_cid = "010001020001"_cid,
        .deal_id = 0,
        .deal_schedule =
            {
                .start_epoch = 0,
                .end_epoch = 1,
            },
        .is_keep_unsealed = true,
    };

    SectorNumber sector = 1;
    EXPECT_CALL(*counter_, next()).WillOnce(testing::Return(sector));

    PieceInfo info{
        .size = piece_size.padded(),
        .cid = "010001020001"_cid,
    };

    SectorRef sector_ref{.id = SectorId{.miner = miner_id_, .sector = sector},
                         .proof_type = seal_proof_type_};
    EXPECT_CALL(*manager_,
                doAddPieceSync(sector_ref,
                               gsl::span<const UnpaddedPieceSize>(),
                               piece_size,
                               _,
                               kDealSectorPriority))
        .WillOnce(testing::Return(info));

    EXPECT_OUTCOME_TRUE_1(
        sealing_->addPieceToAnySector(piece_size, std::move(piece), deal));

    EXPECT_OUTCOME_TRUE_1(
        sealing_->forceSectorState(sector, SealingState::kProving));

    runForSteps(*context_, 100);

    EXPECT_OUTCOME_ERROR(SealingError::kUpgradeWithDeal,
                         sealing_->markForUpgrade(sector));
  }

  /**
   * @given sector with blank piece
   * @when try to mark for upgrade
   * @then success
   */
  TEST_F(SealingTest, MarkForUpgrade) {
    EXPECT_EQ(sealing_->isMarkedForUpgrade(update_sector_id_), false);
    EXPECT_OUTCOME_TRUE_1(sealing_->markForUpgrade(update_sector_id_));
    EXPECT_EQ(sealing_->isMarkedForUpgrade(update_sector_id_), true);
  }
  /**
   * @given merked sector
   * @when try to mark for upgrade
   * @then SealingError::kAlreadyUpgradeMarked occurs
   */
  TEST_F(SealingTest, MarkForUpgradeAlreadyMarked) {
    EXPECT_OUTCOME_TRUE_1(sealing_->markForUpgrade(update_sector_id_));
    EXPECT_EQ(sealing_->isMarkedForUpgrade(update_sector_id_), true);
    EXPECT_OUTCOME_ERROR(SealingError::kAlreadyUpgradeMarked,
                         sealing_->markForUpgrade(update_sector_id_));
  }

  /**
   * @given sector in sealing
   * @when try to get List of sectors
   * @then list size is 2
   */
  TEST_F(SealingTest, ListOfSectors) {
    UnpaddedPieceSize piece_size(127);
    PieceData piece("/dev/random");
    DealInfo deal{
        .publish_cid = "010001020001"_cid,
        .deal_id = 0,
        .deal_schedule =
            {
                .start_epoch = 0,
                .end_epoch = 1,
            },
        .is_keep_unsealed = true,
    };

    SectorNumber sector = 1;
    EXPECT_CALL(*counter_, next()).WillOnce(testing::Return(sector));

    PieceInfo info{
        .size = piece_size.padded(),
        .cid = "010001020001"_cid,
    };

    SectorRef sector_ref{.id = SectorId{.miner = miner_id_, .sector = sector},
                         .proof_type = seal_proof_type_};
    EXPECT_CALL(*manager_,
                doAddPieceSync(sector_ref,
                               gsl::span<const UnpaddedPieceSize>(),
                               piece_size,
                               _,
                               kDealSectorPriority))
        .WillOnce(testing::Return(info));

    EXPECT_OUTCOME_TRUE_1(
        sealing_->addPieceToAnySector(piece_size, std::move(piece), deal));

    auto sectors = sealing_->getListSectors();
    ASSERT_EQ(sectors.size(), 2);
  }

  /**
   * @given sector
   * @when try to seal sector to Proving
   * @then success
   */
  TEST_F(SealingTest, processToProving) {
    UnpaddedPieceSize piece_size(2032);
    PieceData piece("/dev/random");
    DealInfo deal{
        .publish_cid = "010001020001"_cid,
        .deal_id = 0,
        .deal_schedule =
            {
                .start_epoch = 1,
                .end_epoch = 2,
            },
        .is_keep_unsealed = true,
    };

    SectorNumber sector = 1;
    EXPECT_CALL(*counter_, next()).WillOnce(testing::Return(sector));

    SectorId sector_id{.miner = miner_id_, .sector = sector};

    PieceInfo info{
        .size = piece_size.padded(),
        .cid = "010001020001"_cid,
    };

    SectorRef sector_ref{.id = sector_id, .proof_type = seal_proof_type_};
    EXPECT_CALL(*manager_,
                doAddPieceSync(sector_ref,
                               gsl::span<const UnpaddedPieceSize>(),
                               piece_size,
                               _,
                               kDealSectorPriority))
        .WillOnce(testing::Return(info));

    EXPECT_OUTCOME_TRUE_1(
        sealing_->addPieceToAnySector(piece_size, std::move(piece), deal));

    // Precommit 1
    TipsetKey key{{CbCid::hash("02"_unhex)}};
    auto tipset = std::make_shared<Tipset>(key, std::vector<BlockHeader>());

    api_->ChainHead = [&]() -> outcome::result<TipsetCPtr> { return tipset; };

    DealProposal proposal;
    proposal.piece_cid = info.cid;
    proposal.piece_size = info.size;
    proposal.start_epoch = tipset->height() + 1;
    proposal.provider = miner_addr_;
    StorageDeal storage_deal;
    storage_deal.proposal = proposal;

    api_->StateMarketStorageDeal =
        [&](DealId deal_id,
            const TipsetKey &tipset_key) -> outcome::result<StorageDeal> {
      if (deal_id == deal.deal_id and tipset_key == key) {
        return storage_deal;
      }
      return ERROR_TEXT("ERROR");
    };

    auto actor_key{"010001020003"_cid};
    auto ipld{std::make_shared<InMemoryDatastore>()};
    MinerActorState actor_state;
    actor_state.miner_info = "010001020004"_cid;
    actor_state.vesting_funds = "010001020004"_cid;
    actor_state.allocated_sectors = "010001020004"_cid;
    actor_state.deadlines = "010001020006"_cid;
    actor_state.precommitted_sectors =
        adt::Map<SectorPreCommitOnChainInfo, adt::UvarintKeyer>(ipld);
    SectorPreCommitOnChainInfo some_info;
    some_info.info.sealed_cid = "010001020006"_cid;
    EXPECT_OUTCOME_TRUE_1(
        actor_state.precommitted_sectors.set(sector + 1, some_info));
    EXPECT_OUTCOME_TRUE(cid_root,
                        actor_state.precommitted_sectors.hamt.flush());
    SectorPreCommitOnChainInfo precommit_info;
    precommit_info.info.seal_epoch = 3;
    precommit_info.info.sealed_cid = "010001020007"_cid;
    actor_state.sectors = {"010001020008"_cid, ipld};
    actor_state.precommitted_setctors_expiry = {"010001020009"_cid, ipld};
    api_->ChainReadObj = [&](CID key) -> outcome::result<Buffer> {
      if (key == actor_key) {
        return codec::cbor::encode(actor_state);
      }
      if (key == cid_root) {
        OUTCOME_TRY(root, getCbor<storage::hamt::Node>(ipld, cid_root));
        return codec::cbor::encode(root);
      }
      if (key == actor_state.allocated_sectors) {
        return codec::cbor::encode(primitives::RleBitset());
      }
      return ERROR_TEXT("ERROR");
    };

    Actor actor;
    actor.code = vm::actor::builtin::v0::kStorageMinerCodeId;
    actor.head = actor_key;
    api_->StateGetActor = [&](const Address &addr, const TipsetKey &tipset_key)
        -> outcome::result<Actor> { return actor; };

    Randomness rand{{1, 2, 3}};

    api_->ChainGetRandomnessFromTickets =
        [&](const TipsetKey &,
            DomainSeparationTag,
            ChainEpoch,
            const Buffer &) -> outcome::result<Randomness> { return rand; };

    std::vector<PieceInfo> infos = {info};

    types::PreCommit1Output pc1o({4, 5, 6});

    EXPECT_CALL(*manager_,
                sealPreCommit1Sync(sector_ref,
                                   rand,
                                   gsl::span<const PieceInfo>(infos),
                                   kDealSectorPriority))
        .WillOnce(testing::Return(outcome::success(pc1o)));

    // Precommit 2

    sector_storage::SectorCids cids{.sealed_cid = "010001020010"_cid,
                                    .unsealed_cid = "010001020011"_cid};

    EXPECT_CALL(*manager_,
                sealPreCommit2Sync(sector_ref, pc1o, kDealSectorPriority))
        .WillOnce(testing::Return(outcome::success(cids)));

    // Precommitting

    api_->StateCall =
        [&](const UnsignedMessage &message,
            const TipsetKey &tipset_key) -> outcome::result<InvocResult> {
      InvocResult result;
      OUTCOME_TRY(unsealed_buffer, codec::cbor::encode(cids.unsealed_cid));
      result.receipt = MessageReceipt{
          .exit_code = vm::VMExitCode::kOk,
          .return_value = unsealed_buffer,
      };
      return result;
    };

    api_->StateNetworkVersion = [](const TipsetKey &tipset_key)
        -> outcome::result<api::NetworkVersion> {
      return api::NetworkVersion::kVersion3;
    };

    EXPECT_CALL(*policy_, expiration(_)).WillOnce(testing::Return(0));

    api_->StateMinerPreCommitDepositForPower =
        [](const Address &,
           const SectorPreCommitInfo &,
           const TipsetKey &) -> outcome::result<TokenAmount> { return 10; };

    CID precommit_msg_cid = "010001020042"_cid;
    EXPECT_CALL(*precommit_batcher_, addPreCommit(_, _, _, _))
        .WillOnce(testing::Invoke(
            [=](const SectorInfo &,
                const TokenAmount &,
                const SectorPreCommitInfo &,
                const PrecommitCallback &cb) -> outcome::result<void> {
              cb(precommit_msg_cid);
              return outcome::success();
            }));

    CID commit_msg_cid;  // for commit stage
    api_->MpoolPushMessage = [&commit_msg_cid](
                                 const UnsignedMessage &msg,
                                 const boost::optional<api::MessageSendSpec> &)
        -> outcome::result<SignedMessage> {
      commit_msg_cid = msg.getCid();
      return SignedMessage{.message = msg, .signature = BlsSignature()};
    };

    // Precommitted

    TipsetKey precommit_tipset_key{
        {CbCid::hash("11"_unhex), CbCid::hash("12"_unhex)}};
    TipsetKey commit_tipset_key{
        {CbCid::hash("13"_unhex), CbCid::hash("14"_unhex)}};
    EpochDuration height = 3;
    api_->StateWaitMsg = [&](const CID &msg_cid,
                             uint64_t conf) -> outcome::result<Wait<MsgWait>> {
      if (msg_cid == precommit_msg_cid) {
        // make precommit for actor
        {
          SectorPreCommitOnChainInfo new_info;
          new_info.precommit_epoch = height;
          new_info.info.sealed_cid = cids.sealed_cid;
          OUTCOME_TRY(actor_state.precommitted_sectors.set(sector, new_info));
          OUTCOME_TRYA(cid_root, actor_state.precommitted_sectors.hamt.flush());
        }

        auto chan{std::make_shared<Channel<outcome::result<MsgWait>>>()};
        MsgWait result;
        result.tipset = precommit_tipset_key;
        result.receipt.exit_code = vm::VMExitCode::kOk;
        chan->write(result);
        return Wait(chan);
      }
      if (msg_cid == commit_msg_cid) {
        auto chan{std::make_shared<Channel<outcome::result<MsgWait>>>()};
        MsgWait result;
        result.tipset = commit_tipset_key;
        result.receipt.exit_code = vm::VMExitCode::kOk;
        chan->write(result);
        return Wait(chan);
      }

      return ERROR_TEXT("ERROR");
    };

    // Wait Seed

    Randomness seed{{6, 7, 8, 9}};
    api_->ChainGetRandomnessFromBeacon =
        [&](const TipsetKey &,
            DomainSeparationTag,
            ChainEpoch,
            const Buffer &) -> outcome::result<Randomness> { return seed; };

    EXPECT_CALL(*events_,
                chainAt(_,
                        _,
                        kInteractivePoRepConfidence,
                        height + kPreCommitChallengeDelay))
        .WillOnce(testing::Invoke(
            [](auto &apply, auto, auto, auto) -> outcome::result<void> {
              OUTCOME_TRY(apply({}, 0));
              return outcome::success();
            }));

    // Compute Proofs

    Commit1Output c1o({1, 2, 3, 4, 5, 6});
    EXPECT_CALL(*manager_,
                sealCommit1Sync(sector_ref,
                                rand,
                                seed,
                                gsl::span<const PieceInfo>(infos),
                                cids,
                                kDealSectorPriority))
        .WillOnce(testing::Return(c1o));
    Proof proof({7, 6, 5, 4, 3, 2, 1});
    EXPECT_CALL(*manager_,
                sealCommit2Sync(sector_ref, c1o, kDealSectorPriority))
        .WillOnce(testing::Return(proof));

    // Commiting
    EXPECT_CALL(*proofs_, verifySeal(_))
        .WillOnce(testing::Return(outcome::success(true)))
        .WillOnce(testing::Return(outcome::success(true)));

    api_->StateMinerInitialPledgeCollateral =
        [](const Address &,
           const SectorPreCommitInfo &,
           const TipsetKey &) -> outcome::result<TokenAmount> { return 0; };

    // Commit Wait

    api_->StateSectorGetInfo =
        [&](const Address &, SectorNumber, const TipsetKey &key)
        -> outcome::result<boost::optional<SectorOnChainInfo>> {
      if (key == commit_tipset_key) {
        return SectorOnChainInfo{};
      }

      return ERROR_TEXT("ERROR");
    };

    // Finalize
    EXPECT_CALL(*manager_,
                finalizeSectorSync(sector_ref, _, kDealSectorPriority))
        .WillOnce(testing::Return(outcome::success()));

    auto state{SealingState::kStateUnknown};
    while (state != SealingState::kProving) {
      runForSteps(*context_, 100);
      EXPECT_OUTCOME_TRUE(sector_info, sealing_->getSectorInfo(sector));
      ASSERT_NE(sector_info->state, state);
      state = sector_info->state;
    }
  }

  /**
   * @given sealing, 1 sector
   * @when try to add pledge sector
   * @then 2 sectors in sealing
   */
  TEST_F(SealingTest, pledgeSector) {
    SectorNumber sector = 1;
    EXPECT_CALL(*counter_, next()).WillOnce(testing::Return(sector));

    SectorId sector_id{
        .miner = 42,
        .sector = sector,
    };

    PieceInfo info{
        .size = PaddedPieceSize(sector_size_),
        .cid = "010001020002"_cid,
    };

    SectorRef sector_ref{.id = sector_id, .proof_type = seal_proof_type_};
    std::vector<UnpaddedPieceSize> exist_pieces = {};
    EXPECT_CALL(*manager_,
                doAddPieceSync(sector_ref,
                               gsl::span<const UnpaddedPieceSize>(exist_pieces),
                               PaddedPieceSize(sector_size_).unpadded(),
                               _,
                               0))
        .WillOnce(testing::Return(outcome::success(info)));

    ASSERT_EQ(sealing_->getListSectors().size(), 1);
    EXPECT_OUTCOME_TRUE_1(sealing_->pledgeSector());
    scheduler_backend_->shiftToTimer();
    ASSERT_EQ(sealing_->getListSectors().size(), 2);
  }

}  // namespace fc::mining<|MERGE_RESOLUTION|>--- conflicted
+++ resolved
@@ -160,12 +160,9 @@
     std::shared_ptr<Scheduler> scheduler_;
 
     std::shared_ptr<Sealing> sealing_;
-<<<<<<< HEAD
     std::shared_ptr<PreCommitBatcherMock> precommit_batcher_;
-=======
     MOCK_API(api_, StateMinerInfo);
     MOCK_API(api_, StateNetworkVersion);
->>>>>>> f80e4655
   };
 
   /**
