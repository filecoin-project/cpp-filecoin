--- conflicted
+++ resolved
@@ -18,21 +18,13 @@
   class FixedRandomness : public RuntimeRandomness {
    public:
     outcome::result<Randomness> getRandomnessFromTickets(
-<<<<<<< HEAD
-        const TipsetCPtr&,
-=======
         const TipsetCPtr &tipset,
->>>>>>> 240e2397
         DomainSeparationTag tag,
         ChainEpoch epoch,
         gsl::span<const uint8_t> seed) const override;
 
     outcome::result<Randomness> getRandomnessFromBeacon(
-<<<<<<< HEAD
-        const TipsetCPtr&,
-=======
         const TipsetCPtr &tipset,
->>>>>>> 240e2397
         DomainSeparationTag tag,
         ChainEpoch epoch,
         gsl::span<const uint8_t> seed) const override;
