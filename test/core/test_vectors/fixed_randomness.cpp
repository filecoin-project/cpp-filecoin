--- conflicted
+++ resolved
@@ -7,11 +7,7 @@
 
 namespace fc::vm::runtime {
   outcome::result<Randomness> FixedRandomness::getRandomnessFromTickets(
-<<<<<<< HEAD
-      const TipsetCPtr&,
-=======
       const TipsetCPtr &tipset,
->>>>>>> 240e2397
       DomainSeparationTag tag,
       ChainEpoch epoch,
       gsl::span<const uint8_t> seed) const {
@@ -20,11 +16,7 @@
   }
 
   outcome::result<Randomness> FixedRandomness::getRandomnessFromBeacon(
-<<<<<<< HEAD
-      const TipsetCPtr&,
-=======
       const TipsetCPtr &tipset,
->>>>>>> 240e2397
       DomainSeparationTag tag,
       ChainEpoch epoch,
       gsl::span<const uint8_t> seed) const {
