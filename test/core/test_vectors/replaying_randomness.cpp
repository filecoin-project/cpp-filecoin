/**
 * Copyright Soramitsu Co., Ltd. All Rights Reserved.
 * SPDX-License-Identifier: Apache-2.0
 */

#include "core/test_vectors/replaying_randomness.hpp"

namespace fc::vm::runtime {

  ReplayingRandomness::ReplayingRandomness(
      std::vector<TestVectorRandomness> replaying_values)
      : test_vector_randomness_{std::move(replaying_values)} {}

  outcome::result<Randomness> ReplayingRandomness::getRandomnessFromTickets(
<<<<<<< HEAD
      const TipsetCPtr &,
=======
      const TipsetCPtr &tipset,
>>>>>>> 240e2397
      DomainSeparationTag tag,
      ChainEpoch epoch,
      gsl::span<const uint8_t> seed) const {
    auto maybe_randomness =
        getReplayingRandomness(RandomnessType::kChain, tag, epoch, seed);
    if (maybe_randomness) {
      return maybe_randomness.value();
    }
<<<<<<< HEAD
    return FixedRandomness::getRandomnessFromTickets(
        TipsetCPtr{}, tag, epoch, seed);
  }

  outcome::result<Randomness> ReplayingRandomness::getRandomnessFromBeacon(
      const TipsetCPtr &,
=======
    return FixedRandomness::getRandomnessFromTickets(tipset, tag, epoch, seed);
  }

  outcome::result<Randomness> ReplayingRandomness::getRandomnessFromBeacon(
      const TipsetCPtr &tipset,
>>>>>>> 240e2397
      DomainSeparationTag tag,
      ChainEpoch epoch,
      gsl::span<const uint8_t> seed) const {
    auto maybe_randomness =
        getReplayingRandomness(RandomnessType::kBeacon, tag, epoch, seed);
    if (maybe_randomness) {
      return maybe_randomness.value();
    }
<<<<<<< HEAD
    return FixedRandomness::getRandomnessFromBeacon(
        TipsetCPtr{}, tag, epoch, seed);
=======
    return FixedRandomness::getRandomnessFromBeacon(tipset, tag, epoch, seed);
>>>>>>> 240e2397
  }

  boost::optional<Randomness> ReplayingRandomness::getReplayingRandomness(
      RandomnessType type,
      DomainSeparationTag tag,
      ChainEpoch epoch,
      gsl::span<const uint8_t> seed) const {
    for (const auto &rand : test_vector_randomness_) {
      if (rand.type == type && rand.domain_separation_tag == tag
          && rand.epoch == epoch
          && std::equal(rand.entropy.begin(),
                        rand.entropy.end(),
                        seed.cbegin(),
                        seed.cend())) {
        return rand.ret;
      }
    }
    return boost::none;
  }

}  // namespace fc::vm::runtime<|MERGE_RESOLUTION|>--- conflicted
+++ resolved
@@ -12,11 +12,7 @@
       : test_vector_randomness_{std::move(replaying_values)} {}
 
   outcome::result<Randomness> ReplayingRandomness::getRandomnessFromTickets(
-<<<<<<< HEAD
-      const TipsetCPtr &,
-=======
       const TipsetCPtr &tipset,
->>>>>>> 240e2397
       DomainSeparationTag tag,
       ChainEpoch epoch,
       gsl::span<const uint8_t> seed) const {
@@ -25,20 +21,11 @@
     if (maybe_randomness) {
       return maybe_randomness.value();
     }
-<<<<<<< HEAD
-    return FixedRandomness::getRandomnessFromTickets(
-        TipsetCPtr{}, tag, epoch, seed);
-  }
-
-  outcome::result<Randomness> ReplayingRandomness::getRandomnessFromBeacon(
-      const TipsetCPtr &,
-=======
     return FixedRandomness::getRandomnessFromTickets(tipset, tag, epoch, seed);
   }
 
   outcome::result<Randomness> ReplayingRandomness::getRandomnessFromBeacon(
       const TipsetCPtr &tipset,
->>>>>>> 240e2397
       DomainSeparationTag tag,
       ChainEpoch epoch,
       gsl::span<const uint8_t> seed) const {
@@ -47,12 +34,7 @@
     if (maybe_randomness) {
       return maybe_randomness.value();
     }
-<<<<<<< HEAD
-    return FixedRandomness::getRandomnessFromBeacon(
-        TipsetCPtr{}, tag, epoch, seed);
-=======
     return FixedRandomness::getRandomnessFromBeacon(tipset, tag, epoch, seed);
->>>>>>> 240e2397
   }
 
   boost::optional<Randomness> ReplayingRandomness::getReplayingRandomness(
