--- conflicted
+++ resolved
@@ -43,21 +43,13 @@
         std::vector<TestVectorRandomness> replaying_values);
 
     outcome::result<Randomness> getRandomnessFromTickets(
-<<<<<<< HEAD
-        const TipsetCPtr&,
-=======
         const TipsetCPtr &tipset,
->>>>>>> 240e2397
         DomainSeparationTag tag,
         ChainEpoch epoch,
         gsl::span<const uint8_t> seed) const override;
 
     outcome::result<Randomness> getRandomnessFromBeacon(
-<<<<<<< HEAD
-        const TipsetCPtr&,
-=======
         const TipsetCPtr &tipset,
->>>>>>> 240e2397
         DomainSeparationTag tag,
         ChainEpoch epoch,
         gsl::span<const uint8_t> seed) const override;
