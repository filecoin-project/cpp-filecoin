/**
 * Copyright Soramitsu Co., Ltd. All Rights Reserved.
 * SPDX-License-Identifier: Apache-2.0
 */

#include <gtest/gtest.h>
#include <boost/algorithm/string/predicate.hpp>
#include <boost/assert.hpp>
#include <boost/filesystem/directory.hpp>
#include <boost/iostreams/copy.hpp>
#include <boost/iostreams/filter/gzip.hpp>
#include <boost/iostreams/filtering_stream.hpp>

#include "codec/json/json.hpp"
#include "common/file.hpp"
#include "core/test_vectors/replaying_randomness.hpp"
#include "storage/car/car.hpp"
#include "storage/ipfs/impl/in_memory_datastore.hpp"
#include "testutil/resources/resources.hpp"
#include "vm/actor/cgo/actors.hpp"
#include "vm/actor/impl/invoker_impl.hpp"
#include "vm/interpreter/impl/interpreter_impl.hpp"
#include "vm/runtime/env.hpp"

// TODO (a.chernyshov) add chaos actor and enable
/** Enable tests with chaos actor. */
const bool kEnableChaos = false;

const auto kCorpusRoot{resourcePath("test-vectors/corpus")};
auto brief(const std::string &path) {
  auto n{kCorpusRoot.size() + 1};
  return path.substr(n, path.size() - n - 5);
}

using fc::Buffer;
using fc::BytesIn;
using fc::CID;
using fc::IpldPtr;
using fc::crypto::randomness::DomainSeparationTag;
using fc::crypto::randomness::Randomness;
using fc::primitives::BigInt;
using fc::primitives::ChainEpoch;
using fc::primitives::EpochDuration;
using fc::primitives::address::Address;
using fc::primitives::block::BlockHeader;
using fc::primitives::tipset::Tipset;
using fc::vm::actor::Invoker;
using fc::vm::actor::InvokerImpl;
using fc::vm::message::UnsignedMessage;
using fc::vm::runtime::FixedRandomness;
using fc::vm::runtime::MessageReceipt;
using fc::vm::runtime::RandomnessType;
using fc::vm::runtime::ReplayingRandomness;
using fc::vm::runtime::RuntimeRandomness;
using fc::vm::runtime::TestVectorRandomness;
namespace Json = fc::codec::json;

auto gunzip(BytesIn input) {
  namespace bio = boost::iostreams;
  std::stringstream in{std::string{fc::common::span::bytestr(input)}}, out;
  bio::filtering_streambuf<bio::input> filter;
  filter.push(bio::gzip_decompressor());
  filter.push(in);
  bio::copy(filter, out);
  return Buffer{fc::common::span::cbytes(out.str())};
}

struct MessageVector {
  /**
   * Execution preconditions that need to be applied and satisfied before this
   * test vector can be executed
   */
  struct PreconditionVariant {
    // codename of the protocol version
    std::string id;
    // epoch at which to run
    ChainEpoch epoch;
    // network version with which to run
    unsigned int network_version;
  };

  struct Ts {
    struct Blk {
      Address miner;
      int64_t win_count{};
      std::vector<UnsignedMessage> messages;
    };

    EpochDuration epoch_offset;
    BigInt base_fee;
    std::vector<Blk> blocks;
  };

  static auto decode(Json::JIn j) {
    using namespace Json;
    MessageVector mv;
    mv.type = *jStr(jGet(j, "class"));
    mv.car = gunzip(*jBytes(jGet(j, "car")));

    if (auto randomness{jGet(j, "randomness")}) {
      mv.randomness = *jList(randomness, [](auto j) {
        TestVectorRandomness new_randomness;
        // "on" in randomness is an array
        auto it = j->FindMember("on")->value.Begin();
        // 1st element is randomness type in string
        auto randomness_type = *jStr(it);
        if (randomness_type == "chain") {
          new_randomness.type = RandomnessType::kChain;
        } else if (randomness_type == "beacon") {
          new_randomness.type = RandomnessType::kBeacon;
        } else {
          BOOST_ASSERT_MSG(false, "Wrong randomness type");
        }
        // 2nd element is domain separation tag
        new_randomness.domain_separation_tag =
            DomainSeparationTag{*jUint(++it)};
        // 3rd element is epoch
        new_randomness.epoch = *jInt(++it);
        // 4th element is entropy
        new_randomness.entropy = *jBytes(++it);

        auto ret = jBytes(jGet(j, "ret"))->toVector();
        BOOST_ASSERT_MSG(ret.size() == new_randomness.ret.size(),
                         "Wrong randomness size");
        std::move(
            ret.begin(), ret.begin() + ret.size(), new_randomness.ret.begin());
        return new_randomness;
      });
    }

    auto pre{jGet(j, "preconditions")};
    mv.state_before = *jCid(jGet(jGet(pre, "state_tree"), "root_cid"));
    mv.precondition_variants = *jList(jGet(pre, "variants"), [&](auto j) {
      PreconditionVariant precondition_variant;
      precondition_variant.id = *jStr(jGet(j, "id"));
      precondition_variant.epoch = *jInt(jGet(j, "epoch"));
      precondition_variant.network_version = *jInt(jGet(j, "nv"));
      return precondition_variant;
    });

    if (auto base_fee{jGet(pre, "basefee")}) {
      mv.parent_base_fee = *jBigInt(base_fee);
    } else {
      mv.parent_base_fee = 100;
    }
    auto post{jGet(j, "postconditions")};
    mv.state_after = *jCid(jGet(jGet(post, "state_tree"), "root_cid"));
    if (auto selector{jGet(j, "selector")}) {
      if (auto chaos{jGet(selector, "chaos_actor")}) {
        mv.chaos = *jStr(chaos) == "true";
      }
    }
    if (auto messages{jGet(j, "apply_messages")}) {
      mv.messages = *jList(messages, [&](auto j) {
        ChainEpoch epoch_offset{};
        if (auto maybe_epoch_offset{jGet(j, "epoch_offset")}) {
          epoch_offset = *jInt(maybe_epoch_offset);
        }
        return std::make_pair(
            epoch_offset,
            fc::codec::cbor::decode<UnsignedMessage>(*jBytes(jGet(j, "bytes")))
                .value());
      });
    }
    if (auto tipsets{jGet(j, "apply_tipsets")}) {
      mv.tipsets = *jList(tipsets, [](auto j) {
        return Ts{
            *jInt(jGet(j, "epoch_offset")),
            *jInt(jGet(j, "basefee")),
            *jList(jGet(j, "blocks"),
                   [](auto j) {
                     return Ts::Blk{
                         fc::primitives::address::decodeFromString(
                             std::string{*jStr(jGet(j, "miner_addr"))})
                             .value(),
                         *jInt(jGet(j, "win_count")),
                         *jList(
                             jGet(j, "messages"),
                             [](auto j) {
                               return fc::codec::cbor::decode<UnsignedMessage>(
                                          *jBytes(j))
                                   .value();
                             }),
                     };
                   }),
        };
      });
    }
    mv.receipts = *jList(jGet(post, "receipts"), [](auto j) {
      return MessageReceipt{fc::vm::VMExitCode{*jInt(jGet(j, "exit_code"))},
                            *jBytes(jGet(j, "return")),
                            *jInt(jGet(j, "gas_used"))};
    });
    if (auto receipts_roots{jGet(post, "receipts_roots")}) {
      mv.receipts_roots =
          *jList(receipts_roots, [](auto j) { return *jCid(j); });
    }
    return mv;
  }

  static auto read(const std::string &path) {
    auto jdoc{*Json::parse(*fc::common::readFile(path))};
    auto mv{MessageVector::decode(&jdoc)};
    mv.path = path;
    return mv;
  }

  std::string type;
  Buffer car;
  std::vector<Ts> tipsets;
  std::vector<TestVectorRandomness> randomness;
  std::vector<PreconditionVariant> precondition_variants;
  BigInt parent_base_fee;
  // chain epoch offset and message
  std::vector<std::pair<EpochDuration, UnsignedMessage>> messages;
  std::vector<MessageReceipt> receipts;
  CID state_before, state_after;
  std::vector<CID> receipts_roots;
  bool chaos{false};
  std::string path;
};

/**
 * Search kCorpusRoot ("resources/test-vectors/corpus") for test vector files
 * @param chaos_enabled - do not skip tests with chaos actor
 * @return vector of tests
 */
auto search() {
  std::vector<MessageVector> vectors;

  for (auto &item :
       boost::filesystem::recursive_directory_iterator{kCorpusRoot}) {
    const auto &path{item.path()};
    if (item.status().type() == boost::filesystem::file_type::regular_file
        && path.extension() == ".json") {
      // Skip tests that fail in lotus
      // TODO (a.chernyshov) these tests should be enabled as soon as lotus is
      // able to pass them
      static std::vector<std::string> fail_in_lotus{
          kCorpusRoot + "/extracted/0001-initial-extraction/fil_1_storageminer/SubmitWindowedPoSt/Ok/ext-0001-fil_1_storageminer-SubmitWindowedPoSt-Ok-1.json",
          kCorpusRoot + "/extracted/0001-initial-extraction/fil_1_storageminer/SubmitWindowedPoSt/Ok/ext-0001-fil_1_storageminer-SubmitWindowedPoSt-Ok-10.json",
          kCorpusRoot + "/extracted/0001-initial-extraction/fil_1_storageminer/SubmitWindowedPoSt/Ok/ext-0001-fil_1_storageminer-SubmitWindowedPoSt-Ok-2.json",
          kCorpusRoot + "/extracted/0001-initial-extraction/fil_1_storageminer/SubmitWindowedPoSt/Ok/ext-0001-fil_1_storageminer-SubmitWindowedPoSt-Ok-4.json",
          kCorpusRoot + "/extracted/0001-initial-extraction/fil_1_storageminer/SubmitWindowedPoSt/Ok/ext-0001-fil_1_storageminer-SubmitWindowedPoSt-Ok-6.json",
          kCorpusRoot + "/extracted/0001-initial-extraction/fil_1_storageminer/SubmitWindowedPoSt/Ok/ext-0001-fil_1_storageminer-SubmitWindowedPoSt-Ok-7.json",
          kCorpusRoot + "/extracted/0001-initial-extraction/fil_1_storageminer/SubmitWindowedPoSt/Ok/ext-0001-fil_1_storageminer-SubmitWindowedPoSt-Ok-8.json",
          kCorpusRoot + "/extracted/0001-initial-extraction/fil_1_storageminer/SubmitWindowedPoSt/Ok/ext-0001-fil_1_storageminer-SubmitWindowedPoSt-Ok-9.json",
          kCorpusRoot + "/extracted/0004-coverage-boost/fil_1_storageminer/SubmitWindowedPoSt/Ok/ext-0004-fil_1_storageminer-SubmitWindowedPoSt-Ok-1.json",
          kCorpusRoot + "/extracted/0004-coverage-boost/fil_1_storageminer/SubmitWindowedPoSt/Ok/ext-0004-fil_1_storageminer-SubmitWindowedPoSt-Ok-10.json",
          kCorpusRoot + "/extracted/0004-coverage-boost/fil_1_storageminer/SubmitWindowedPoSt/Ok/ext-0004-fil_1_storageminer-SubmitWindowedPoSt-Ok-2.json",
          kCorpusRoot + "/extracted/0004-coverage-boost/fil_1_storageminer/SubmitWindowedPoSt/Ok/ext-0004-fil_1_storageminer-SubmitWindowedPoSt-Ok-3.json",
          kCorpusRoot + "/extracted/0004-coverage-boost/fil_1_storageminer/SubmitWindowedPoSt/Ok/ext-0004-fil_1_storageminer-SubmitWindowedPoSt-Ok-4.json",
          kCorpusRoot + "/extracted/0004-coverage-boost/fil_1_storageminer/SubmitWindowedPoSt/Ok/ext-0004-fil_1_storageminer-SubmitWindowedPoSt-Ok-5.json",
          kCorpusRoot + "/extracted/0004-coverage-boost/fil_1_storageminer/SubmitWindowedPoSt/Ok/ext-0004-fil_1_storageminer-SubmitWindowedPoSt-Ok-6.json",
          kCorpusRoot + "/extracted/0004-coverage-boost/fil_1_storageminer/SubmitWindowedPoSt/Ok/ext-0004-fil_1_storageminer-SubmitWindowedPoSt-Ok-7.json",
          kCorpusRoot + "/extracted/0004-coverage-boost/fil_1_storageminer/SubmitWindowedPoSt/Ok/ext-0004-fil_1_storageminer-SubmitWindowedPoSt-Ok-9.json"
      };

      if (std::find(fail_in_lotus.cbegin(), fail_in_lotus.cend(), path.string())
          != fail_in_lotus.cend()) {
        continue;
      }

      // ignore broken/incorrect vectors that starts with "x--"
      if (boost::algorithm::starts_with(path.filename().string(), "x--")) {
        continue;
      }

      auto vector = MessageVector::read(path.string());
      // skip tests with chaos actors
      if (!kEnableChaos && vector.chaos) {
        continue;
      }
      vectors.push_back(vector);
    }
  }
  return vectors;
}

struct TestVectors : testing::TestWithParam<MessageVector> {};

<<<<<<< HEAD
void testTipsets(const MessageVector &mv, IpldPtr ipld) {
  std::shared_ptr<Invoker> invoker = std::make_shared<InvokerImpl>();
  fc::vm::interpreter::InterpreterImpl vmi{invoker};
  CID state{mv.state_before};
  BlockHeader parent;
  parent.ticket.emplace();
  parent.height = mv.parent_epoch;
  parent.messages = parent.parent_message_receipts = parent.parent_state_root =
      mv.state_before;
  OUTCOME_EXCEPT(ipld->setCbor(parent));
  OUTCOME_EXCEPT(parents, Tipset::create({parent}));
  auto i{0}, j{0};
  for (auto &ts : mv.tipsets) {
    Tipset tipset;
    tipset.height = ts.epoch;
    for (auto &blk : ts.blocks) {
      auto &block{tipset.blks.emplace_back()};
      block.ticket.emplace();
      block.miner = blk.miner;
      block.election_proof.win_count = blk.win_count;
      block.height = ts.epoch;
      block.parents = parents.cids;
      block.parent_base_fee = ts.base_fee;
      fc::primitives::block::MsgMeta meta;
      ipld->load(meta);
      for (auto &msg : blk.messages) {
        if (msg.from.isBls()) {
          OUTCOME_EXCEPT(cid, ipld->setCbor(msg));
          OUTCOME_EXCEPT(meta.bls_messages.append(cid));
        } else if (msg.from.isSecp256k1()) {
          OUTCOME_EXCEPT(
              cid,
              ipld->setCbor(fc::vm::message::SignedMessage{
                  msg, fc::crypto::signature::Secp256k1Signature{}}));
          OUTCOME_EXCEPT(meta.secp_messages.append(cid));
        } else {
          // sneak in messages originating from other addresses as both kinds.
          // these should fail, as they are actually invalid senders.
          OUTCOME_EXCEPT(cid, ipld->setCbor(msg));
          OUTCOME_EXCEPT(meta.bls_messages.append(cid));
          OUTCOME_EXCEPT(meta.secp_messages.append(cid));
=======
void testTipsets(const MessageVector &mv, const IpldPtr &ipld) {
  for (const auto &precondition : mv.precondition_variants) {
    std::shared_ptr<RuntimeRandomness> randomness =
        std::make_shared<ReplayingRandomness>(mv.randomness);
    fc::vm::interpreter::InterpreterImpl vmi{randomness};
    CID state{mv.state_before};
    BlockHeader parent;
    parent.ticket.emplace();
    parent.height = precondition.epoch;
    parent.messages = parent.parent_message_receipts =
        parent.parent_state_root = mv.state_before;
    OUTCOME_EXCEPT(ipld->setCbor(parent));
    OUTCOME_EXCEPT(parents, Tipset::create({parent}));
    auto i{0}, j{0};
    for (const auto &ts : mv.tipsets) {
      fc::primitives::tipset::TipsetCreator cr;
      fc::primitives::block::Ticket ticket{{0}};
      for (const auto &blk : ts.blocks) {
        fc::primitives::block::BlockHeader block;
        block.ticket.emplace(ticket);
        ++ticket.bytes[0];
        block.miner = blk.miner;
        block.election_proof.win_count = blk.win_count;
        block.height = precondition.epoch + ts.epoch_offset;
        block.parents = parents->key.cids();
        block.parent_base_fee = ts.base_fee;
        fc::primitives::block::MsgMeta meta;
        ipld->load(meta);
        for (const auto &msg : blk.messages) {
          if (msg.from.isBls()) {
            OUTCOME_EXCEPT(cid, ipld->setCbor(msg));
            OUTCOME_EXCEPT(meta.bls_messages.append(cid));
          } else if (msg.from.isSecp256k1()) {
            OUTCOME_EXCEPT(
                cid,
                ipld->setCbor(fc::vm::message::SignedMessage{
                    msg, fc::crypto::signature::Secp256k1Signature{}}));
            OUTCOME_EXCEPT(meta.secp_messages.append(cid));
          } else {
            // sneak in messages originating from other addresses as both kinds.
            // these should fail, as they are actually invalid senders.
            OUTCOME_EXCEPT(cid, ipld->setCbor(msg));
            OUTCOME_EXCEPT(meta.bls_messages.append(cid));
            OUTCOME_EXCEPT(meta.secp_messages.append(cid));
          }
>>>>>>> 09bcf329
        }
        block.messages = ipld->setCbor(meta).value();
        block.parent_message_receipts = block.parent_state_root = state;
        OUTCOME_EXCEPT(ipld->setCbor(block));
        OUTCOME_EXCEPT(cr.expandTipset(block));
      }
      std::vector<MessageReceipt> receipts;
      auto tipset{cr.getTipset(true)};
      OUTCOME_EXCEPT(res, vmi.applyBlocks(ipld, tipset, &receipts));
      state = res.state_root;
      EXPECT_EQ(res.message_receipts, mv.receipts_roots[i]);
      for (auto &actual : receipts) {
        auto &expected{mv.receipts[j++]};
        EXPECT_EQ(actual.exit_code, expected.exit_code);
        EXPECT_EQ(actual.return_value, expected.return_value);
        EXPECT_EQ(actual.gas_used, expected.gas_used);
      }
      parents = tipset;
      ++i;
    }
    EXPECT_EQ(j, mv.receipts.size());
    EXPECT_EQ(state, mv.state_after);
  }
}

void testMessages(const MessageVector &mv, IpldPtr ipld) {
<<<<<<< HEAD
  BlockHeader b;
  b.ticket.emplace();
  b.messages = b.parent_message_receipts = b.parent_state_root =
      mv.state_before;
  b.parent_base_fee = mv.parent_base_fee;
  OUTCOME_EXCEPT(ts, Tipset::create({b}));
  std::shared_ptr<Invoker> invoker = std::make_shared<InvokerImpl>();
  auto env{std::make_shared<fc::vm::runtime::Env>(invoker, ipld, ts)};
  auto i{0};
  for (auto &[epoch, message] : mv.messages) {
    auto &receipt{mv.receipts[i]};
    env->tipset.height = epoch;
    auto size = message.from.isSecp256k1()
                    ? fc::vm::message::SignedMessage{message,
                                                     fc::crypto::signature::
                                                         Secp256k1Signature{}}
                          .chainSize()
                    : message.chainSize();
    OUTCOME_EXCEPT(apply, env->applyMessage(message, size));
    EXPECT_EQ(apply.receipt.exit_code, receipt.exit_code);
    EXPECT_EQ(apply.receipt.return_value, receipt.return_value);
    EXPECT_EQ(apply.receipt.gas_used, receipt.gas_used);
    ++i;
=======
  for (const auto &precondition : mv.precondition_variants) {
    BlockHeader b;
    b.ticket.emplace();
    b.messages = b.parent_message_receipts = b.parent_state_root =
        mv.state_before;
    b.parent_base_fee = mv.parent_base_fee;
    OUTCOME_EXCEPT(ts, Tipset::create({b}));
    std::shared_ptr<RuntimeRandomness> randomness =
        std::make_shared<ReplayingRandomness>(mv.randomness);
    auto env{
        std::make_shared<fc::vm::runtime::Env>(nullptr, randomness, ipld, ts)};
    auto i{0};
    for (const auto &[epoch_offset, message] : mv.messages) {
      const auto &receipt{mv.receipts[i]};
      env->epoch = precondition.epoch + epoch_offset;
      auto size = message.from.isSecp256k1()
                      ? fc::vm::message::SignedMessage{message,
                                                       fc::crypto::signature::
                                                           Secp256k1Signature{}}
                            .chainSize()
                      : message.chainSize();
      OUTCOME_EXCEPT(apply, env->applyMessage(message, size));
      EXPECT_EQ(apply.receipt.exit_code, receipt.exit_code);
      EXPECT_EQ(apply.receipt.return_value, receipt.return_value);
      EXPECT_EQ(apply.receipt.gas_used, receipt.gas_used);
      ++i;
    }
    OUTCOME_EXCEPT(state, env->state_tree->flush());
    EXPECT_EQ(state, mv.state_after);
>>>>>>> 09bcf329
  }
}

TEST_P(TestVectors, Vector) {
  auto &mv{GetParam()};
  fc::vm::actor::cgo::config(
      1 << 20,
      UINT64_C(10) << 40,
      {fc::primitives::sector::RegisteredProof::StackedDRG32GiBSeal,
       fc::primitives::sector::RegisteredProof::StackedDRG64GiBSeal});

  auto ipld{std::make_shared<fc::storage::ipfs::InMemoryDatastore>()};
  OUTCOME_EXCEPT(fc::storage::car::loadCar(*ipld, mv.car));

  if (mv.type == "tipset") {
    testTipsets(mv, ipld);
  } else if (mv.type == "message") {
    testMessages(mv, ipld);
  } else {
    FAIL();
  }
}

static const auto testName{[](auto &&p) {
  auto s{brief(p.param.path)};
  for (auto &c : s) {
    if (!isalnum(c)) {
      c = '_';
    }
  }
  return s;
}};

INSTANTIATE_TEST_CASE_P(Vectors,
                        TestVectors,
                        testing::ValuesIn(search()),
                        testName);<|MERGE_RESOLUTION|>--- conflicted
+++ resolved
@@ -279,54 +279,12 @@
 
 struct TestVectors : testing::TestWithParam<MessageVector> {};
 
-<<<<<<< HEAD
-void testTipsets(const MessageVector &mv, IpldPtr ipld) {
-  std::shared_ptr<Invoker> invoker = std::make_shared<InvokerImpl>();
-  fc::vm::interpreter::InterpreterImpl vmi{invoker};
-  CID state{mv.state_before};
-  BlockHeader parent;
-  parent.ticket.emplace();
-  parent.height = mv.parent_epoch;
-  parent.messages = parent.parent_message_receipts = parent.parent_state_root =
-      mv.state_before;
-  OUTCOME_EXCEPT(ipld->setCbor(parent));
-  OUTCOME_EXCEPT(parents, Tipset::create({parent}));
-  auto i{0}, j{0};
-  for (auto &ts : mv.tipsets) {
-    Tipset tipset;
-    tipset.height = ts.epoch;
-    for (auto &blk : ts.blocks) {
-      auto &block{tipset.blks.emplace_back()};
-      block.ticket.emplace();
-      block.miner = blk.miner;
-      block.election_proof.win_count = blk.win_count;
-      block.height = ts.epoch;
-      block.parents = parents.cids;
-      block.parent_base_fee = ts.base_fee;
-      fc::primitives::block::MsgMeta meta;
-      ipld->load(meta);
-      for (auto &msg : blk.messages) {
-        if (msg.from.isBls()) {
-          OUTCOME_EXCEPT(cid, ipld->setCbor(msg));
-          OUTCOME_EXCEPT(meta.bls_messages.append(cid));
-        } else if (msg.from.isSecp256k1()) {
-          OUTCOME_EXCEPT(
-              cid,
-              ipld->setCbor(fc::vm::message::SignedMessage{
-                  msg, fc::crypto::signature::Secp256k1Signature{}}));
-          OUTCOME_EXCEPT(meta.secp_messages.append(cid));
-        } else {
-          // sneak in messages originating from other addresses as both kinds.
-          // these should fail, as they are actually invalid senders.
-          OUTCOME_EXCEPT(cid, ipld->setCbor(msg));
-          OUTCOME_EXCEPT(meta.bls_messages.append(cid));
-          OUTCOME_EXCEPT(meta.secp_messages.append(cid));
-=======
 void testTipsets(const MessageVector &mv, const IpldPtr &ipld) {
   for (const auto &precondition : mv.precondition_variants) {
+    std::shared_ptr<Invoker> invoker = std::make_shared<InvokerImpl>();
     std::shared_ptr<RuntimeRandomness> randomness =
         std::make_shared<ReplayingRandomness>(mv.randomness);
-    fc::vm::interpreter::InterpreterImpl vmi{randomness};
+    fc::vm::interpreter::InterpreterImpl vmi{invoker, randomness};
     CID state{mv.state_before};
     BlockHeader parent;
     parent.ticket.emplace();
@@ -367,7 +325,6 @@
             OUTCOME_EXCEPT(meta.bls_messages.append(cid));
             OUTCOME_EXCEPT(meta.secp_messages.append(cid));
           }
->>>>>>> 09bcf329
         }
         block.messages = ipld->setCbor(meta).value();
         block.parent_message_receipts = block.parent_state_root = state;
@@ -394,31 +351,6 @@
 }
 
 void testMessages(const MessageVector &mv, IpldPtr ipld) {
-<<<<<<< HEAD
-  BlockHeader b;
-  b.ticket.emplace();
-  b.messages = b.parent_message_receipts = b.parent_state_root =
-      mv.state_before;
-  b.parent_base_fee = mv.parent_base_fee;
-  OUTCOME_EXCEPT(ts, Tipset::create({b}));
-  std::shared_ptr<Invoker> invoker = std::make_shared<InvokerImpl>();
-  auto env{std::make_shared<fc::vm::runtime::Env>(invoker, ipld, ts)};
-  auto i{0};
-  for (auto &[epoch, message] : mv.messages) {
-    auto &receipt{mv.receipts[i]};
-    env->tipset.height = epoch;
-    auto size = message.from.isSecp256k1()
-                    ? fc::vm::message::SignedMessage{message,
-                                                     fc::crypto::signature::
-                                                         Secp256k1Signature{}}
-                          .chainSize()
-                    : message.chainSize();
-    OUTCOME_EXCEPT(apply, env->applyMessage(message, size));
-    EXPECT_EQ(apply.receipt.exit_code, receipt.exit_code);
-    EXPECT_EQ(apply.receipt.return_value, receipt.return_value);
-    EXPECT_EQ(apply.receipt.gas_used, receipt.gas_used);
-    ++i;
-=======
   for (const auto &precondition : mv.precondition_variants) {
     BlockHeader b;
     b.ticket.emplace();
@@ -426,10 +358,11 @@
         mv.state_before;
     b.parent_base_fee = mv.parent_base_fee;
     OUTCOME_EXCEPT(ts, Tipset::create({b}));
+    std::shared_ptr<Invoker> invoker = std::make_shared<InvokerImpl>();
     std::shared_ptr<RuntimeRandomness> randomness =
         std::make_shared<ReplayingRandomness>(mv.randomness);
     auto env{
-        std::make_shared<fc::vm::runtime::Env>(nullptr, randomness, ipld, ts)};
+        std::make_shared<fc::vm::runtime::Env>(invoker, randomness, ipld, ts)};
     auto i{0};
     for (const auto &[epoch_offset, message] : mv.messages) {
       const auto &receipt{mv.receipts[i]};
@@ -448,7 +381,6 @@
     }
     OUTCOME_EXCEPT(state, env->state_tree->flush());
     EXPECT_EQ(state, mv.state_after);
->>>>>>> 09bcf329
   }
 }
 
