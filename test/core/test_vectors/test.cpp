--- conflicted
+++ resolved
@@ -243,30 +243,6 @@
     const auto &path{item.path()};
     if (item.status().type() == boost::filesystem::file_type::regular_file
         && path.extension() == ".json") {
-<<<<<<< HEAD
-      // Skip tests that fail in lotus
-      // TODO (a.chernyshov) these tests should be enabled as soon as lotus is
-      // able to pass them
-      static std::vector<std::string> fail_in_lotus{
-          kCorpusRoot + "/extracted/0001-initial-extraction/fil_1_storageminer/SubmitWindowedPoSt/Ok/ext-0001-fil_1_storageminer-SubmitWindowedPoSt-Ok-1.json",
-          kCorpusRoot + "/extracted/0001-initial-extraction/fil_1_storageminer/SubmitWindowedPoSt/Ok/ext-0001-fil_1_storageminer-SubmitWindowedPoSt-Ok-10.json",
-          kCorpusRoot + "/extracted/0001-initial-extraction/fil_1_storageminer/SubmitWindowedPoSt/Ok/ext-0001-fil_1_storageminer-SubmitWindowedPoSt-Ok-2.json",
-          kCorpusRoot + "/extracted/0001-initial-extraction/fil_1_storageminer/SubmitWindowedPoSt/Ok/ext-0001-fil_1_storageminer-SubmitWindowedPoSt-Ok-4.json",
-          kCorpusRoot + "/extracted/0001-initial-extraction/fil_1_storageminer/SubmitWindowedPoSt/Ok/ext-0001-fil_1_storageminer-SubmitWindowedPoSt-Ok-6.json",
-          kCorpusRoot + "/extracted/0001-initial-extraction/fil_1_storageminer/SubmitWindowedPoSt/Ok/ext-0001-fil_1_storageminer-SubmitWindowedPoSt-Ok-7.json",
-          kCorpusRoot + "/extracted/0001-initial-extraction/fil_1_storageminer/SubmitWindowedPoSt/Ok/ext-0001-fil_1_storageminer-SubmitWindowedPoSt-Ok-8.json",
-          kCorpusRoot + "/extracted/0001-initial-extraction/fil_1_storageminer/SubmitWindowedPoSt/Ok/ext-0001-fil_1_storageminer-SubmitWindowedPoSt-Ok-9.json",
-          kCorpusRoot + "/extracted/0004-coverage-boost/fil_1_storageminer/SubmitWindowedPoSt/Ok/ext-0004-fil_1_storageminer-SubmitWindowedPoSt-Ok-1.json",
-          kCorpusRoot + "/extracted/0004-coverage-boost/fil_1_storageminer/SubmitWindowedPoSt/Ok/ext-0004-fil_1_storageminer-SubmitWindowedPoSt-Ok-10.json",
-          kCorpusRoot + "/extracted/0004-coverage-boost/fil_1_storageminer/SubmitWindowedPoSt/Ok/ext-0004-fil_1_storageminer-SubmitWindowedPoSt-Ok-2.json",
-          kCorpusRoot + "/extracted/0004-coverage-boost/fil_1_storageminer/SubmitWindowedPoSt/Ok/ext-0004-fil_1_storageminer-SubmitWindowedPoSt-Ok-3.json",
-          kCorpusRoot + "/extracted/0004-coverage-boost/fil_1_storageminer/SubmitWindowedPoSt/Ok/ext-0004-fil_1_storageminer-SubmitWindowedPoSt-Ok-4.json",
-          kCorpusRoot + "/extracted/0004-coverage-boost/fil_1_storageminer/SubmitWindowedPoSt/Ok/ext-0004-fil_1_storageminer-SubmitWindowedPoSt-Ok-5.json",
-          kCorpusRoot + "/extracted/0004-coverage-boost/fil_1_storageminer/SubmitWindowedPoSt/Ok/ext-0004-fil_1_storageminer-SubmitWindowedPoSt-Ok-6.json",
-          kCorpusRoot + "/extracted/0004-coverage-boost/fil_1_storageminer/SubmitWindowedPoSt/Ok/ext-0004-fil_1_storageminer-SubmitWindowedPoSt-Ok-7.json",
-          kCorpusRoot + "/extracted/0004-coverage-boost/fil_1_storageminer/SubmitWindowedPoSt/Ok/ext-0004-fil_1_storageminer-SubmitWindowedPoSt-Ok-9.json"
-      };
-
       // Skip tests that fail in Fuhon
       static std::vector<std::string> fail_in_fuhon{
           // TODO (a.chernyshov) test-vectors hamt have incorrect order
@@ -277,18 +253,11 @@
           kCorpusRoot + "/extracted/0001-initial-extraction/fil_1_storagepower/CreateMiner/Ok/ext-0001-fil_1_storagepower-CreateMiner-Ok-6.json",
       };
 
-      if (std::find(fail_in_lotus.cbegin(), fail_in_lotus.cend(), path.string())
-          != fail_in_lotus.cend()) {
-        continue;
-      }
-
       if (std::find(fail_in_fuhon.cbegin(), fail_in_fuhon.cend(), path.string())
           != fail_in_fuhon.cend()) {
         continue;
       }
 
-=======
->>>>>>> 14a1558d
       // ignore broken/incorrect vectors that starts with "x--"
       if (boost::algorithm::starts_with(path.filename().string(), "x--")) {
         continue;
