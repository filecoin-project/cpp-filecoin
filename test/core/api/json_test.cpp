--- conflicted
+++ resolved
@@ -20,126 +20,6 @@
   "\"AQEBAQEBAQEBAQEBAQEBAQEBAQEBAQEBAQEBAQEBAQEBAQEBAQEBAQEBAQEBAQEBAQEBAQEB" \
   "AQEBAQEBAQEBAQEBAQEBAQEBAQEBAQEBAQEBAQEBAQEBAQEBAQEBAQEB\""
 
-<<<<<<< HEAD
-const auto b32 =
-    "0101010101010101010101010101010101010101010101010101010101010101"_blob32;
-const auto b65 =
-    "0101010101010101010101010101010101010101010101010101010101010101010101010101010101010101010101010101010101010101010101010101010101"_blob65;
-const auto b96 =
-    "010101010101010101010101010101010101010101010101010101010101010101010101010101010101010101010101010101010101010101010101010101010101010101010101010101010101010101010101010101010101010101010101"_blob96;
-
-auto jsonEncode(const rapidjson::Value &value) {
-  return *fc::codec::json::format(&value);
-}
-
-auto jsonDecode(fc::BytesIn str) {
-  return *fc::codec::json::parse(str);
-}
-
-template <typename T>
-void expectJson(const T &value, std::string _expected) {
-  const auto encoded = jsonEncode(fc::api::encode(value));
-  EXPECT_EQ(std::string(encoded.begin(), encoded.end()), _expected);
-  EXPECT_OUTCOME_TRUE(
-      decoded,
-      fc::api::decode<T>(jsonDecode(fc::common::span::cbytes(_expected))));
-  EXPECT_EQ(decoded, value);
-}
-
-/// Following tests check json encoding and decoding
-
-TEST(ApiJsonTest, WrongType) {
-  EXPECT_OUTCOME_ERROR(fc::api::JsonError::kWrongType,
-                       fc::api::decode<Ticket>(jsonDecode(
-                           fc::common::span::cbytes(std::string_view{"4"}))));
-}
-
-TEST(ApiJsonTest, Misc) {
-  expectJson(INT64_C(-2), "-2");
-  expectJson(std::vector<uint64_t>{1, 2}, "[1,2]");
-  expectJson(RleBitset{2, 1}, "[1,2]");
-  expectJson(boost::optional<uint64_t>{}, "null");
-  expectJson(boost::make_optional(UINT64_C(2)), "2");
-  expectJson(std::map<std::string, uint64_t>{{"a", 1}}, "{\"a\":1}");
-  expectJson(std::make_tuple(UINT64_C(2), INT64_C(3)), "[2,3]");
-}
-
-TEST(ApiJsonTest, CID) {
-  expectJson("010001020001"_cid, "{\"/\":\"baeaacaqaae\"}");
-  expectJson(
-      "122059ca84fb79f2a7447b9e82c7412df58c688910cba202b7d4e9bf329ce07f931c"_cid,
-      "{\"/\":\"QmUPA6yhRBJdB6XZrXE756qBzCiEq4QXHRVX5m5Rd4Jq9u\"}");
-}
-
-TEST(ApiJsonTest, Ticket) {
-  expectJson(Ticket{Buffer{b96}}, "{\"VRFProof\":" J96 "}");
-}
-
-TEST(ApiJsonTest, Address) {
-  expectJson(Address::makeFromId(1), "\"t01\"");
-  expectJson(Address::makeActorExec({}),
-             "\"t2gncvesv7no7bqckesisllfzmif4qw3hs6fyf3iy\"");
-}
-
-TEST(ApiJsonTest, Signature) {
-  expectJson(Signature{BlsSignature{b96}}, "{\"Type\":2,\"Data\":" J96 "}");
-  expectJson(Signature{Secp256k1Signature{b65}},
-             "{\"Type\":1,\"Data\":" J65 "}");
-}
-
-TEST(ApiJsonTest, BigInt) {
-  expectJson(BigInt{0}, "\"0\"");
-  expectJson(BigInt{-1}, "\"-1\"");
-  expectJson(BigInt{1}, "\"1\"");
-}
-
-/**
- * @given MinerInfo without PendingWorkerKey
- * @when JSON serialized
- * @then equal to lotus serialization
- */
-TEST(ApiJsonTest, MinerInfoPendingWorkerKeyNotSet) {
-  using fc::vm::actor::builtin::types::miner::MinerInfo;
-  MinerInfo miner_info;
-  miner_info.seal_proof_type = RegisteredSealProof::kStackedDrg2KiBV1;
-  EXPECT_OUTCOME_TRUE(window_post_proof_type,
-                      getRegisteredWindowPoStProof(miner_info.seal_proof_type));
-  miner_info.window_post_proof_type = window_post_proof_type;
-  miner_info.sector_size = 1;
-  miner_info.window_post_partition_sectors = 1;
-  expectJson(miner_info,
-             "{\"Owner\":\"t00\",\"Worker\":\"t00\",\"NewWorker\":\"<empty>\","
-             "\"WorkerChangeEpoch\":-1,\"ControlAddresses\":[],\"PeerId\":null,"
-             "\"Multiaddrs\":[],\"SealProofType\":0,\"WindowPoStProofType\":5,"
-             "\"SectorSize\":1,\"WindowPoStPartitionSectors\":1,"
-             "\"ConsensusFaultElapsed\":0}");
-}
-
-/**
- * @given MinerInfo with PendingWorkerKey present
- * @when JSON serialized
- * @then equal to lotus serialization
- */
-TEST(ApiJsonTest, MinerInfoPendingWorkerKeyPresent) {
-  using fc::vm::actor::builtin::types::miner::MinerInfo;
-  using fc::vm::actor::builtin::types::miner::WorkerKeyChange;
-  MinerInfo miner_info;
-  miner_info.pending_worker_key =
-      WorkerKeyChange{.new_worker = Address::makeFromId(2), .effective_at = 2};
-  miner_info.seal_proof_type = RegisteredSealProof::kStackedDrg2KiBV1;
-  EXPECT_OUTCOME_TRUE(window_post_proof_type,
-                      getRegisteredWindowPoStProof(miner_info.seal_proof_type));
-  miner_info.window_post_proof_type = window_post_proof_type;
-  miner_info.sector_size = 1;
-  miner_info.window_post_partition_sectors = 1;
-  expectJson(miner_info,
-             "{\"Owner\":\"t00\",\"Worker\":\"t00\",\"NewWorker\":\"t02\","
-             "\"WorkerChangeEpoch\":2,\"ControlAddresses\":[],\"PeerId\":null,"
-             "\"Multiaddrs\":[],\"SealProofType\":0,\"WindowPoStProofType\":5,"
-             "\"SectorSize\":1,\"WindowPoStPartitionSectors\":1,"
-             "\"ConsensusFaultElapsed\":0}");
-}
-=======
 namespace fc::api {
 
   const auto b32 =
@@ -223,14 +103,19 @@
     using fc::vm::actor::builtin::types::miner::MinerInfo;
     MinerInfo miner_info;
     miner_info.seal_proof_type = RegisteredSealProof::kStackedDrg2KiBV1;
+    EXPECT_OUTCOME_TRUE(
+        window_post_proof_type,
+        getRegisteredWindowPoStProof(miner_info.seal_proof_type));
+    miner_info.window_post_proof_type = window_post_proof_type;
     miner_info.sector_size = 1;
     miner_info.window_post_partition_sectors = 1;
     expectJson(
         miner_info,
         "{\"Owner\":\"t00\",\"Worker\":\"t00\",\"NewWorker\":\"<empty>\","
         "\"WorkerChangeEpoch\":-1,\"ControlAddresses\":[],\"PeerId\":null,"
-        "\"Multiaddrs\":[],\"WindowPoStProofType\":0,\"SectorSize\":1,"
-        "\"WindowPoStPartitionSectors\":1,\"ConsensusFaultElapsed\":0}");
+        "\"Multiaddrs\":[],\"SealProofType\":0,\"WindowPoStProofType\":5,"
+        "\"SectorSize\":1,\"WindowPoStPartitionSectors\":1,"
+        "\"ConsensusFaultElapsed\":0}");
   }
 
   /**
@@ -245,14 +130,18 @@
     miner_info.pending_worker_key = WorkerKeyChange{
         .new_worker = Address::makeFromId(2), .effective_at = 2};
     miner_info.seal_proof_type = RegisteredSealProof::kStackedDrg2KiBV1;
+    EXPECT_OUTCOME_TRUE(
+        window_post_proof_type,
+        getRegisteredWindowPoStProof(miner_info.seal_proof_type));
+    miner_info.window_post_proof_type = window_post_proof_type;
     miner_info.sector_size = 1;
     miner_info.window_post_partition_sectors = 1;
     expectJson(
         miner_info,
         "{\"Owner\":\"t00\",\"Worker\":\"t00\",\"NewWorker\":\"t02\","
         "\"WorkerChangeEpoch\":2,\"ControlAddresses\":[],\"PeerId\":null,"
-        "\"Multiaddrs\":[],\"WindowPoStProofType\":0,\"SectorSize\":1,"
-        "\"WindowPoStPartitionSectors\":1,\"ConsensusFaultElapsed\":0}");
+        "\"Multiaddrs\":[],\"SealProofType\":0,\"WindowPoStProofType\":5,"
+        "\"SectorSize\":1,\"WindowPoStPartitionSectors\":1,"
+        "\"ConsensusFaultElapsed\":0}");
   }
-}  // namespace fc::api
->>>>>>> 7ae498e1
+}  // namespace fc::api