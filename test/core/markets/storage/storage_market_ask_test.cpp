/**
 * Copyright Soramitsu Co., Ltd. All Rights Reserved.
 * SPDX-License-Identifier: Apache-2.0
 */

#include <future>
#include "markets/storage/provider/stored_ask.hpp"
#include "storage_market_fixture.hpp"
#include "testutil/outcome.hpp"

namespace fc::markets::storage::test {
  using client::StorageMarketClientError;
  using provider::kDefaultMaxPieceSize;
  using provider::kDefaultMinPieceSize;

  /**
   * @given provider with ask
   * @when client send get ask
   * @then ask returned in answer
   */
  TEST_F(StorageMarketTest, Ask) {
    TokenAmount provider_price = 1334;
    ChainEpoch duration = 2334;
    EXPECT_OUTCOME_TRUE_1(stored_ask->addAsk(provider_price, duration));

    std::promise<outcome::result<StorageAsk>> promise_ask_res;
    client->getAsk(*storage_provider_info,
                   [&](const outcome::result<StorageAsk> &ask_res) {
                     promise_ask_res.set_value(ask_res);
                   });
    auto future = promise_ask_res.get_future();
    waitForAskResponse(future);
    auto ask_res = future.get();
    EXPECT_TRUE(ask_res.has_value());
<<<<<<< HEAD
    EXPECT_EQ(ask_res.value().price, provider_price);
    EXPECT_EQ(ask_res.value().min_piece_size, kDefaultMinPieceSize);
    EXPECT_EQ(ask_res.value().max_piece_size, kDefaultMaxPieceSize);
    EXPECT_EQ(ask_res.value().miner, storage_provider_info->address);
    EXPECT_EQ(ask_res.value().timestamp, chain_head->height());
    EXPECT_EQ(ask_res.value().expiry, chain_head->height() + duration);
    EXPECT_EQ(ask_res.value().seq_no, 0);
=======
    EXPECT_EQ(ask_res.value().ask.price, provider_price);
    EXPECT_EQ(ask_res.value().ask.min_piece_size, kDefaultMinPieceSize);
    EXPECT_EQ(ask_res.value().ask.max_piece_size, kDefaultMaxPieceSize);
    EXPECT_EQ(ask_res.value().ask.miner, storage_provider_info->address);
    EXPECT_EQ(ask_res.value().ask.timestamp, chain_head->height());
    EXPECT_EQ(ask_res.value().ask.expiry, chain_head->height() + duration);
    EXPECT_EQ(ask_res.value().ask.seq_no, 1);
>>>>>>> c4e7d417
  }

  /**
   * @given provider with ask with wrong signature
   * @when client send get ask
   * @then result with error wrong signature
   */
  TEST_F(StorageMarketTest, WrongSignedAsk) {
    node_api->WalletVerify = {
        [](const Address &address,
           const Bytes &buffer,
           const Signature &signature) -> outcome::result<bool> {
          return outcome::success(false);
        }};

    TokenAmount provider_price = 1334;
    ChainEpoch duration = 2334;
    EXPECT_OUTCOME_TRUE_1(stored_ask->addAsk(provider_price, duration));

    std::promise<outcome::result<StorageAsk>> promise_ask_res;
    client->getAsk(*storage_provider_info,
                   [&](const outcome::result<StorageAsk> &ask_res) {
                     promise_ask_res.set_value(ask_res);
                   });
    auto future = promise_ask_res.get_future();
    waitForAskResponse(future);
    EXPECT_OUTCOME_ERROR(StorageMarketClientError::kSignatureInvalid,
                         future.get());
  }

}  // namespace fc::markets::storage::test<|MERGE_RESOLUTION|>--- conflicted
+++ resolved
@@ -32,23 +32,13 @@
     waitForAskResponse(future);
     auto ask_res = future.get();
     EXPECT_TRUE(ask_res.has_value());
-<<<<<<< HEAD
     EXPECT_EQ(ask_res.value().price, provider_price);
     EXPECT_EQ(ask_res.value().min_piece_size, kDefaultMinPieceSize);
     EXPECT_EQ(ask_res.value().max_piece_size, kDefaultMaxPieceSize);
     EXPECT_EQ(ask_res.value().miner, storage_provider_info->address);
     EXPECT_EQ(ask_res.value().timestamp, chain_head->height());
     EXPECT_EQ(ask_res.value().expiry, chain_head->height() + duration);
-    EXPECT_EQ(ask_res.value().seq_no, 0);
-=======
-    EXPECT_EQ(ask_res.value().ask.price, provider_price);
-    EXPECT_EQ(ask_res.value().ask.min_piece_size, kDefaultMinPieceSize);
-    EXPECT_EQ(ask_res.value().ask.max_piece_size, kDefaultMaxPieceSize);
-    EXPECT_EQ(ask_res.value().ask.miner, storage_provider_info->address);
-    EXPECT_EQ(ask_res.value().ask.timestamp, chain_head->height());
-    EXPECT_EQ(ask_res.value().ask.expiry, chain_head->height() + duration);
-    EXPECT_EQ(ask_res.value().ask.seq_no, 1);
->>>>>>> c4e7d417
+    EXPECT_EQ(ask_res.value().seq_no, 1);
   }
 
   /**
