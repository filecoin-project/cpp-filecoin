/**
 * Copyright Soramitsu Co., Ltd. All Rights Reserved.
 * SPDX-License-Identifier: Apache-2.0
 */

#include "markets/storage/provider/stored_ask.hpp"

#include <gtest/gtest.h>
#include "crypto/bls/impl/bls_provider_impl.hpp"
#include "storage/in_memory/in_memory_storage.hpp"
#include "testutil/literals.hpp"
#include "testutil/outcome.hpp"

namespace fc::markets::storage::provider {

  using api::MinerInfo;
  using api::TipsetKey;
  using crypto::signature::Signature;
  using fc::crypto::bls::BlsProvider;
  using fc::crypto::bls::BlsProviderImpl;
  using fc::crypto::bls::KeyPair;
  using fc::storage::InMemoryStorage;
  using BlsSignature = fc::crypto::bls::Signature;

  class StoredAskTest : public ::testing::Test {
   public:
    std::shared_ptr<BlsProvider> bls_provider_ =
        std::make_shared<BlsProviderImpl>();

    std::shared_ptr<Datastore> datastore = std::make_shared<InMemoryStorage>();

    ChainEpoch epoch = 100;
    std::shared_ptr<FullNodeApi> api = std::make_shared<FullNodeApi>();
    std::shared_ptr<const Tipset> chain_head;
    Address actor_address = Address::makeFromId(1);
    Address bls_address;
    KeyPair bls_keypair;
    std::shared_ptr<StoredAsk> stored_ask;

    static fc::primitives::block::BlockHeader makeBlock(ChainEpoch epoch) {
      auto bls1 =
          "010101010101010101010101010101010101010101010101010101010101010101010101010101010101010101010101010101010101010101010101010101010101010101010101010101010101010101010101010101010101010101010101"_blob96;

      return fc::primitives::block::BlockHeader{
          fc::primitives::address::Address::makeFromId(1),
          fc::primitives::block::Ticket{copy(bls1)},
          {},
          {fc::primitives::block::BeaconEntry{
              4,
              "F00D"_unhex,
          }},
          {fc::primitives::sector::PoStProof{
              fc::primitives::sector::RegisteredPoStProof::
                  kStackedDRG2KiBWinningPoSt,
              "F00D"_unhex,
          }},
          {CbCid::hash("01"_unhex)},
          fc::primitives::BigInt(3),
          epoch,
          "010001020005"_cid,
          "010001020006"_cid,
          "010001020007"_cid,
          boost::none,
          8,
          boost::none,
          9,
          {},
      };
    }

    void SetUp() override {
      chain_head = Tipset::create({makeBlock(epoch)}).value();

      api->ChainHead = {[=]() { return chain_head; }};

      bls_keypair = bls_provider_->generateKeyPair().value();
      bls_address = Address::makeBls(bls_keypair.public_key);
      api->WalletSign = {[=](const Address &address,
                             const Bytes &bytes) -> outcome::result<Signature> {
        if (address != bls_address) throw "API WalletSign: Wrong address";
        return Signature{
            bls_provider_->sign(bytes, bls_keypair.private_key).value()};
      }};

      api->StateMinerInfo = {
          [=](const Address &,
              const TipsetKey &) -> outcome::result<MinerInfo> {
            MinerInfo info;
            info.worker = actor_address;
            return info;
          }};
      api->StateAccountKey = {[=](auto &address, auto &tipset_key) {
        if (address == actor_address) return bls_address;
        throw "API StateAccountKey: Unexpected address";
      }};

      OUTCOME_EXCEPT(new_stored_ask,
                     StoredAsk::newStoredAsk(datastore, api, actor_address));
      stored_ask = new_stored_ask;
    }
  };

  /**
   * @given empty datastore
   * @when get stored ask
   * @then default stored ask returned
   */
  TEST_F(StoredAskTest, DefaultAsk) {
    EXPECT_OUTCOME_TRUE(ask, stored_ask->getAsk(actor_address));

    EXPECT_EQ(ask.ask.price, kDefaultPrice);
    EXPECT_EQ(ask.ask.verified_price, kDefaultPrice);
    EXPECT_EQ(ask.ask.min_piece_size, kDefaultMinPieceSize);
    EXPECT_EQ(ask.ask.max_piece_size, kDefaultMaxPieceSize);
    EXPECT_EQ(ask.ask.miner, actor_address);
    EXPECT_EQ(ask.ask.timestamp, epoch);
    EXPECT_EQ(ask.ask.expiry, epoch + kDefaultDuration);
    EXPECT_EQ(ask.ask.seq_no, 0);
    EXPECT_OUTCOME_TRUE(verify_data, ask.getDigest());
    EXPECT_OUTCOME_EQ(
        bls_provider_->verifySignature(verify_data,
                                       boost::get<BlsSignature>(ask.signature),
                                       bls_keypair.public_key),
        true);
  }

  /**
   * @given added ask
   * @when get stored ask
   * @then stored ask returned
   */
  TEST_F(StoredAskTest, AddAsk) {
    TokenAmount price = 1334;
    ChainEpoch duration = 2445;
    EXPECT_OUTCOME_TRUE_1(stored_ask->addAsk(price, duration));

    EXPECT_OUTCOME_TRUE(ask, stored_ask->getAsk(actor_address));

    EXPECT_EQ(ask.ask.price, price);
    EXPECT_EQ(ask.ask.min_piece_size, kDefaultMinPieceSize);
    EXPECT_EQ(ask.ask.max_piece_size, kDefaultMaxPieceSize);
    EXPECT_EQ(ask.ask.miner, actor_address);
    EXPECT_EQ(ask.ask.timestamp, epoch);
    EXPECT_EQ(ask.ask.expiry, epoch + duration);
<<<<<<< HEAD
    EXPECT_EQ(ask.ask.seq_no, 0);
    EXPECT_OUTCOME_TRUE(verify_data, ask.getDigest());
=======
    EXPECT_EQ(ask.ask.seq_no, 1);
    EXPECT_OUTCOME_TRUE(verify_data, codec::cbor::encode(ask.ask));
>>>>>>> c4e7d417
    EXPECT_OUTCOME_EQ(
        bls_provider_->verifySignature(verify_data,
                                       boost::get<BlsSignature>(ask.signature),
                                       bls_keypair.public_key),
        true);
  }

  /**
   * @given added ask
   * @when add ask again
   * @then stored ask returned and seqno incremented
   */
  TEST_F(StoredAskTest, AddAskTwoTimes) {
    TokenAmount price = 1334;
    ChainEpoch duration = 2445;
    EXPECT_OUTCOME_TRUE_1(stored_ask->addAsk(price, duration));
    EXPECT_OUTCOME_TRUE_1(stored_ask->addAsk(price, duration));

    EXPECT_OUTCOME_TRUE(ask, stored_ask->getAsk(actor_address));

    EXPECT_EQ(ask.ask.price, price);
    EXPECT_EQ(ask.ask.min_piece_size, kDefaultMinPieceSize);
    EXPECT_EQ(ask.ask.max_piece_size, kDefaultMaxPieceSize);
    EXPECT_EQ(ask.ask.miner, actor_address);
    EXPECT_EQ(ask.ask.timestamp, epoch);
    EXPECT_EQ(ask.ask.expiry, epoch + duration);
<<<<<<< HEAD
    EXPECT_EQ(ask.ask.seq_no, 1);
    EXPECT_OUTCOME_TRUE(verify_data, ask.getDigest());
=======
    EXPECT_EQ(ask.ask.seq_no, 2);
    EXPECT_OUTCOME_TRUE(verify_data, codec::cbor::encode(ask.ask));
>>>>>>> c4e7d417
    EXPECT_OUTCOME_EQ(
        bls_provider_->verifySignature(verify_data,
                                       boost::get<BlsSignature>(ask.signature),
                                       bls_keypair.public_key),
        true);
  }

  /**
   * @given stored ask with actor_address
   * @when call getAsk with wrong address
   * @then error returned
   */
  TEST_F(StoredAskTest, WrongAddress) {
    Address wrong_address = Address::makeFromId(2);
    EXPECT_OUTCOME_ERROR(StoredAskError::kWrongAddress,
                         stored_ask->getAsk(wrong_address));
  }

  /**
   * @given added ask in store and new stored ask created
   * @when get ask called
   * @then stored ask returned
   */
  TEST_F(StoredAskTest, LoadStoredAsk) {
    TokenAmount price = 1334;
    ChainEpoch duration = 2445;
    EXPECT_OUTCOME_TRUE_1(stored_ask->addAsk(price, duration));

    EXPECT_OUTCOME_TRUE(fresh_stored_ask,
                        StoredAsk::newStoredAsk(datastore, api, actor_address));

    EXPECT_OUTCOME_TRUE(ask, fresh_stored_ask->getAsk(actor_address));

    EXPECT_EQ(ask.ask.price, price);
    EXPECT_EQ(ask.ask.min_piece_size, kDefaultMinPieceSize);
    EXPECT_EQ(ask.ask.max_piece_size, kDefaultMaxPieceSize);
    EXPECT_EQ(ask.ask.miner, actor_address);
    EXPECT_EQ(ask.ask.timestamp, epoch);
    EXPECT_EQ(ask.ask.expiry, epoch + duration);
<<<<<<< HEAD
    EXPECT_EQ(ask.ask.seq_no, 0);
    EXPECT_OUTCOME_TRUE(verify_data, ask.getDigest());
=======
    EXPECT_EQ(ask.ask.seq_no, 1);
    EXPECT_OUTCOME_TRUE(verify_data, codec::cbor::encode(ask.ask));
>>>>>>> c4e7d417
    EXPECT_OUTCOME_EQ(
        bls_provider_->verifySignature(verify_data,
                                       boost::get<BlsSignature>(ask.signature),
                                       bls_keypair.public_key),
        true);
  }

}  // namespace fc::markets::storage::provider<|MERGE_RESOLUTION|>--- conflicted
+++ resolved
@@ -142,13 +142,8 @@
     EXPECT_EQ(ask.ask.miner, actor_address);
     EXPECT_EQ(ask.ask.timestamp, epoch);
     EXPECT_EQ(ask.ask.expiry, epoch + duration);
-<<<<<<< HEAD
-    EXPECT_EQ(ask.ask.seq_no, 0);
-    EXPECT_OUTCOME_TRUE(verify_data, ask.getDigest());
-=======
     EXPECT_EQ(ask.ask.seq_no, 1);
-    EXPECT_OUTCOME_TRUE(verify_data, codec::cbor::encode(ask.ask));
->>>>>>> c4e7d417
+    EXPECT_OUTCOME_TRUE(verify_data, ask.getDigest());
     EXPECT_OUTCOME_EQ(
         bls_provider_->verifySignature(verify_data,
                                        boost::get<BlsSignature>(ask.signature),
@@ -175,13 +170,8 @@
     EXPECT_EQ(ask.ask.miner, actor_address);
     EXPECT_EQ(ask.ask.timestamp, epoch);
     EXPECT_EQ(ask.ask.expiry, epoch + duration);
-<<<<<<< HEAD
-    EXPECT_EQ(ask.ask.seq_no, 1);
-    EXPECT_OUTCOME_TRUE(verify_data, ask.getDigest());
-=======
     EXPECT_EQ(ask.ask.seq_no, 2);
-    EXPECT_OUTCOME_TRUE(verify_data, codec::cbor::encode(ask.ask));
->>>>>>> c4e7d417
+    EXPECT_OUTCOME_TRUE(verify_data, ask.getDigest());
     EXPECT_OUTCOME_EQ(
         bls_provider_->verifySignature(verify_data,
                                        boost::get<BlsSignature>(ask.signature),
@@ -221,13 +211,8 @@
     EXPECT_EQ(ask.ask.miner, actor_address);
     EXPECT_EQ(ask.ask.timestamp, epoch);
     EXPECT_EQ(ask.ask.expiry, epoch + duration);
-<<<<<<< HEAD
-    EXPECT_EQ(ask.ask.seq_no, 0);
-    EXPECT_OUTCOME_TRUE(verify_data, ask.getDigest());
-=======
     EXPECT_EQ(ask.ask.seq_no, 1);
-    EXPECT_OUTCOME_TRUE(verify_data, codec::cbor::encode(ask.ask));
->>>>>>> c4e7d417
+    EXPECT_OUTCOME_TRUE(verify_data, ask.getDigest());
     EXPECT_OUTCOME_EQ(
         bls_provider_->verifySignature(verify_data,
                                        boost::get<BlsSignature>(ask.signature),
