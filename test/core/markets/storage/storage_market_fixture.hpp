--- conflicted
+++ resolved
@@ -366,24 +366,14 @@
     auto makeDatatransfer(std::shared_ptr<libp2p::Host> host,
                           boost::asio::io_context &io,
                           F cb) {
-      std::shared_ptr<libp2p::protocol::Scheduler> scheduler =
-          std::make_shared<libp2p::protocol::AsioScheduler>(
-              io, libp2p::protocol::SchedulerConfig{});
       auto graphsync{
           std::make_shared<fc::storage::ipfs::graphsync::GraphsyncImpl>(
-<<<<<<< HEAD
-              host, std::move(scheduler))};
-      graphsync->subscribe(
-          [cb = std::move(cb)](const libp2p::peer::PeerId &from,
-                               const fc::storage::ipfs::graphsync::Data &data) {
-=======
               host,
               std::make_shared<libp2p::protocol::AsioScheduler>(
                   io, libp2p::protocol::SchedulerConfig{}))};
       graphsync->subscribe(
           [cb{std::move(cb)}](const libp2p::peer::PeerId &from,
                               const fc::storage::ipfs::graphsync::Data &data) {
->>>>>>> 849216b9
             cb(data.cid, data.content);
           });
       graphsync->start();
