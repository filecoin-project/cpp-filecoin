/**
 * Copyright Soramitsu Co., Ltd. All Rights Reserved.
 * SPDX-License-Identifier: Apache-2.0
 */

#ifndef CPP_FILECOIN_TEST_CORE_MARKETS_STORAGE_STORAGE_MARKET_FIXTURE_HPP
#define CPP_FILECOIN_TEST_CORE_MARKETS_STORAGE_STORAGE_MARKET_FIXTURE_HPP

#include <gtest/gtest.h>
#include <libp2p/injector/host_injector.hpp>
#include <libp2p/peer/peer_info.hpp>
#include <libp2p/security/plaintext.hpp>
#include "api/api.hpp"
#include "api/miner_api.hpp"
#include "common/libp2p/peer/peer_info_helper.hpp"
#include "crypto/bls/impl/bls_provider_impl.hpp"
#include "crypto/secp256k1/impl/secp256k1_sha256_provider_impl.hpp"
#include "markets/pieceio/pieceio_impl.hpp"
#include "markets/storage/client/impl/storage_market_client_impl.hpp"
#include "markets/storage/provider/impl/provider_impl.hpp"
#include "primitives/cid/cid_of_cbor.hpp"
#include "primitives/sector/sector.hpp"
#include "storage/filestore/filestore.hpp"
#include "storage/filestore/impl/filesystem/filesystem_filestore.hpp"
#include "storage/in_memory/in_memory_storage.hpp"
#include "storage/ipfs/impl/in_memory_datastore.hpp"
#include "storage/keystore/impl/in_memory/in_memory_keystore.hpp"
#include "testutil/literals.hpp"
#include "testutil/mocks/markets/storage/chain_events/chain_events_mock.hpp"

namespace fc::markets::storage::test {
  using adt::Channel;
  using api::Api;
  using api::MarketBalance;
  using api::MinerApi;
  using api::MsgWait;
  using api::Wait;
  using chain_events::ChainEvents;
  using chain_events::ChainEventsMock;
  using client::StorageMarketClient;
  using client::StorageMarketClientImpl;
  using common::Buffer;
  using crypto::bls::BlsProvider;
  using crypto::bls::BlsProviderImpl;
  using crypto::secp256k1::Secp256k1ProviderDefault;
  using crypto::secp256k1::Secp256k1Sha256ProviderImpl;
  using fc::storage::InMemoryStorage;
  using fc::storage::filestore::FileStore;
  using fc::storage::filestore::FileSystemFileStore;
  using fc::storage::ipfs::InMemoryDatastore;
  using fc::storage::ipfs::IpfsDatastore;
  using fc::storage::keystore::InMemoryKeyStore;
  using fc::storage::keystore::KeyStore;
  using fc::storage::piece::PieceInfo;
  using libp2p::Host;
  using libp2p::crypto::Key;
  using libp2p::crypto::KeyPair;
  using libp2p::crypto::PrivateKey;
  using libp2p::crypto::PublicKey;
  using libp2p::multi::Multiaddress;
  using pieceio::PieceIO;
  using pieceio::PieceIOImpl;
  using primitives::GasAmount;
  using primitives::cid::getCidOfCbor;
  using primitives::sector::RegisteredProof;
  using primitives::tipset::Tipset;
  using provider::Datastore;
  using provider::StorageProvider;
  using provider::StorageProviderImpl;
  using vm::VMExitCode;
  using vm::actor::builtin::market::PublishStorageDeals;
  using vm::actor::builtin::miner::MinerInfo;
  using vm::message::SignedMessage;
  using vm::message::UnsignedMessage;
  using vm::runtime::MessageReceipt;
  using BlsKeyPair = fc::crypto::bls::KeyPair;

  /** Shared resources */
  static std::shared_ptr<libp2p::Host> host;
  static std::shared_ptr<boost::asio::io_context> context;
  static std::shared_ptr<Multiaddress> provider_multiaddress;

  class StorageMarketTest : public ::testing::Test {
   public:
    static constexpr auto kWaitTime = std::chrono::milliseconds(100);
    static const int kNumberOfWaitCycles = 50;  // 5 sec

    static void SetUpTestCase() {
      std::string address_string =
          "/ip4/127.0.0.1/tcp/40010/ipfs/"
          "12D3KooWEgUjBV5FJAuBSoNMRYFRHjV7PjZwRQ7b43EKX9g7D6xV";

      // resulting PeerId should be
      // 12D3KooWEgUjBV5FJAuBSoNMRYFRHjV7PjZwRQ7b43EKX9g7D6xV
      KeyPair keypair{PublicKey{{Key::Type::Ed25519,
                                 "48453469c62f4885373099421a7365520b5ffb"
                                 "0d93726c124166be4b81d852e6"_unhex}},
                      PrivateKey{{Key::Type::Ed25519,
                                  "4a9361c525840f7086b893d584ebbe475b4ec"
                                  "7069951d2e897e8bceb0a3f35ce"_unhex}}};

      auto injector = libp2p::injector::makeHostInjector(
          libp2p::injector::useKeyPair(keypair),
          libp2p::injector::useSecurityAdaptors<libp2p::security::Plaintext>());
      host = injector.create<std::shared_ptr<libp2p::Host>>();
      provider_multiaddress = std::make_shared<Multiaddress>(
          Multiaddress::create(address_string).value());
      OUTCOME_EXCEPT(host->listen(*provider_multiaddress));
      host->start();
      context = injector.create<std::shared_ptr<boost::asio::io_context>>();
    }

    static void TearDownTestCase() {
      host.reset();
      context.reset();
      provider_multiaddress.reset();
    }

    void SetUp() override {
      context_ = context;
      std::shared_ptr<BlsProvider> bls_provider =
          std::make_shared<BlsProviderImpl>();
      std::shared_ptr<Secp256k1ProviderDefault> secp256k1_provider =
          std::make_shared<Secp256k1Sha256ProviderImpl>();
      std::shared_ptr<Datastore> datastore =
          std::make_shared<InMemoryStorage>();
      std::shared_ptr<IpfsDatastore> ipfs_datastore =
          std::make_shared<InMemoryDatastore>();
      piece_io_ = std::make_shared<PieceIOImpl>(ipfs_datastore);

      OUTCOME_EXCEPT(miner_worker_keypair, bls_provider->generateKeyPair());
      miner_worker_address = Address::makeBls(miner_worker_keypair.public_key);
      OUTCOME_EXCEPT(client_keypair, bls_provider->generateKeyPair());

      std::map<Address, Address> account_keys;
      client_bls_address = Address::makeBls(client_keypair.public_key);
      account_keys[client_id_address] = client_bls_address;
      account_keys[miner_actor_address] = miner_worker_address;

      std::map<Address, BlsKeyPair> private_keys;
      private_keys[miner_worker_address] = miner_worker_keypair;
      private_keys[client_bls_address] = client_keypair;

      node_api = makeNodeApi(miner_actor_address,
                             miner_worker_keypair,
                             bls_provider,
                             account_keys,
                             private_keys);
      auto miner_api = makeMinerApi();

      provider = makeProvider(*provider_multiaddress,
                              registered_proof,
                              miner_worker_keypair,
                              bls_provider,
                              secp256k1_provider,
                              datastore,
                              host,
                              context_,
                              node_api,
                              miner_api,
                              chain_events_,
                              miner_actor_address);
      OUTCOME_EXCEPT(provider->start());

      client = makeClient(client_keypair,
                          bls_provider,
                          secp256k1_provider,
                          host,
                          context_,
                          datastore,
                          node_api);
      storage_provider_info = makeStorageProviderInfo(miner_actor_address,
                                                      miner_worker_address,
                                                      host,
                                                      *provider_multiaddress);

      logger->debug(
          "Provider info "
          + peerInfoToPrettyString(storage_provider_info.get()->peer_info));

      context_->restart();
    }

    void TearDown() override {
      OUTCOME_EXCEPT(provider->stop());
      OUTCOME_EXCEPT(client->stop());
<<<<<<< HEAD
      context->stop();
=======
>>>>>>> 9d3bf9a5
    }

   protected:
    /**
     * Makes node API
     * @param miner_actor_address
     * @param miner_worker_keypair
     * @param provider_keypair
     * @param client_id_address
     * @param client_keypair
     * @param bls_provider
     * @return
     */
    std::shared_ptr<Api> makeNodeApi(
        const Address &miner_actor_address,
        const BlsKeyPair &miner_worker_keypair,
        const std::shared_ptr<BlsProvider> &bls_provider,
        const std::map<Address, Address> &account_keys,
        const std::map<Address, BlsKeyPair> &private_keys) {
      ChainEpoch epoch = 100;
      chain_head.height = epoch;

      std::shared_ptr<Api> api = std::make_shared<Api>();

      api->ChainGetMessage = {
          [this](const CID &message_cid) -> outcome::result<UnsignedMessage> {
            return this->messages[message_cid].message;
          }};

      api->StateLookupID = {[account_keys](const Address &address,
                                           auto &) -> outcome::result<Address> {
        if (address.isId()) {
          return address;
        }
        for (auto &[k, v] : account_keys) {
          if (v == address) {
            return k;
          }
        }
        throw "StateLookupID: address not found";
      }};

      api->ChainHead = {[this]() { return chain_head; }};

      api->StateMinerInfo = {
          [miner_actor_address](
              auto &address, auto &tipset_key) -> outcome::result<MinerInfo> {
            return MinerInfo{.owner = {},
                             .worker = miner_actor_address,
                             .pending_worker_key = boost::none,
                             .peer_id = fc::codec::cbor::kDefaultT<PeerId>(),
                             .seal_proof_type = {},
                             .sector_size = {},
                             .window_post_partition_sectors = {}};
          }};

      api->StateMarketBalance = {
          [this](auto &address,
                 auto &tipset_key) -> outcome::result<MarketBalance> {
            if (address == this->client_id_address) {
              return MarketBalance{2000000, 0};
            }
            throw "StateMarketBalance: wrong address";
          }};

      api->MarketEnsureAvailable = {
          [](auto, auto, auto, auto) -> outcome::result<boost::optional<CID>> {
            // funds ensured
            return boost::none;
          }};

      api->StateAccountKey = {
          [account_keys](auto &address,
                         auto &tipset_key) -> outcome::result<Address> {
            if (address.isKeyType()) return address;
            auto it = account_keys.find(address);
            if (it == account_keys.end())
              throw "StateAccountKey: address not found";
            return it->second;
          }};

      api->MpoolPushMessage = {
          [this, bls_provider, miner_worker_keypair, miner_actor_address](
              auto &unsigned_message) -> outcome::result<SignedMessage> {
            if (unsigned_message.from == miner_actor_address) {
              OUTCOME_TRY(encoded_message,
                          codec::cbor::encode(unsigned_message));
              OUTCOME_TRY(signature,
                          bls_provider->sign(encoded_message,
                                             miner_worker_keypair.private_key));
              auto signed_message = SignedMessage{.message = unsigned_message,
                                                  .signature = signature};
              this->messages[signed_message.getCid()] = signed_message;
              this->logger->debug("MpoolPushMessage: message committed "
                                  + signed_message.getCid().toString().value());
              return signed_message;
            };
            throw "MpoolPushMessage: Wrong from address parameter";
          }};

      api->StateWaitMsg = {
          [this](auto &message_cid) -> outcome::result<Wait<MsgWait>> {
            logger->debug("StateWaitMsg called for message cid "
                          + message_cid.toString().value());
            PublishStorageDeals::Result publish_deal_result{};
            publish_deal_result.deals.emplace_back(1);
            auto publish_deal_result_encoded =
                codec::cbor::encode(publish_deal_result).value();

            MsgWait message_result{
                .receipt =
                    MessageReceipt{.exit_code = VMExitCode::Ok,
                                   .return_value = publish_deal_result_encoded,
                                   .gas_used = GasAmount{0}},
                .tipset = chain_head};
            auto channel = std::make_shared<Channel<Wait<MsgWait>::Result>>();
            channel->write(message_result);
            channel->closeWrite();
            Wait<MsgWait> wait_msg{channel};
            return wait_msg;
          }};

      api->WalletSign = {
          [private_keys, bls_provider](
              const Address &address,
              const Buffer &buffer) -> outcome::result<Signature> {
            auto it = private_keys.find(address);
            if (it == private_keys.end())
              throw "API WalletSign: address not found";
            return Signature{
                bls_provider->sign(buffer, it->second.private_key).value()};
          }};

      return api;
    }

    /**
     * Makes miner API
     * @return
     */
    std::shared_ptr<MinerApi> makeMinerApi() {
      std::shared_ptr<MinerApi> miner_api = std::make_shared<MinerApi>();

      miner_api->LocatePieceForDealWithinSector = {
          [](auto &deal_id, auto &tipset_key) -> outcome::result<PieceInfo> {
            return PieceInfo{};
          }};

      return miner_api;
    }

    std::shared_ptr<StorageProviderImpl> makeProvider(
        const Multiaddress &provider_multiaddress,
        const RegisteredProof &registered_proof,
        const BlsKeyPair &miner_worker_keypair,
        const std::shared_ptr<BlsProvider> &bls_provider,
        const std::shared_ptr<Secp256k1ProviderDefault> &secp256k1_provider,
        const std::shared_ptr<Datastore> &datastore,
        const std::shared_ptr<libp2p::Host> &provider_host,
        const std::shared_ptr<boost::asio::io_context> &context,
        const std::shared_ptr<Api> &api,
        const std::shared_ptr<MinerApi> &miner_api,
        const std::shared_ptr<ChainEventsMock> &chain_events,
        const Address &miner_actor_address) {
      std::shared_ptr<KeyStore> keystore =
          std::make_shared<InMemoryKeyStore>(bls_provider, secp256k1_provider);

      std::shared_ptr<FileStore> filestore =
          std::make_shared<FileSystemFileStore>();

      std::shared_ptr<StorageProviderImpl> new_provider =
          std::make_shared<StorageProviderImpl>(registered_proof,
                                                provider_host,
                                                context,
                                                keystore,
                                                datastore,
                                                api,
                                                miner_api,
                                                chain_events,
                                                miner_actor_address,
                                                piece_io_,
                                                filestore);
      OUTCOME_EXCEPT(new_provider->init());
      return new_provider;
    }

    std::shared_ptr<StorageProviderInfo> makeStorageProviderInfo(
        const Address &miner_actor_address,
        const Address &miner_worker_address,
        const std::shared_ptr<Host> &provider_host,
        const Multiaddress &multi_address) {
      return std::make_shared<StorageProviderInfo>(StorageProviderInfo{
          .address = miner_actor_address,
          .owner = {},
          .worker = miner_worker_address,
          .sector_size = SectorSize{1000000},
          .peer_info = PeerInfo{provider_host->getId(), {multi_address}}});
    }

    std::shared_ptr<StorageMarketClient> makeClient(
        const BlsKeyPair &client_keypair,
        const std::shared_ptr<BlsProvider> &bls_provider,
        const std::shared_ptr<Secp256k1ProviderDefault> &secp256k1_provider,
        const std::shared_ptr<libp2p::Host> &client_host,
        const std::shared_ptr<boost::asio::io_context> &context,
        const std::shared_ptr<Datastore> &datastore,
        const std::shared_ptr<Api> &api) {
      std::shared_ptr<KeyStore> keystore =
          std::make_shared<InMemoryKeyStore>(bls_provider, secp256k1_provider);

      auto new_client = std::make_shared<StorageMarketClientImpl>(
          client_host, context, datastore, api, keystore, piece_io_);
      OUTCOME_EXCEPT(new_client->init());
      return new_client;
    }

    outcome::result<DataRef> makeDataRef(const CID &root_cid,
                                         const Buffer &data) {
      OUTCOME_TRY(piece_commitment,
                  piece_io_->generatePieceCommitment(registered_proof, data));
      return DataRef{.transfer_type = kTransferTypeManual,
                     .root = root_cid,
                     .piece_cid = piece_commitment.first,
                     .piece_size = piece_commitment.second};
    }

    /**
     * Waits for deal state in provider
     * @param proposal_cid - proposal deal cid
     * @param state - desired state
     */
    void waitForProviderDealStatus(const CID &proposal_cid,
                                   const StorageDealStatus &state) {
      for (int i = 0; i < kNumberOfWaitCycles; i++) {
        context_->run_for(kWaitTime);
        auto deal = provider->getDeal(proposal_cid);
        if (deal.has_value() && deal.value().state == state) break;
      }
    }

    /**
     * Waits for deal state in client
     * @param proposal_cid - proposal deal cid
     * @param state - desired state
     */
    void waitForClientDealStatus(const CID &proposal_cid,
                                 const StorageDealStatus &state) {
      for (int i = 0; i < kNumberOfWaitCycles; i++) {
        context_->run_for(kWaitTime);
        auto deal = client->getLocalDeal(proposal_cid);
        if (deal.has_value() && deal.value().state == state) break;
      }
    }

    common::Logger logger = common::createLogger("StorageMarketTest");

    Address miner_actor_address = Address::makeFromId(100);
    Address miner_worker_address;
    Address client_id_address = Address::makeFromId(102);
    Address client_bls_address;
    Tipset chain_head;
    std::shared_ptr<Api> node_api;
    std::shared_ptr<ChainEventsMock> chain_events_ =
        std::make_shared<ChainEventsMock>();
    std::shared_ptr<StorageMarketClient> client;
    std::shared_ptr<StorageProvider> provider;
    std::shared_ptr<StorageProviderInfo> storage_provider_info;

    RegisteredProof registered_proof{RegisteredProof::StackedDRG32GiBSeal};
    std::shared_ptr<PieceIO> piece_io_;
    std::shared_ptr<boost::asio::io_context> context_;

   private:
    // published messages
    std::map<CID, SignedMessage> messages;
  };

}  // namespace fc::markets::storage::test

#endif  // CPP_FILECOIN_TEST_CORE_MARKETS_STORAGE_STORAGE_MARKET_FIXTURE_HPP<|MERGE_RESOLUTION|>--- conflicted
+++ resolved
@@ -184,10 +184,6 @@
     void TearDown() override {
       OUTCOME_EXCEPT(provider->stop());
       OUTCOME_EXCEPT(client->stop());
-<<<<<<< HEAD
-      context->stop();
-=======
->>>>>>> 9d3bf9a5
     }
 
    protected:
