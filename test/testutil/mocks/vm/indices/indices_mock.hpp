--- conflicted
+++ resolved
@@ -16,11 +16,7 @@
     MOCK_METHOD0(storagePowerConsensusMinMinerPower, fc::power::Power());
 
     MOCK_METHOD1(consensusPowerForStorageWeight,
-<<<<<<< HEAD
-                 fc::power::Power(actor::SectorStorageWeightDescr));
-=======
                  fc::power::Power(SectorStorageWeightDesc));
->>>>>>> 0280f3fb
   };
 
 }  // namespace fc::vm::indices
