--- conflicted
+++ resolved
@@ -77,7 +77,10 @@
                  outcome::result<bool>(uint64_t sector_size,
                                        const SealVerifyInfo &info));
 
-<<<<<<< HEAD
+    MOCK_METHOD2(verifyConsensusFault,
+                 outcome::result<bool>(const BlockHeader &block_header_1,
+                                       const BlockHeader &block_header_2));
+
     template <typename M>
     void expectSendM(const Address &address,
                      const typename M::Params &params,
@@ -88,11 +91,6 @@
       EXPECT_CALL(*this, send(address, M::Number, params2, value))
           .WillOnce(testing::Return(fc::outcome::success(result2)));
     }
-=======
-    MOCK_METHOD2(verifyConsensusFault,
-                 outcome::result<bool>(const BlockHeader &block_header_1,
-                                       const BlockHeader &block_header_2));
->>>>>>> 7e4a291a
   };
 }  // namespace fc::vm::runtime
 
