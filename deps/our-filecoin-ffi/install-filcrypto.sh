#!/usr/bin/env bash
# shellcheck disable=SC2155 enable=require-variable-braces

set -Eeo pipefail

ffi_dir="../filecoin-ffi"
release_sha1=$(cd $ffi_dir && git rev-parse HEAD)
if [ -e filecoin_ffi_commit_installed ] && [ "$(cat filecoin_ffi_commit_installed)" = "$release_sha1" ]; then
<<<<<<< HEAD
  # (>&2 echo "filecoin-ffi is already installed")
=======
>>>>>>> c8eba1bd
  exit 0
fi

if ! [ -x "$(command -v jq)" ]; then
  (>&2 echo 'Error: jq is not installed.')
  (>&2 echo 'Install jq to resolve this problem.')
  exit 1
fi

main() {
    mkdir -p include/filecoin-ffi
    mkdir -p lib/pkgconfig
    ./${ffi_dir}/install-filcrypto

    find -L "${ffi_dir}" -type f -name filcrypto.h -exec rsync --checksum "{}" ./include/filecoin-ffi \;
    find -L "${ffi_dir}" -type f -name libfilcrypto.a -exec rsync --checksum "{}" ./lib \;
    find -L "${ffi_dir}" -type f -name filcrypto.pc -exec rsync --checksum "{}" ./lib/pkgconfig \;
    echo "$release_sha1" > filecoin_ffi_commit_installed
}

main "$@"; exit<|MERGE_RESOLUTION|>--- conflicted
+++ resolved
@@ -6,10 +6,6 @@
 ffi_dir="../filecoin-ffi"
 release_sha1=$(cd $ffi_dir && git rev-parse HEAD)
 if [ -e filecoin_ffi_commit_installed ] && [ "$(cat filecoin_ffi_commit_installed)" = "$release_sha1" ]; then
-<<<<<<< HEAD
-  # (>&2 echo "filecoin-ffi is already installed")
-=======
->>>>>>> c8eba1bd
   exit 0
 fi
 
