name: CI

on: 
  push:
    branches:
    - master
  pull_request:
    branches:
    - master

jobs:
  build:
    runs-on: ${{ matrix.os }}
    strategy:
      fail-fast: false
      matrix:
        # 3 jobs in total
        os: [ubuntu-18.04, macOS-latest]
        compiler: [{
          "cc": "gcc",
          "cxx": "g++"
         }, {
          "cc": "clang",
          "cxx": "clang++"
        }]
        exclude:
          - os: macOS-latest
            compiler:
              cc: gcc
        include:
          - os: macOS-latest
            env:
              CFLAGS: "-I /Applications/Xcode.app/Contents/Developer/Platforms/MacOSX.platform/Developer/SDKs/MacOSX.sdk/usr/include"
    steps:
    - uses: actions/checkout@v1
      name: checkout
      with:
        submodules: true
        clean: true
        fetch-depth: 1
        token: ${{ secrets.CI_TOKEN }}
    - name: install dependencies
      run: |
        set -e
        if [ "$RUNNER_OS" = "macOS" ]; then
          brew install ninja
          brew install pkgconfig
        else
          sudo apt-get update || true
<<<<<<< HEAD
          sudo apt-get install -y ninja-build
          sudo apt-get install pkg-config
          sudo apt-get install python3-setuptools
=======
          sudo apt-get install -y ninja-build python-setuptools
>>>>>>> 63e5c816
        fi

        pip3 -V || sudo python3 -m pip install --upgrade pip
        sudo pip3 install scikit-build
        sudo pip3 install cmake requests gitpython gcovr pyyaml
        sudo curl https://sh.rustup.rs -sSf | sh -s -- -y
    - name: cmake
      env:
        CC: ${{ matrix.compiler.cc }}
        CXX: ${{ matrix.compiler.cxx }}
        GITHUB_TOKEN: ${{ secrets.GITHUB_TOKEN }} # has to be included to access other secrets
        GITHUB_HUNTER_USERNAME: ${{ secrets.GITHUB_HUNTER_USERNAME }}
        GITHUB_HUNTER_TOKEN: ${{ secrets.GITHUB_HUNTER_TOKEN }}
      run: cmake . -GNinja -Bbuild
    - name: build
      run: cmake --build build -- -j2
    - name: test
      env:
        CTEST_OUTPUT_ON_FAILURE: 1
      run: cmake --build build --target test<|MERGE_RESOLUTION|>--- conflicted
+++ resolved
@@ -47,13 +47,8 @@
           brew install pkgconfig
         else
           sudo apt-get update || true
-<<<<<<< HEAD
-          sudo apt-get install -y ninja-build
           sudo apt-get install pkg-config
-          sudo apt-get install python3-setuptools
-=======
           sudo apt-get install -y ninja-build python-setuptools
->>>>>>> 63e5c816
         fi
 
         pip3 -V || sudo python3 -m pip install --upgrade pip
