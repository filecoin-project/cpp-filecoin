--- conflicted
+++ resolved
@@ -30,32 +30,22 @@
         include:
           - os: macOS-latest
             env:
-<<<<<<< HEAD
               CFLAGS: -I/Applications/Xcode.app/Contents/Developer/Platforms/MacOSX.platform/Developer/SDKs/MacOSX.sdk/usr/include
               CXXFLAGS: -isysroot/Applications/Xcode.app/Contents/Developer/Platforms/MacOSX.platform/Developer/SDKs/MacOSX.sdk/usr/include
-=======
-              CFLAGS: -isysroot/Applications/Xcode.app/Contents/Developer/Platforms/MacOSX.platform/Developer/SDKs/MacOSX.sdk/usr/include
-              CPPFLAGS: -isysroot/Applications/Xcode.app/Contents/Developer/Platforms/MacOSX.platform/Developer/SDKs/MacOSX.sdk/usr/include
->>>>>>> 954ba7be
     steps:
     - uses: actions/checkout@v1
       name: checkout
       with:
         submodules: true
         clean: true
+        fetch-depth: 1
         token: ${{ secrets.CI_TOKEN }}
     - name: install dependencies
       run: |
         set -e
         if [ "$RUNNER_OS" = "macOS" ]; then
-<<<<<<< HEAD
           brew install ninja
           brew install pkg-config
-=======
-          brew install ninja pkg-config
-          mkdir -p /Applications/Xcode_11.3.1.app/Contents/Developer/Platforms/MacOSX.platform/Developer/SDKs/MacOSX.sdk/usr/local/include
-          ln -s /Applications/Xcode.app/Contents/Developer/Platforms/MacOSX.platform/Developer/SDKs/MacOSX.sdk/usr/include /Applications/Xcode_11.3.1.app/Contents/Developer/Platforms/MacOSX.platform/Developer/SDKs/MacOSX.sdk/usr/local/include
->>>>>>> 954ba7be
         else
           sudo apt-get update || true
           sudo apt-get install -y ninja-build python-setuptools pkg-config ocl-icd-* opencl-headers
