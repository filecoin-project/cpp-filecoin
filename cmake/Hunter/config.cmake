hunter_config(
    libarchive
    URL https://github.com/soramitsu/fuhon-libarchive/archive/hunter-v3.4.3.tar.gz
    SHA1 0996fd781195df120744164ba5e0033a14c79e06
    CMAKE_ARGS ENABLE_INSTALL=ON
)

hunter_config(
    Boost
    VERSION 1.72.0-p1
    CMAKE_ARGS CMAKE_POSITION_INDEPENDENT_CODE=ON
)

hunter_config(
    GTest
    VERSION 1.8.0-hunter-p11
    CMAKE_ARGS "CMAKE_CXX_FLAGS=-Wno-deprecated-copy"
)

hunter_config(
    CURL
    VERSION 7.60.0-p2
    CMAKE_ARGS "HTTP_ONLY=ON"
)

hunter_config(
    gRPC
<<<<<<< HEAD
    VERSION "1.29.1.1"
=======
    VERSION "1.29.1"
>>>>>>> 10f6f41f
    CMAKE_ARGS "gRPC_BUILD_CSHARP_EXT=OFF"
)

hunter_config(
    spdlog
    URL https://github.com/gabime/spdlog/archive/v1.4.2.zip
    SHA1 4b10e9aa17f7d568e24f464b48358ab46cb6f39c
)

hunter_config(
    tsl_hat_trie
    URL https://github.com/masterjedy/hat-trie/archive/343e0dac54fc8491065e8a059a02db9a2b1248ab.zip
    SHA1 7b0051e9388d629f382752dd6a12aa8918cdc022
)

hunter_config(
    Boost.DI
    URL https://github.com/masterjedy/di/archive/c5287ee710ad90f5286d0cc2b9e49b72d89267a6.zip
    SHA1 802b64a6242be45771f3d4c86257eac0a3c7b289
    CMAKE_ARGS BOOST_DI_OPT_BUILD_TESTS=OFF BOOST_DI_OPT_BUILD_EXAMPLES=OFF # disable building examples and tests
)

hunter_config(
    SQLiteModernCpp
    URL https://github.com/soramitsu/libp2p-sqlite-modern-cpp/archive/fc3b700064cb57ab6b598c9bc7a12b2842f78da2.zip
    SHA1 d913f2a0360892a30bc7cd8820a0475800b47d76
)

hunter_config(libp2p
<<<<<<< HEAD
    URL https://github.com/soramitsu/libp2p/archive/02589ae52912b9629be715cd2179a0d313bf4f0b.zip
    SHA1 bbbff0d9678cfc590d69894d871040794327ea8e
=======
    URL https://github.com/libp2p/cpp-libp2p/archive/9aabc1078f7cd88049a82e2b4987a71c77774819.zip
    SHA1 adf518271f84c9d92858b61d8f5aedbddda9e4ac
>>>>>>> 10f6f41f
    CMAKE_ARGS TESTING=OFF EXAMPLES=OFF EXPOSE_MOCKS=ON
    KEEP_PACKAGE_SOURCES
    )<|MERGE_RESOLUTION|>--- conflicted
+++ resolved
@@ -25,11 +25,7 @@
 
 hunter_config(
     gRPC
-<<<<<<< HEAD
-    VERSION "1.29.1.1"
-=======
     VERSION "1.29.1"
->>>>>>> 10f6f41f
     CMAKE_ARGS "gRPC_BUILD_CSHARP_EXT=OFF"
 )
 
@@ -59,13 +55,8 @@
 )
 
 hunter_config(libp2p
-<<<<<<< HEAD
     URL https://github.com/soramitsu/libp2p/archive/02589ae52912b9629be715cd2179a0d313bf4f0b.zip
     SHA1 bbbff0d9678cfc590d69894d871040794327ea8e
-=======
-    URL https://github.com/libp2p/cpp-libp2p/archive/9aabc1078f7cd88049a82e2b4987a71c77774819.zip
-    SHA1 adf518271f84c9d92858b61d8f5aedbddda9e4ac
->>>>>>> 10f6f41f
     CMAKE_ARGS TESTING=OFF EXAMPLES=OFF EXPOSE_MOCKS=ON
     KEEP_PACKAGE_SOURCES
     )