hunter_config(
    Boost
    VERSION 1.70.0-p0
    CMAKE_ARGS CMAKE_POSITION_INDEPENDENT_CODE=ON
)

hunter_config(
    GTest
    VERSION 1.8.0-hunter-p11
    CMAKE_ARGS "CMAKE_CXX_FLAGS=-Wno-deprecated-copy"
)

hunter_config(
    spdlog
    URL https://github.com/gabime/spdlog/archive/v1.4.2.zip
    SHA1 4b10e9aa17f7d568e24f464b48358ab46cb6f39c
)

hunter_config(
    tsl_hat_trie
    URL https://github.com/masterjedy/hat-trie/archive/343e0dac54fc8491065e8a059a02db9a2b1248ab.zip
    SHA1 7b0051e9388d629f382752dd6a12aa8918cdc022
)

hunter_config(
    Boost.DI
    URL https://github.com/masterjedy/di/archive/c5287ee710ad90f5286d0cc2b9e49b72d89267a6.zip
    SHA1 802b64a6242be45771f3d4c86257eac0a3c7b289
    CMAKE_ARGS BOOST_DI_OPT_BUILD_TESTS=OFF BOOST_DI_OPT_BUILD_EXAMPLES=OFF # disable building examples and tests
)

hunter_config(libp2p
<<<<<<< HEAD
    URL https://github.com/soramitsu/libp2p/archive/f611ebe492348582b64cb1bb8602e6101884f1a1.zip
    SHA1 f9b6c84d56038e93a6682c83a2bf2d0dd884541b
=======
    URL https://github.com/soramitsu/libp2p/archive/73211b62f42a8fab134d640c9e6711622f2a3f59.zip
    SHA1 355aa7b858169ec20ecf5ba72cf89a8a613e0907
>>>>>>> 9e2a5d53
    CMAKE_ARGS TESTING=OFF
    )<|MERGE_RESOLUTION|>--- conflicted
+++ resolved
@@ -30,12 +30,7 @@
 )
 
 hunter_config(libp2p
-<<<<<<< HEAD
-    URL https://github.com/soramitsu/libp2p/archive/f611ebe492348582b64cb1bb8602e6101884f1a1.zip
-    SHA1 f9b6c84d56038e93a6682c83a2bf2d0dd884541b
-=======
     URL https://github.com/soramitsu/libp2p/archive/73211b62f42a8fab134d640c9e6711622f2a3f59.zip
     SHA1 355aa7b858169ec20ecf5ba72cf89a8a613e0907
->>>>>>> 9e2a5d53
     CMAKE_ARGS TESTING=OFF
     )