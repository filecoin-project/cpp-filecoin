package sealing

import (
	"github.com/ipfs/go-cid"

	"github.com/filecoin-project/lotus/api"
)

type mutator interface {
	apply(state *SectorInfo)
}

// globalMutator is an event which can apply in every state
type globalMutator interface {
	// applyGlobal applies the event to the state. If if returns true,
	//  event processing should be interrupted
	applyGlobal(state *SectorInfo) bool
}

// Global events

type SectorRestart struct{}

func (evt SectorRestart) applyGlobal(*SectorInfo) bool { return false }

type SectorFatalError struct{ error }

func (evt SectorFatalError) applyGlobal(state *SectorInfo) bool {
	log.Errorf("Fatal error on sector %d: %+v", state.SectorID, evt.error)
	// TODO: Do we want to mark the state as unrecoverable?
	//  I feel like this should be a softer error, where the user would
	//  be able to send a retry event of some kind
	return true
}

type SectorForceState struct {
	state api.SectorState
}

func (evt SectorForceState) applyGlobal(state *SectorInfo) bool {
	state.State = evt.state
	return true
}

// Normal path

type SectorStart struct {
	id     uint64
	pieces []Piece
}

func (evt SectorStart) apply(state *SectorInfo) {
	state.SectorID = evt.id
	state.Pieces = evt.pieces
}

type SectorPacked struct{ pieces []Piece }

func (evt SectorPacked) apply(state *SectorInfo) {
	state.Pieces = append(state.Pieces, evt.pieces...)
}

type SectorSealed struct {
	commR  []byte
	commD  []byte
	ticket SealTicket
}

func (evt SectorSealed) apply(state *SectorInfo) {
	state.CommD = evt.commD
	state.CommR = evt.commR
	state.Ticket = evt.ticket
}

type SectorSealFailed struct{ error }

func (evt SectorSealFailed) apply(*SectorInfo) {}

type SectorPreCommitFailed struct{ error }

func (evt SectorPreCommitFailed) apply(*SectorInfo) {}

type SectorPreCommitted struct {
	message cid.Cid
}

func (evt SectorPreCommitted) apply(state *SectorInfo) {
	state.PreCommitMessage = &evt.message
}

type SectorSeedReady struct {
	seed SealSeed
}

func (evt SectorSeedReady) apply(state *SectorInfo) {
	state.Seed = evt.seed
}

<<<<<<< HEAD
type SectorComputeProofFailed struct{ error }
=======
type SectorSealCommitFailed struct{ error }

>>>>>>> a77c19a6
type SectorCommitFailed struct{ error }

func (evt SectorCommitFailed) apply(*SectorInfo) {}

type SectorCommitted struct {
	message cid.Cid
	proof   []byte
}

func (evt SectorCommitted) apply(state *SectorInfo) {
	state.Proof = evt.proof
	state.CommitMessage = &evt.message
}

type SectorProving struct{}

func (evt SectorProving) apply(*SectorInfo) {}

type SectorFaulty struct{}

func (evt SectorFaulty) apply(state *SectorInfo) {}

type SectorFaultReported struct{ reportMsg cid.Cid }

func (evt SectorFaultReported) apply(state *SectorInfo) {
	state.FaultReportMsg = &evt.reportMsg
}

type SectorFaultedFinal struct{}<|MERGE_RESOLUTION|>--- conflicted
+++ resolved
@@ -96,12 +96,8 @@
 	state.Seed = evt.seed
 }
 
-<<<<<<< HEAD
 type SectorComputeProofFailed struct{ error }
-=======
-type SectorSealCommitFailed struct{ error }
 
->>>>>>> a77c19a6
 type SectorCommitFailed struct{ error }
 
 func (evt SectorCommitFailed) apply(*SectorInfo) {}
