--- conflicted
+++ resolved
@@ -9,14 +9,6 @@
 )
 
 type ExecutionTrace struct {
-<<<<<<< HEAD
-	Msg      *Message
-	MsgRct   *MessageReceipt
-	Error    string
-	Duration time.Duration
-
-	Subcalls []ExecutionTrace
-=======
 	Msg        *Message
 	MsgRct     *MessageReceipt
 	Error      string
@@ -105,5 +97,4 @@
 
 	cpy := (*GasTraceCopy)(gt)
 	return json.Marshal(cpy)
->>>>>>> fb4ad043
 }