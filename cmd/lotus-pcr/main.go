package main

import (
	"bufio"
	"bytes"
	"context"
	"encoding/csv"
	"fmt"
	"io/ioutil"
	"net/http"
	_ "net/http/pprof"
	"os"
	"path/filepath"
	"strconv"
	"time"

	"github.com/filecoin-project/lotus/chain/actors/builtin"
	builtin0 "github.com/filecoin-project/specs-actors/actors/builtin"

	miner0 "github.com/filecoin-project/specs-actors/actors/builtin/miner"

	"github.com/filecoin-project/go-state-types/network"

	"github.com/ipfs/go-cid"
	logging "github.com/ipfs/go-log/v2"

	"github.com/mitchellh/go-homedir"
	"github.com/urfave/cli/v2"

	"golang.org/x/xerrors"

	"github.com/filecoin-project/go-address"
	"github.com/filecoin-project/go-bitfield"
	"github.com/filecoin-project/go-state-types/abi"
	"github.com/filecoin-project/go-state-types/big"
	"github.com/filecoin-project/go-state-types/exitcode"

	"github.com/filecoin-project/lotus/api"
	"github.com/filecoin-project/lotus/build"
	"github.com/filecoin-project/lotus/chain/actors/builtin/market"
	"github.com/filecoin-project/lotus/chain/actors/builtin/miner"
	"github.com/filecoin-project/lotus/chain/types"
	"github.com/filecoin-project/lotus/tools/stats"
)

var log = logging.Logger("main")

func main() {
	local := []*cli.Command{
		runCmd,
		recoverMinersCmd,
		findMinersCmd,
		versionCmd,
	}

	app := &cli.App{
		Name:  "lotus-pcr",
		Usage: "Refunds precommit initial pledge for all miners",
		Description: `Lotus PCR will attempt to reimbursement the initial pledge collateral of the PreCommitSector
   miner actor method for all miners on the network.

   The refund is sent directly to the miner actor, and not to the worker.

   The value refunded to the miner actor is not the value in the message itself, but calculated
   using StateMinerInitialPledgeCollateral of the PreCommitSector message params. This is to reduce
   abuse by over send in the PreCommitSector message and receiving more funds than was actually
   consumed by pledging the sector.

   No gas charges are refunded as part of this process, but a small 3% (by default) additional
   funds are provided.

   A single message will be produced per miner totaling their refund for all PreCommitSector messages
   in a tipset.
`,
		Version: build.UserVersion(),
		Flags: []cli.Flag{
			&cli.StringFlag{
				Name:    "lotus-path",
				EnvVars: []string{"LOTUS_PATH"},
				Value:   "~/.lotus", // TODO: Consider XDG_DATA_HOME
			},
			&cli.StringFlag{
				Name:    "repo",
				EnvVars: []string{"LOTUS_PCR_PATH"},
				Value:   "~/.lotuspcr", // TODO: Consider XDG_DATA_HOME
			},
			&cli.StringFlag{
				Name:    "log-level",
				EnvVars: []string{"LOTUS_PCR_LOG_LEVEL"},
				Hidden:  true,
				Value:   "info",
			},
		},
		Before: func(cctx *cli.Context) error {
			return logging.SetLogLevel("main", cctx.String("log-level"))
		},
		Commands: local,
	}

	if err := app.Run(os.Args); err != nil {
		log.Errorw("exit in error", "err", err)
		os.Exit(1)
		return
	}
}

var versionCmd = &cli.Command{
	Name:  "version",
	Usage: "Print version",
	Action: func(cctx *cli.Context) error {
		cli.VersionPrinter(cctx)
		return nil
	},
}

var findMinersCmd = &cli.Command{
	Name:  "find-miners",
	Usage: "find miners with a desired minimum balance",
	Description: `Find miners returns a list of miners and their balances that are below a
   threhold value. By default only the miner actor available balance is considered but other
   account balances can be included by enabling them through the flags.

   Examples
   Find all miners with an available balance below 100 FIL

     lotus-pcr find-miners --threshold 100

   Find all miners with a balance below zero, which includes the owner and worker balances

     lotus-pcr find-miners --threshold 0 --owner --worker
`,
	Flags: []cli.Flag{
		&cli.BoolFlag{
			Name:    "no-sync",
			EnvVars: []string{"LOTUS_PCR_NO_SYNC"},
			Usage:   "do not wait for chain sync to complete",
		},
		&cli.IntFlag{
			Name:    "threshold",
			EnvVars: []string{"LOTUS_PCR_THRESHOLD"},
			Usage:   "balance below this limit will be printed",
			Value:   0,
		},
		&cli.BoolFlag{
			Name:  "owner",
			Usage: "include owner balance",
			Value: false,
		},
		&cli.BoolFlag{
			Name:  "worker",
			Usage: "include worker balance",
			Value: false,
		},
		&cli.BoolFlag{
			Name:  "control",
			Usage: "include control balance",
			Value: false,
		},
	},
	Action: func(cctx *cli.Context) error {
		ctx := context.Background()
		api, closer, err := stats.GetFullNodeAPI(cctx.Context, cctx.String("lotus-path"))
		if err != nil {
			log.Fatal(err)
		}
		defer closer()

		if !cctx.Bool("no-sync") {
			if err := stats.WaitForSyncComplete(ctx, api); err != nil {
				log.Fatal(err)
			}
		}

		owner := cctx.Bool("owner")
		worker := cctx.Bool("worker")
		control := cctx.Bool("control")
		threshold := uint64(cctx.Int("threshold"))

		rf := &refunder{
			api:       api,
			threshold: types.FromFil(threshold),
		}

		refundTipset, err := api.ChainHead(ctx)
		if err != nil {
			return err
		}

		balanceRefund, err := rf.FindMiners(ctx, refundTipset, NewMinersRefund(), owner, worker, control)
		if err != nil {
			return err
		}

		for _, maddr := range balanceRefund.Miners() {
			fmt.Printf("%s\t%s\n", maddr, types.FIL(balanceRefund.GetRefund(maddr)))
		}

		return nil
	},
}

var recoverMinersCmd = &cli.Command{
	Name:  "recover-miners",
	Usage: "Ensure all miners with a negative available balance have a FIL surplus across accounts",
	Flags: []cli.Flag{
		&cli.StringFlag{
			Name:    "from",
			EnvVars: []string{"LOTUS_PCR_FROM"},
			Usage:   "wallet address to send refund from",
		},
		&cli.BoolFlag{
			Name:    "no-sync",
			EnvVars: []string{"LOTUS_PCR_NO_SYNC"},
			Usage:   "do not wait for chain sync to complete",
		},
		&cli.BoolFlag{
			Name:    "dry-run",
			EnvVars: []string{"LOTUS_PCR_DRY_RUN"},
			Usage:   "do not send any messages",
			Value:   false,
		},
		&cli.StringFlag{
			Name:  "output",
			Usage: "dump data as a csv format to this file",
		},
		&cli.IntFlag{
			Name:    "miner-recovery-cutoff",
			EnvVars: []string{"LOTUS_PCR_MINER_RECOVERY_CUTOFF"},
			Usage:   "maximum amount of FIL that can be sent to any one miner before refund percent is applied",
			Value:   3000,
		},
		&cli.IntFlag{
			Name:    "miner-recovery-bonus",
			EnvVars: []string{"LOTUS_PCR_MINER_RECOVERY_BONUS"},
			Usage:   "additional FIL to send to each miner",
			Value:   5,
		},
		&cli.IntFlag{
			Name:    "miner-recovery-refund-percent",
			EnvVars: []string{"LOTUS_PCR_MINER_RECOVERY_REFUND_PERCENT"},
			Usage:   "percent of refund to issue",
			Value:   110,
		},
	},
	Action: func(cctx *cli.Context) error {
		ctx := context.Background()
		api, closer, err := stats.GetFullNodeAPI(cctx.Context, cctx.String("lotus-path"))
		if err != nil {
			log.Fatal(err)
		}
		defer closer()

		from, err := address.NewFromString(cctx.String("from"))
		if err != nil {
			return xerrors.Errorf("parsing source address (provide correct --from flag!): %w", err)
		}

		if !cctx.Bool("no-sync") {
			if err := stats.WaitForSyncComplete(ctx, api); err != nil {
				log.Fatal(err)
			}
		}

		dryRun := cctx.Bool("dry-run")
		minerRecoveryRefundPercent := cctx.Int("miner-recovery-refund-percent")
		minerRecoveryCutoff := uint64(cctx.Int("miner-recovery-cutoff"))
		minerRecoveryBonus := uint64(cctx.Int("miner-recovery-bonus"))

		rf := &refunder{
			api:                        api,
			wallet:                     from,
			dryRun:                     dryRun,
			minerRecoveryRefundPercent: minerRecoveryRefundPercent,
			minerRecoveryCutoff:        types.FromFil(minerRecoveryCutoff),
			minerRecoveryBonus:         types.FromFil(minerRecoveryBonus),
		}

		refundTipset, err := api.ChainHead(ctx)
		if err != nil {
			return err
		}

		balanceRefund, err := rf.EnsureMinerMinimums(ctx, refundTipset, NewMinersRefund(), cctx.String("output"))
		if err != nil {
			return err
		}

		if err := rf.Refund(ctx, "refund to recover miner", refundTipset, balanceRefund, 0); err != nil {
			return err
		}

		return nil
	},
}

var runCmd = &cli.Command{
	Name:  "run",
	Usage: "Start message reimpursement",
	Flags: []cli.Flag{
		&cli.StringFlag{
			Name:    "from",
			EnvVars: []string{"LOTUS_PCR_FROM"},
			Usage:   "wallet address to send refund from",
		},
		&cli.BoolFlag{
			Name:    "no-sync",
			EnvVars: []string{"LOTUS_PCR_NO_SYNC"},
			Usage:   "do not wait for chain sync to complete",
		},
		&cli.IntFlag{
			Name:    "refund-percent",
			EnvVars: []string{"LOTUS_PCR_REFUND_PERCENT"},
			Usage:   "percent of refund to issue",
			Value:   103,
		},
		&cli.IntFlag{
			Name:    "max-message-queue",
			EnvVars: []string{"LOTUS_PCR_MAX_MESSAGE_QUEUE"},
			Usage:   "set the maximum number of messages that can be queue in the mpool",
			Value:   300,
		},
		&cli.IntFlag{
			Name:    "aggregate-tipsets",
			EnvVars: []string{"LOTUS_PCR_AGGREGATE_TIPSETS"},
			Usage:   "number of tipsets to process before sending messages",
			Value:   1,
		},
		&cli.BoolFlag{
			Name:    "dry-run",
			EnvVars: []string{"LOTUS_PCR_DRY_RUN"},
			Usage:   "do not send any messages",
			Value:   false,
		},
		&cli.BoolFlag{
			Name:    "pre-commit",
			EnvVars: []string{"LOTUS_PCR_PRE_COMMIT"},
			Usage:   "process PreCommitSector messages",
			Value:   true,
		},
		&cli.BoolFlag{
			Name:    "prove-commit",
			EnvVars: []string{"LOTUS_PCR_PROVE_COMMIT"},
			Usage:   "process ProveCommitSector messages",
			Value:   true,
		},
		&cli.BoolFlag{
			Name:    "windowed-post",
			EnvVars: []string{"LOTUS_PCR_WINDOWED_POST"},
			Usage:   "process SubmitWindowedPoSt messages and refund gas fees",
			Value:   false,
		},
		&cli.BoolFlag{
			Name:    "storage-deals",
			EnvVars: []string{"LOTUS_PCR_STORAGE_DEALS"},
			Usage:   "process PublishStorageDeals messages and refund gas fees",
			Value:   false,
		},
		&cli.IntFlag{
			Name:    "head-delay",
			EnvVars: []string{"LOTUS_PCR_HEAD_DELAY"},
			Usage:   "the number of tipsets to delay message processing to smooth chain reorgs",
			Value:   int(build.MessageConfidence),
		},
		&cli.BoolFlag{
			Name:    "miner-recovery",
			EnvVars: []string{"LOTUS_PCR_MINER_RECOVERY"},
			Usage:   "run the miner recovery job",
			Value:   false,
		},
		&cli.IntFlag{
			Name:    "miner-recovery-period",
			EnvVars: []string{"LOTUS_PCR_MINER_RECOVERY_PERIOD"},
			Usage:   "interval between running miner recovery",
			Value:   2880,
		},
		&cli.IntFlag{
			Name:    "miner-recovery-cutoff",
			EnvVars: []string{"LOTUS_PCR_MINER_RECOVERY_CUTOFF"},
			Usage:   "maximum amount of FIL that can be sent to any one miner before refund percent is applied",
			Value:   3000,
		},
		&cli.IntFlag{
			Name:    "miner-recovery-bonus",
			EnvVars: []string{"LOTUS_PCR_MINER_RECOVERY_BONUS"},
			Usage:   "additional FIL to send to each miner",
			Value:   5,
		},
		&cli.IntFlag{
			Name:    "miner-recovery-refund-percent",
			EnvVars: []string{"LOTUS_PCR_MINER_RECOVERY_REFUND_PERCENT"},
			Usage:   "percent of refund to issue",
			Value:   110,
		},
		&cli.StringFlag{
			Name:    "pre-fee-cap-max",
			EnvVars: []string{"LOTUS_PCR_PRE_FEE_CAP_MAX"},
			Usage:   "messages with a fee cap larger than this will be skipped when processing pre commit messages",
			Value:   "0.0000000001",
		},
		&cli.StringFlag{
			Name:    "prove-fee-cap-max",
			EnvVars: []string{"LOTUS_PCR_PROVE_FEE_CAP_MAX"},
			Usage:   "messages with a prove cap larger than this will be skipped when processing pre commit messages",
			Value:   "0.0000000001",
		},
	},
	Action: func(cctx *cli.Context) error {
		go func() {
			http.ListenAndServe(":6060", nil) //nolint:errcheck
		}()

		ctx := context.Background()
		api, closer, err := stats.GetFullNodeAPI(cctx.Context, cctx.String("lotus-path"))
		if err != nil {
			log.Fatal(err)
		}
		defer closer()

		r, err := NewRepo(cctx.String("repo"))
		if err != nil {
			return err
		}

		if err := r.Open(); err != nil {
			return err
		}

		from, err := address.NewFromString(cctx.String("from"))
		if err != nil {
			return xerrors.Errorf("parsing source address (provide correct --from flag!): %w", err)
		}

		if !cctx.Bool("no-sync") {
			if err := stats.WaitForSyncComplete(ctx, api); err != nil {
				log.Fatal(err)
			}
		}

		tipsetsCh, err := stats.GetTips(ctx, api, r.Height(), cctx.Int("head-delay"))
		if err != nil {
			log.Fatal(err)
		}

		refundPercent := cctx.Int("refund-percent")
		maxMessageQueue := cctx.Int("max-message-queue")
		dryRun := cctx.Bool("dry-run")
		preCommitEnabled := cctx.Bool("pre-commit")
		proveCommitEnabled := cctx.Bool("prove-commit")
		windowedPoStEnabled := cctx.Bool("windowed-post")
		publishStorageDealsEnabled := cctx.Bool("storage-deals")
		aggregateTipsets := cctx.Int("aggregate-tipsets")
		minerRecoveryEnabled := cctx.Bool("miner-recovery")
		minerRecoveryPeriod := abi.ChainEpoch(int64(cctx.Int("miner-recovery-period")))
		minerRecoveryRefundPercent := cctx.Int("miner-recovery-refund-percent")
		minerRecoveryCutoff := uint64(cctx.Int("miner-recovery-cutoff"))
		minerRecoveryBonus := uint64(cctx.Int("miner-recovery-bonus"))

		preFeeCapMax, err := types.ParseFIL(cctx.String("pre-fee-cap-max"))
		if err != nil {
			return err
		}

		proveFeeCapMax, err := types.ParseFIL(cctx.String("prove-fee-cap-max"))
		if err != nil {
			return err
		}

		rf := &refunder{
			api:                        api,
			wallet:                     from,
			refundPercent:              refundPercent,
			minerRecoveryRefundPercent: minerRecoveryRefundPercent,
			minerRecoveryCutoff:        types.FromFil(minerRecoveryCutoff),
			minerRecoveryBonus:         types.FromFil(minerRecoveryBonus),
			dryRun:                     dryRun,
			preCommitEnabled:           preCommitEnabled,
			proveCommitEnabled:         proveCommitEnabled,
			windowedPoStEnabled:        windowedPoStEnabled,
			publishStorageDealsEnabled: publishStorageDealsEnabled,
			preFeeCapMax:               types.BigInt(preFeeCapMax),
			proveFeeCapMax:             types.BigInt(proveFeeCapMax),
		}

		var refunds *MinersRefund = NewMinersRefund()
		var rounds int = 0
		nextMinerRecovery := r.MinerRecoveryHeight() + minerRecoveryPeriod

		for tipset := range tipsetsCh {
			refunds, err = rf.ProcessTipset(ctx, tipset, refunds)
			if err != nil {
				return err
			}

			refundTipset, err := api.ChainHead(ctx)
			if err != nil {
				return err
			}

			if minerRecoveryEnabled && refundTipset.Height() >= nextMinerRecovery {
				recoveryRefund, err := rf.EnsureMinerMinimums(ctx, refundTipset, NewMinersRefund(), "")
				if err != nil {
					return err
				}

				if err := rf.Refund(ctx, "refund to recover miners", refundTipset, recoveryRefund, 0); err != nil {
					return err
				}

				if err := r.SetMinerRecoveryHeight(tipset.Height()); err != nil {
					return err
				}

				nextMinerRecovery = r.MinerRecoveryHeight() + minerRecoveryPeriod
			}

			rounds = rounds + 1
			if rounds < aggregateTipsets {
				continue
			}

			if err := rf.Refund(ctx, "refund stats", refundTipset, refunds, rounds); err != nil {
				return err
			}

			rounds = 0
			refunds = NewMinersRefund()

			if err := r.SetHeight(tipset.Height()); err != nil {
				return err
			}

			for {
				msgs, err := api.MpoolPending(ctx, types.EmptyTSK)
				if err != nil {
					log.Warnw("failed to fetch pending messages", "err", err)
					time.Sleep(time.Duration(int64(time.Second) * int64(build.BlockDelaySecs)))
					continue
				}

				count := 0
				for _, msg := range msgs {
					if msg.Message.From == from {
						count = count + 1
					}
				}

				if count < maxMessageQueue {
					break
				}

				log.Warnw("messages in mpool over max message queue", "message_count", count, "max_message_queue", maxMessageQueue)
				time.Sleep(time.Duration(int64(time.Second) * int64(build.BlockDelaySecs)))
			}
		}

		return nil
	},
}

type MinersRefund struct {
	refunds      map[address.Address]types.BigInt
	count        int
	totalRefunds types.BigInt
}

func NewMinersRefund() *MinersRefund {
	return &MinersRefund{
		refunds:      make(map[address.Address]types.BigInt),
		totalRefunds: types.NewInt(0),
	}
}

func (m *MinersRefund) Track(addr address.Address, value types.BigInt) {
	if _, ok := m.refunds[addr]; !ok {
		m.refunds[addr] = types.NewInt(0)
	}

	m.count = m.count + 1
	m.totalRefunds = types.BigAdd(m.totalRefunds, value)
	m.refunds[addr] = types.BigAdd(m.refunds[addr], value)
}

func (m *MinersRefund) Count() int {
	return m.count
}

func (m *MinersRefund) TotalRefunds() types.BigInt {
	return m.totalRefunds
}

func (m *MinersRefund) Miners() []address.Address {
	miners := make([]address.Address, 0, len(m.refunds))
	for addr := range m.refunds {
		miners = append(miners, addr)
	}

	return miners
}

func (m *MinersRefund) GetRefund(addr address.Address) types.BigInt {
	return m.refunds[addr]
}

type refunderNodeApi interface {
	ChainGetParentMessages(ctx context.Context, blockCid cid.Cid) ([]api.Message, error)
	ChainGetParentReceipts(ctx context.Context, blockCid cid.Cid) ([]*types.MessageReceipt, error)
	ChainGetTipSetByHeight(ctx context.Context, epoch abi.ChainEpoch, tsk types.TipSetKey) (*types.TipSet, error)
	ChainReadObj(context.Context, cid.Cid) ([]byte, error)
	StateMinerInitialPledgeCollateral(ctx context.Context, addr address.Address, precommitInfo miner.SectorPreCommitInfo, tsk types.TipSetKey) (types.BigInt, error)
	StateMinerInfo(context.Context, address.Address, types.TipSetKey) (miner.MinerInfo, error)
	StateSectorPreCommitInfo(ctx context.Context, addr address.Address, sector abi.SectorNumber, tsk types.TipSetKey) (miner.SectorPreCommitOnChainInfo, error)
	StateMinerAvailableBalance(context.Context, address.Address, types.TipSetKey) (types.BigInt, error)
	StateMinerSectors(ctx context.Context, addr address.Address, filter *bitfield.BitField, tsk types.TipSetKey) ([]*miner.SectorOnChainInfo, error)
	StateMinerFaults(ctx context.Context, addr address.Address, tsk types.TipSetKey) (bitfield.BitField, error)
	StateListMiners(context.Context, types.TipSetKey) ([]address.Address, error)
	StateGetActor(ctx context.Context, actor address.Address, tsk types.TipSetKey) (*types.Actor, error)
	StateNetworkVersion(ctx context.Context, tsk types.TipSetKey) (network.Version, error)
	MpoolPushMessage(ctx context.Context, msg *types.Message, spec *api.MessageSendSpec) (*types.SignedMessage, error)
	GasEstimateGasPremium(ctx context.Context, nblocksincl uint64, sender address.Address, gaslimit int64, tsk types.TipSetKey) (types.BigInt, error)
	WalletBalance(ctx context.Context, addr address.Address) (types.BigInt, error)
}

type refunder struct {
	api                        refunderNodeApi
	wallet                     address.Address
	refundPercent              int
	minerRecoveryRefundPercent int
	minerRecoveryCutoff        big.Int
	minerRecoveryBonus         big.Int
	dryRun                     bool
	preCommitEnabled           bool
	proveCommitEnabled         bool
	windowedPoStEnabled        bool
	publishStorageDealsEnabled bool
	threshold                  big.Int

	preFeeCapMax   big.Int
	proveFeeCapMax big.Int
}

func (r *refunder) FindMiners(ctx context.Context, tipset *types.TipSet, refunds *MinersRefund, owner, worker, control bool) (*MinersRefund, error) {
	miners, err := r.api.StateListMiners(ctx, tipset.Key())
	if err != nil {
		return nil, err
	}

	for _, maddr := range miners {
		mact, err := r.api.StateGetActor(ctx, maddr, types.EmptyTSK)
		if err != nil {
			log.Errorw("failed", "err", err, "height", tipset.Height(), "key", tipset.Key(), "miner", maddr)
			continue
		}

		if !mact.Balance.GreaterThan(big.Zero()) {
			continue
		}

		minerAvailableBalance, err := r.api.StateMinerAvailableBalance(ctx, maddr, tipset.Key())
		if err != nil {
			log.Errorw("failed", "err", err, "height", tipset.Height(), "key", tipset.Key(), "miner", maddr)
			continue
		}

		// Look up and find all addresses associated with the miner
		minerInfo, err := r.api.StateMinerInfo(ctx, maddr, tipset.Key())
		if err != nil {
			log.Errorw("failed", "err", err, "height", tipset.Height(), "key", tipset.Key(), "miner", maddr)
			continue
		}

		allAddresses := []address.Address{}

		if worker {
			allAddresses = append(allAddresses, minerInfo.Worker)
		}

		if owner {
			allAddresses = append(allAddresses, minerInfo.Owner)
		}

		if control {
			allAddresses = append(allAddresses, minerInfo.ControlAddresses...)
		}

		// Sum the balancer of all the addresses
		addrSum := big.Zero()
		addrCheck := make(map[address.Address]struct{}, len(allAddresses))
		for _, addr := range allAddresses {
			if _, found := addrCheck[addr]; !found {
				balance, err := r.api.WalletBalance(ctx, addr)
				if err != nil {
					log.Errorw("failed", "err", err, "height", tipset.Height(), "key", tipset.Key(), "miner", maddr)
					continue
				}

				addrSum = big.Add(addrSum, balance)
				addrCheck[addr] = struct{}{}
			}
		}

		totalAvailableBalance := big.Add(addrSum, minerAvailableBalance)

		if totalAvailableBalance.GreaterThanEqual(r.threshold) {
			continue
		}

		refunds.Track(maddr, totalAvailableBalance)

		log.Debugw("processing miner", "miner", maddr, "sectors", "available_balance", totalAvailableBalance)
	}

	return refunds, nil
}

func (r *refunder) EnsureMinerMinimums(ctx context.Context, tipset *types.TipSet, refunds *MinersRefund, output string) (*MinersRefund, error) {
	miners, err := r.api.StateListMiners(ctx, tipset.Key())
	if err != nil {
		return nil, err
	}

	w := ioutil.Discard
	if len(output) != 0 {
		f, err := os.Create(output)
		if err != nil {
			return nil, err
		}

		defer f.Close() // nolint:errcheck

		w = bufio.NewWriter(f)
	}

	csvOut := csv.NewWriter(w)
	defer csvOut.Flush()
	if err := csvOut.Write([]string{"MinerID", "FaultedSectors", "AvailableBalance", "ProposedRefund"}); err != nil {
		return nil, err
	}

	for _, maddr := range miners {
		mact, err := r.api.StateGetActor(ctx, maddr, types.EmptyTSK)
		if err != nil {
			log.Errorw("failed", "err", err, "height", tipset.Height(), "key", tipset.Key(), "miner", maddr)
			continue
		}

		if !mact.Balance.GreaterThan(big.Zero()) {
			continue
		}

		minerAvailableBalance, err := r.api.StateMinerAvailableBalance(ctx, maddr, tipset.Key())
		if err != nil {
			log.Errorw("failed", "err", err, "height", tipset.Height(), "key", tipset.Key(), "miner", maddr)
			continue
		}

		// Look up and find all addresses associated with the miner
		minerInfo, err := r.api.StateMinerInfo(ctx, maddr, tipset.Key())
		if err != nil {
			log.Errorw("failed", "err", err, "height", tipset.Height(), "key", tipset.Key(), "miner", maddr)
			continue
		}

		allAddresses := []address.Address{minerInfo.Worker, minerInfo.Owner}
		allAddresses = append(allAddresses, minerInfo.ControlAddresses...)

		// Sum the balancer of all the addresses
		addrSum := big.Zero()
		addrCheck := make(map[address.Address]struct{}, len(allAddresses))
		for _, addr := range allAddresses {
			if _, found := addrCheck[addr]; !found {
				balance, err := r.api.WalletBalance(ctx, addr)
				if err != nil {
					log.Errorw("failed", "err", err, "height", tipset.Height(), "key", tipset.Key(), "miner", maddr)
					continue
				}

				addrSum = big.Add(addrSum, balance)
				addrCheck[addr] = struct{}{}
			}
		}

		faults, err := r.api.StateMinerFaults(ctx, maddr, tipset.Key())
		if err != nil {
			log.Errorw("failed to look up miner faults", "err", err, "height", tipset.Height(), "key", tipset.Key(), "miner", maddr)
			continue
		}

		faultsCount, err := faults.Count()
		if err != nil {
			log.Errorw("failed to get count of faults", "err", err, "height", tipset.Height(), "key", tipset.Key(), "miner", maddr)
			continue
		}

		if faultsCount == 0 {
			log.Debugw("skipping miner with zero faults", "height", tipset.Height(), "key", tipset.Key(), "miner", maddr)
			continue
		}

		totalAvailableBalance := big.Add(addrSum, minerAvailableBalance)
		balanceCutoff := big.Mul(big.Div(big.NewIntUnsigned(faultsCount), big.NewInt(10)), big.NewIntUnsigned(build.FilecoinPrecision))

		if totalAvailableBalance.GreaterThan(balanceCutoff) {
			log.Debugw(
				"skipping over miner with total available balance larger than refund",
				"height", tipset.Height(),
				"key", tipset.Key(),
				"miner", maddr,
				"available_balance", totalAvailableBalance,
				"balance_cutoff", balanceCutoff,
				"faults_count", faultsCount,
				"available_balance_fil", big.Div(totalAvailableBalance, big.NewIntUnsigned(build.FilecoinPrecision)).Int64(),
				"balance_cutoff_fil", big.Div(balanceCutoff, big.NewIntUnsigned(build.FilecoinPrecision)).Int64(),
			)
			continue
		}

		refundValue := big.Sub(balanceCutoff, totalAvailableBalance)
		if r.minerRecoveryRefundPercent > 0 {
			refundValue = types.BigMul(types.BigDiv(refundValue, types.NewInt(100)), types.NewInt(uint64(r.minerRecoveryRefundPercent)))
		}

		refundValue = big.Add(refundValue, r.minerRecoveryBonus)

		if refundValue.GreaterThan(r.minerRecoveryCutoff) {
			log.Infow(
				"skipping over miner with refund greater than refund cutoff",
				"height", tipset.Height(),
				"key", tipset.Key(),
				"miner", maddr,
				"available_balance", totalAvailableBalance,
				"balance_cutoff", balanceCutoff,
				"faults_count", faultsCount,
				"refund", refundValue,
				"available_balance_fil", big.Div(totalAvailableBalance, big.NewIntUnsigned(build.FilecoinPrecision)).Int64(),
				"balance_cutoff_fil", big.Div(balanceCutoff, big.NewIntUnsigned(build.FilecoinPrecision)).Int64(),
				"refund_fil", big.Div(refundValue, big.NewIntUnsigned(build.FilecoinPrecision)).Int64(),
			)
			continue
		}

		refunds.Track(maddr, refundValue)
		record := []string{
			maddr.String(),
			fmt.Sprintf("%d", faultsCount),
			big.Div(totalAvailableBalance, big.NewIntUnsigned(build.FilecoinPrecision)).String(),
			big.Div(refundValue, big.NewIntUnsigned(build.FilecoinPrecision)).String(),
		}
		if err := csvOut.Write(record); err != nil {
			return nil, err
		}

		log.Debugw(
			"processing miner",
			"miner", maddr,
			"faults_count", faultsCount,
			"available_balance", totalAvailableBalance,
			"refund", refundValue,
			"available_balance_fil", big.Div(totalAvailableBalance, big.NewIntUnsigned(build.FilecoinPrecision)).Int64(),
			"refund_fil", big.Div(refundValue, big.NewIntUnsigned(build.FilecoinPrecision)).Int64(),
		)
	}

	return refunds, nil
}

func (r *refunder) processTipsetStorageMarketActor(ctx context.Context, tipset *types.TipSet, msg api.Message, recp *types.MessageReceipt) (bool, string, types.BigInt, error) {

	m := msg.Message
	refundValue := types.NewInt(0)
	var messageMethod string

	switch m.Method {
	case builtin0.MethodsMarket.PublishStorageDeals:
		if !r.publishStorageDealsEnabled {
			return false, messageMethod, types.NewInt(0), nil
		}

		messageMethod = "PublishStorageDeals"

		if recp.ExitCode != exitcode.Ok {
			log.Debugw("skipping non-ok exitcode message", "method", messageMethod, "cid", msg.Cid, "miner", m.To, "exitcode", recp.ExitCode)
			return false, messageMethod, types.NewInt(0), nil
		}

		refundValue = types.BigMul(types.NewInt(uint64(recp.GasUsed)), tipset.Blocks()[0].ParentBaseFee)
	}

	return true, messageMethod, refundValue, nil
}

func (r *refunder) processTipsetStorageMinerActor(ctx context.Context, tipset *types.TipSet, msg api.Message, recp *types.MessageReceipt) (bool, string, types.BigInt, error) {

	m := msg.Message
	refundValue := types.NewInt(0)
	var messageMethod string

	switch m.Method {
	case builtin0.MethodsMiner.SubmitWindowedPoSt:
		if !r.windowedPoStEnabled {
			return false, messageMethod, types.NewInt(0), nil
		}

		messageMethod = "SubmitWindowedPoSt"

		if recp.ExitCode != exitcode.Ok {
			log.Debugw("skipping non-ok exitcode message", "method", messageMethod, "cid", msg.Cid, "miner", m.To, "exitcode", recp.ExitCode)
			return false, messageMethod, types.NewInt(0), nil
		}

		refundValue = types.BigMul(types.NewInt(uint64(recp.GasUsed)), tipset.Blocks()[0].ParentBaseFee)
	case builtin0.MethodsMiner.ProveCommitSector:
		if !r.proveCommitEnabled {
			return false, messageMethod, types.NewInt(0), nil
		}

		messageMethod = "ProveCommitSector"

		if recp.ExitCode != exitcode.Ok {
			log.Debugw("skipping non-ok exitcode message", "method", messageMethod, "cid", msg.Cid, "miner", m.To, "exitcode", recp.ExitCode)
			return false, messageMethod, types.NewInt(0), nil
		}

		if m.GasFeeCap.GreaterThan(r.proveFeeCapMax) {
			log.Debugw("skipping high fee cap message", "method", messageMethod, "cid", msg.Cid, "miner", m.To, "gas_fee_cap", m.GasFeeCap, "fee_cap_max", r.proveFeeCapMax)
			return false, messageMethod, types.NewInt(0), nil
		}

		var sn abi.SectorNumber

		var proveCommitSector miner0.ProveCommitSectorParams
		if err := proveCommitSector.UnmarshalCBOR(bytes.NewBuffer(m.Params)); err != nil {
			log.Warnw("failed to decode provecommit params", "err", err, "method", messageMethod, "cid", msg.Cid, "miner", m.To)
			return false, messageMethod, types.NewInt(0), nil
		}

		sn = proveCommitSector.SectorNumber

		// We use the parent tipset key because precommit information is removed when ProveCommitSector is executed
		precommitChainInfo, err := r.api.StateSectorPreCommitInfo(ctx, m.To, sn, tipset.Parents())
		if err != nil {
			log.Warnw("failed to get precommit info for sector", "err", err, "method", messageMethod, "cid", msg.Cid, "miner", m.To, "sector_number", sn)
			return false, messageMethod, types.NewInt(0), nil
		}

		precommitTipset, err := r.api.ChainGetTipSetByHeight(ctx, precommitChainInfo.PreCommitEpoch, tipset.Key())
		if err != nil {
			log.Warnf("failed to lookup precommit epoch", "err", err, "method", messageMethod, "cid", msg.Cid, "miner", m.To, "sector_number", sn)
			return false, messageMethod, types.NewInt(0), nil
		}

		collateral, err := r.api.StateMinerInitialPledgeCollateral(ctx, m.To, precommitChainInfo.Info, precommitTipset.Key())
		if err != nil {
			log.Warnw("failed to get initial pledge collateral", "err", err, "method", messageMethod, "cid", msg.Cid, "miner", m.To, "sector_number", sn)
			return false, messageMethod, types.NewInt(0), nil
		}

		collateral = big.Sub(collateral, precommitChainInfo.PreCommitDeposit)
		if collateral.LessThan(big.Zero()) {
			log.Debugw("skipping zero pledge collateral difference", "method", messageMethod, "cid", msg.Cid, "miner", m.To, "sector_number", sn)
			return false, messageMethod, types.NewInt(0), nil
		}

		refundValue = collateral
		if r.refundPercent > 0 {
			refundValue = types.BigMul(types.BigDiv(refundValue, types.NewInt(100)), types.NewInt(uint64(r.refundPercent)))
		}
	case builtin0.MethodsMiner.PreCommitSector:
		if !r.preCommitEnabled {
			return false, messageMethod, types.NewInt(0), nil
		}

		messageMethod = "PreCommitSector"

		if recp.ExitCode != exitcode.Ok {
			log.Debugw("skipping non-ok exitcode message", "method", messageMethod, "cid", msg.Cid, "miner", m.To, "exitcode", recp.ExitCode)
			return false, messageMethod, types.NewInt(0), nil
		}

		if m.GasFeeCap.GreaterThan(r.preFeeCapMax) {
			log.Debugw("skipping high fee cap message", "method", messageMethod, "cid", msg.Cid, "miner", m.To, "gas_fee_cap", m.GasFeeCap, "fee_cap_max", r.preFeeCapMax)
			return false, messageMethod, types.NewInt(0), nil
		}

		var precommitInfo miner.SectorPreCommitInfo
		if err := precommitInfo.UnmarshalCBOR(bytes.NewBuffer(m.Params)); err != nil {
			log.Warnw("failed to decode precommit params", "err", err, "method", messageMethod, "cid", msg.Cid, "miner", m.To)
			return false, messageMethod, types.NewInt(0), nil
		}

		collateral, err := r.api.StateMinerInitialPledgeCollateral(ctx, m.To, precommitInfo, tipset.Key())
		if err != nil {
			log.Warnw("failed to calculate initial pledge collateral", "err", err, "method", messageMethod, "cid", msg.Cid, "miner", m.To, "sector_number", precommitInfo.SectorNumber)
			return false, messageMethod, types.NewInt(0), nil
		}

		refundValue = collateral
		if r.refundPercent > 0 {
			refundValue = types.BigMul(types.BigDiv(refundValue, types.NewInt(100)), types.NewInt(uint64(r.refundPercent)))
		}
	default:
		return false, messageMethod, types.NewInt(0), nil
	}

	return true, messageMethod, refundValue, nil
}

func (r *refunder) ProcessTipset(ctx context.Context, tipset *types.TipSet, refunds *MinersRefund) (*MinersRefund, error) {
	cids := tipset.Cids()
	if len(cids) == 0 {
		log.Errorw("no cids in tipset", "height", tipset.Height(), "key", tipset.Key())
		return nil, fmt.Errorf("no cids in tipset")
	}

	msgs, err := r.api.ChainGetParentMessages(ctx, cids[0])
	if err != nil {
		log.Errorw("failed to get tipset parent messages", "err", err, "height", tipset.Height(), "key", tipset.Key())
		return nil, nil
	}

	recps, err := r.api.ChainGetParentReceipts(ctx, cids[0])
	if err != nil {
		log.Errorw("failed to get tipset parent receipts", "err", err, "height", tipset.Height(), "key", tipset.Key())
		return nil, nil
	}

	if len(msgs) != len(recps) {
		log.Errorw("message length does not match receipts length", "height", tipset.Height(), "key", tipset.Key(), "messages", len(msgs), "receipts", len(recps))
		return nil, nil
	}

	tipsetRefunds := NewMinersRefund()
	for i, msg := range msgs {
		refundValue := types.NewInt(0)
		m := msg.Message

		a, err := r.api.StateGetActor(ctx, m.To, tipset.Key())
		if err != nil {
			log.Warnw("failed to look up state actor", "height", tipset.Height(), "key", tipset.Key(), "actor", m.To)
			continue
		}

		var messageMethod string
		var processed bool

<<<<<<< HEAD
		if m.To == market.Address {
			var err error
			var processed bool
			processed, messageMethod, refundValue, err = r.processTipsetStorageMarketActor(ctx, tipset, msg, recps[i])
			if err != nil {
				continue
			}
			if !processed {
				continue
			}
		} else if builtin.IsStorageMinerActor(a.Code) {
			var err error
			var processed bool
=======
		if m.To == builtin.StorageMarketActorAddr {
			processed, messageMethod, refundValue, err = r.processTipsetStorageMarketActor(ctx, tipset, msg, recps[i])
		}

		if a.IsStorageMinerActor() {
>>>>>>> 7c7e0d73
			processed, messageMethod, refundValue, err = r.processTipsetStorageMinerActor(ctx, tipset, msg, recps[i])
		}

		if err != nil {
			log.Errorw("error while processing message", "cid", msg.Cid)
			continue
		}
		if !processed {
			continue
		}

		log.Debugw(
			"processing message",
			"method", messageMethod,
			"cid", msg.Cid,
			"from", m.From,
			"to", m.To,
			"value", m.Value,
			"gas_fee_cap", m.GasFeeCap,
			"gas_premium", m.GasPremium,
			"gas_used", recps[i].GasUsed,
			"refund", refundValue,
			"refund_fil", big.Div(refundValue, big.NewIntUnsigned(build.FilecoinPrecision)).Int64(),
		)

		refunds.Track(m.From, refundValue)
		tipsetRefunds.Track(m.From, refundValue)
	}

	log.Infow(
		"tipset stats",
		"height", tipset.Height(),
		"key", tipset.Key(),
		"total_refunds", tipsetRefunds.TotalRefunds(),
		"total_refunds_fil", big.Div(tipsetRefunds.TotalRefunds(), big.NewIntUnsigned(build.FilecoinPrecision)).Int64(),
		"messages_processed", tipsetRefunds.Count(),
	)

	return refunds, nil
}

func (r *refunder) Refund(ctx context.Context, name string, tipset *types.TipSet, refunds *MinersRefund, rounds int) error {
	if refunds.Count() == 0 {
		log.Debugw("no messages to refund in tipset", "height", tipset.Height(), "key", tipset.Key())
		return nil
	}

	var messages []*types.Message
	refundSum := types.NewInt(0)

	for _, maddr := range refunds.Miners() {
		refundValue := refunds.GetRefund(maddr)

		// We want to try and ensure these messages get mined quickly
		gasPremium, err := r.api.GasEstimateGasPremium(ctx, 0, r.wallet, 0, tipset.Key())
		if err != nil {
			log.Warnw("failed to estimate gas premium", "err", err, "height", tipset.Height(), "key", tipset.Key())
			continue
		}

		msg := &types.Message{
			Value: refundValue,
			From:  r.wallet,
			To:    maddr,

			GasPremium: gasPremium,
		}

		refundSum = types.BigAdd(refundSum, msg.Value)
		messages = append(messages, msg)
	}

	balance, err := r.api.WalletBalance(ctx, r.wallet)
	if err != nil {
		log.Errorw("failed to get wallet balance", "err", err, "height", tipset.Height(), "key", tipset.Key())
		return xerrors.Errorf("failed to get wallet balance :%w", err)
	}

	// Calculate the minimum balance as the total refund we need to issue plus 5% to cover fees
	minBalance := types.BigAdd(refundSum, types.BigDiv(refundSum, types.NewInt(500)))
	if balance.LessThan(minBalance) {
		log.Errorw("not sufficient funds to cover refunds", "balance", balance, "refund_sum", refundSum, "minimum_required", minBalance)
		return xerrors.Errorf("wallet does not have enough balance to cover refund")
	}

	failures := 0
	refundSum.SetUint64(0)
	for _, msg := range messages {
		if !r.dryRun {
			if _, err = r.api.MpoolPushMessage(ctx, msg, nil); err != nil {
				log.Errorw("failed to MpoolPushMessage", "err", err, "msg", msg)
				failures = failures + 1
				continue
			}
		}

		refundSum = types.BigAdd(refundSum, msg.Value)
	}

	log.Infow(
		name,
		"tipsets_processed", rounds,
		"height", tipset.Height(),
		"key", tipset.Key(),
		"messages_sent", len(messages)-failures,
		"refund_sum", refundSum,
		"refund_sum_fil", big.Div(refundSum, big.NewIntUnsigned(build.FilecoinPrecision)).Int64(),
		"messages_failures", failures,
		"messages_processed", refunds.Count(),
	)
	return nil
}

type Repo struct {
	lastHeight              abi.ChainEpoch
	lastMinerRecoveryHeight abi.ChainEpoch
	path                    string
}

func NewRepo(path string) (*Repo, error) {
	path, err := homedir.Expand(path)
	if err != nil {
		return nil, err
	}

	return &Repo{
		lastHeight:              0,
		lastMinerRecoveryHeight: 0,
		path:                    path,
	}, nil
}

func (r *Repo) exists() (bool, error) {
	_, err := os.Stat(r.path)
	notexist := os.IsNotExist(err)
	if notexist {
		err = nil
	}
	return !notexist, err

}

func (r *Repo) init() error {
	exist, err := r.exists()
	if err != nil {
		return err
	}
	if exist {
		return nil
	}

	err = os.Mkdir(r.path, 0755) //nolint: gosec
	if err != nil && !os.IsExist(err) {
		return err
	}

	return nil
}

func (r *Repo) Open() error {
	if err := r.init(); err != nil {
		return err
	}

	if err := r.loadHeight(); err != nil {
		return err
	}

	if err := r.loadMinerRecoveryHeight(); err != nil {
		return err
	}

	return nil
}

func loadChainEpoch(fn string) (abi.ChainEpoch, error) {
	f, err := os.OpenFile(fn, os.O_RDWR|os.O_CREATE, 0644)
	if err != nil {
		return 0, err
	}
	defer func() {
		err = f.Close()
	}()

	raw, err := ioutil.ReadAll(f)
	if err != nil {
		return 0, err
	}

	height, err := strconv.Atoi(string(bytes.TrimSpace(raw)))
	if err != nil {
		return 0, err
	}

	return abi.ChainEpoch(height), nil
}

func (r *Repo) loadHeight() error {
	var err error
	r.lastHeight, err = loadChainEpoch(filepath.Join(r.path, "height"))
	return err
}

func (r *Repo) loadMinerRecoveryHeight() error {
	var err error
	r.lastMinerRecoveryHeight, err = loadChainEpoch(filepath.Join(r.path, "miner_recovery_height"))
	return err
}

func (r *Repo) Height() abi.ChainEpoch {
	return r.lastHeight
}

func (r *Repo) MinerRecoveryHeight() abi.ChainEpoch {
	return r.lastMinerRecoveryHeight
}

func (r *Repo) SetHeight(last abi.ChainEpoch) (err error) {
	r.lastHeight = last
	var f *os.File
	f, err = os.OpenFile(filepath.Join(r.path, "height"), os.O_RDWR, 0644)
	if err != nil {
		return
	}

	defer func() {
		err = f.Close()
	}()

	if _, err = fmt.Fprintf(f, "%d", r.lastHeight); err != nil {
		return
	}

	return
}

func (r *Repo) SetMinerRecoveryHeight(last abi.ChainEpoch) (err error) {
	r.lastMinerRecoveryHeight = last
	var f *os.File
	f, err = os.OpenFile(filepath.Join(r.path, "miner_recovery_height"), os.O_RDWR, 0644)
	if err != nil {
		return
	}

	defer func() {
		err = f.Close()
	}()

	if _, err = fmt.Fprintf(f, "%d", r.lastMinerRecoveryHeight); err != nil {
		return
	}

	return
}<|MERGE_RESOLUTION|>--- conflicted
+++ resolved
@@ -15,6 +15,7 @@
 	"time"
 
 	"github.com/filecoin-project/lotus/chain/actors/builtin"
+
 	builtin0 "github.com/filecoin-project/specs-actors/actors/builtin"
 
 	miner0 "github.com/filecoin-project/specs-actors/actors/builtin/miner"
@@ -1042,27 +1043,11 @@
 		var messageMethod string
 		var processed bool
 
-<<<<<<< HEAD
 		if m.To == market.Address {
-			var err error
-			var processed bool
 			processed, messageMethod, refundValue, err = r.processTipsetStorageMarketActor(ctx, tipset, msg, recps[i])
-			if err != nil {
-				continue
-			}
-			if !processed {
-				continue
-			}
-		} else if builtin.IsStorageMinerActor(a.Code) {
-			var err error
-			var processed bool
-=======
-		if m.To == builtin.StorageMarketActorAddr {
-			processed, messageMethod, refundValue, err = r.processTipsetStorageMarketActor(ctx, tipset, msg, recps[i])
-		}
-
-		if a.IsStorageMinerActor() {
->>>>>>> 7c7e0d73
+		}
+
+		if builtin.IsStorageMinerActor(a.Code) {
 			processed, messageMethod, refundValue, err = r.processTipsetStorageMinerActor(ctx, tipset, msg, recps[i])
 		}
 
